--- conflicted
+++ resolved
@@ -186,11 +186,7 @@
     switch (file->mode) {
     case 'r': 
     case 'a': 
-<<<<<<< HEAD
-      // reading non-existing file -> error
-=======
       // reading or appending non-existing file -> error
->>>>>>> aa5dd6ea
       return TREXIO_FAILURE;
     case 'w': 
       // writing non-existing file -> create it
@@ -206,11 +202,7 @@
     case 'r':
     case 'a': 
       f->nucleus_group = H5Gopen(f->file_id, NUCLEUS_GROUP_NAME, H5P_DEFAULT);
-<<<<<<< HEAD
-      //f->electron_group = H5Gopen(f->file_id, ELECTRON_GROUP_NAME, H5P_DEFAULT);   
-=======
       //f->electron_group = H5Gopen(f->file_id, ELECTRON_GROUP_NAME, H5P_DEFAULT); 
->>>>>>> aa5dd6ea
       break;
     case 'w':
       f->nucleus_group = H5Gcreate(f->file_id, NUCLEUS_GROUP_NAME, H5P_DEFAULT, H5P_DEFAULT, H5P_DEFAULT);
