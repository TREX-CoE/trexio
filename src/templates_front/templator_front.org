--- conflicted
+++ resolved
@@ -601,9 +601,6 @@
    end function trexio_open_c
 end interface
    #+end_src
-<<<<<<< HEAD
- 
-=======
 
    Because arrays are zero-based in Fortran, we need to set a flag to
    know if we need to shift by 1 arrays of indices.
@@ -633,7 +630,6 @@
 end interface
    #+end_src
 
->>>>>>> cdf25b41
 ** File closing
 
     ~trexio_close~ closes an existing ~trexio_t~ file.
@@ -2116,13 +2112,8 @@
    integer(8) function trexio_open (filename, mode, backend)
      use, intrinsic :: iso_c_binding, only : c_null_char
      implicit none
-<<<<<<< HEAD
-     character(len=*), intent(in) :: filename
-     character, intent(in), value :: mode
-=======
-     character(len=*)                             :: filename
+     character(len=*), intent(in)                 :: filename
      character, intent(in), value                 :: mode
->>>>>>> cdf25b41
      integer(trexio_backend), intent(in), value   :: backend
      character(len=len_trim(filename)+1) :: filename_c
      integer :: rc
