#+TITLE: Front end API
#+PROPERTY: comments org
#+SETUPFILE: ../../docs/theme.setup
# -*- mode: org -*-

* Constant file prefixes (not used by generator)                   :noexport:

  Prefixes in C contain mainly ~#include~ as well as some
  ~#define~ and ~typedef~ statements.
  Prefixes in Fortran contain back-end definitions.

  #+NAME:header
  #+begin_src c
/* This file was generated from the templator_front.org org-mode file.
   To generate it, open trexio.org in Emacs and execute
   M-x org-babel-tangle
*/

  #+end_src

  #+begin_src f90 :tangle prefix_fortran.f90 :noweb yes
module trexio

  use, intrinsic :: iso_c_binding
  implicit none

  integer, parameter :: trexio_exit_code = 4
  integer, parameter :: trexio_backend = 4

  integer(trexio_backend), parameter :: TREXIO_HDF5 = 0
  integer(trexio_backend), parameter :: TREXIO_TEXT = 1
! integer(trexio_backend), parameter :: TREXIO_JSON = 2
  integer(trexio_backend), parameter :: TREXIO_INVALID_BACK_END = 2
   #+end_src

  #+end_src

  #+begin_src c :tangle prefix_front.h :noweb yes
<<header>>
#ifndef TREXIO_H
#define TREXIO_H

#include <stdint.h>

typedef int32_t trexio_exit_code;
  #+end_src

  #+begin_src c :tangle prefix_front.c :noweb yes
<<header>>
#include <pthread.h>
#include <assert.h>
#include <stdlib.h>
#include <stdbool.h>
#include <string.h>

#include "trexio.h"
#include "trexio_private.h"
#include "trexio_s.h"
#include "trexio_text.h"
#include "trexio_hdf5.h"
/*
#include "trexio_json.h"
,*/

  #+end_src

  #+begin_src c :tangle prefix_s_front.h :noweb yes
<<header>>
#ifndef _TREXIO_S_H
#define _TREXIO_S_H

#include "trexio.h"
#include <pthread.h>
#include <assert.h>
#include <stdbool.h>
  #+end_src

* Coding conventions

  - integer types will be defined using types given in ~stdint.h~
  - pointers are always initialized to ~NULL~
  - when memory is freed, the pointer is set to ~NULL~
  - ~assert.h~ should be used extensively
  - variable names are in lower case
  - ~#define~ constants are in upper case
  - structs are suffixed by ~_s~
  - types are suffixed by ~_t~
  - API calls return ~trexio_exit_code~ (except for ~trexio_open~ function)

** Memory allocation

   Memory allocation of structures can be facilitated by using the
   following macro, which ensures that the size of the allocated
   object is the same as the size of the data type pointed by the pointer.

   #+begin_src c :tangle trexio_private.h
#define MALLOC(T) (T*) malloc (sizeof(T))
#define CALLOC(N,T) (T*) calloc ( (N) , sizeof(T) )
   #+end_src

   When a pointer is freed, it should be set to ~NULL~.
   This can be facilitated by the use of the following macro:

   #+begin_src c :tangle trexio_private.h
#define FREE(X) { free(X) ; (X)=NULL; }
   #+end_src

   The maximum string size for the filenames is 4096 characters.
   #+begin_src c :tangle trexio_private.h
#define TREXIO_MAX_FILENAME_LENGTH 4096
   #+end_src

* Front end

  All calls to TREXIO are thread-safe.
  TREXIO front end is modular, which simplifies implementation of new back ends.

** Error handling

      #+NAME: table-exit-codes
   | Macro                        | Code | Description                            |
   |------------------------------+------+----------------------------------------|
   | ~TREXIO_FAILURE~             |   -1 | 'Unknown failure'                      |
   | ~TREXIO_SUCCESS~             |    0 | 'Success'                              |
   | ~TREXIO_INVALID_ARG_1~       |    1 | 'Invalid argument 1'                   |
   | ~TREXIO_INVALID_ARG_2~       |    2 | 'Invalid argument 2'                   |
   | ~TREXIO_INVALID_ARG_3~       |    3 | 'Invalid argument 3'                   |
   | ~TREXIO_INVALID_ARG_4~       |    4 | 'Invalid argument 4'                   |
   | ~TREXIO_INVALID_ARG_5~       |    5 | 'Invalid argument 5'                   |
   | ~TREXIO_END~                 |    6 | 'End of file'                          |
   | ~TREXIO_READONLY~            |    7 | 'Read-only file'                       |
   | ~TREXIO_ERRNO~               |    8 | strerror(errno)                        |
   | ~TREXIO_INVALID_ID~          |    9 | 'Invalid ID'                           |
   | ~TREXIO_ALLOCATION_FAILED~   |   10 | 'Allocation failed'                    |
   | ~TREXIO_HAS_NOT~             |   11 | 'Element absent'                       |
   | ~TREXIO_INVALID_NUM~         |   12 | 'Invalid dimensions'                   |
   | ~TREXIO_NUM_ALREADY_EXISTS~  |   13 | 'Dimensioning variable already exists' |
   | ~TREXIO_DSET_ALREADY_EXISTS~ |   14 | 'Dataset already exists'               |
   | ~TREXIO_OPEN_ERROR~          |   15 | 'Error opening file'                   |
   | ~TREXIO_LOCK_ERROR~          |   16 | 'Error locking file'                   |
   | ~TREXIO_UNLOCK_ERROR~        |   17 | 'Error unlocking file'                 |
   | ~TREXIO_FILE_ERROR~          |   18 | 'Invalid file handle'                  |
   | ~TREXIO_GROUP_READ_ERROR~    |   19 | 'Error reading group'                  |
   | ~TREXIO_GROUP_WRITE_ERROR~   |   20 | 'Error writing group'                  |
   | ~TREXIO_ELEM_READ_ERROR~     |   21 | 'Error reading element'                |
   | ~TREXIO_ELEM_WRITE_ERROR~    |   22 | 'Error writing element'                |

   # We need to force Emacs not to indent the Python code:
   # -*- org-src-preserve-indentation: t

   #+begin_src python :var table=table-exit-codes :results drawer :exports none
""" This script generates the C and Fortran constants for the error
    codes from the org-mode table.
"""

result = [ "#+begin_src c :tangle prefix_front.h :exports none" ]
for (text, code,_) in table:
  text=text.replace("~","")
  result += [ f"#define  {text:30s} ((trexio_exit_code) {code:d})" ]
result += [ "#+end_src" ]

result += [ "" ]

result += [ "#+begin_src f90 :tangle prefix_fortran.f90 :exports none" ]
for (text, code,_) in table:
  text=text.replace("~","")
  result += [ f"   integer(trexio_exit_code), parameter :: {text:30s} = {code:d}" ]
result += [ "#+end_src" ]

return '\n'.join(result)

   #+end_src


   #+RESULTS:
   :results:
   #+begin_src c :tangle prefix_front.h :exports none
   #define  TREXIO_FAILURE                 ((trexio_exit_code) -1)
   #define  TREXIO_SUCCESS                 ((trexio_exit_code) 0)
   #define  TREXIO_INVALID_ARG_1           ((trexio_exit_code) 1)
   #define  TREXIO_INVALID_ARG_2           ((trexio_exit_code) 2)
   #define  TREXIO_INVALID_ARG_3           ((trexio_exit_code) 3)
   #define  TREXIO_INVALID_ARG_4           ((trexio_exit_code) 4)
   #define  TREXIO_INVALID_ARG_5           ((trexio_exit_code) 5)
   #define  TREXIO_END                     ((trexio_exit_code) 6)
   #define  TREXIO_READONLY                ((trexio_exit_code) 7)
   #define  TREXIO_ERRNO                   ((trexio_exit_code) 8)
   #define  TREXIO_INVALID_ID              ((trexio_exit_code) 9)
   #define  TREXIO_ALLOCATION_FAILED       ((trexio_exit_code) 10)
   #define  TREXIO_HAS_NOT                 ((trexio_exit_code) 11)
   #define  TREXIO_INVALID_NUM             ((trexio_exit_code) 12)
   #define  TREXIO_NUM_ALREADY_EXISTS      ((trexio_exit_code) 13)
   #define  TREXIO_DSET_ALREADY_EXISTS     ((trexio_exit_code) 14)
   #define  TREXIO_OPEN_ERROR              ((trexio_exit_code) 15)
   #define  TREXIO_LOCK_ERROR              ((trexio_exit_code) 16)
   #define  TREXIO_UNLOCK_ERROR            ((trexio_exit_code) 17)
   #define  TREXIO_FILE_ERROR              ((trexio_exit_code) 18)
   #define  TREXIO_GROUP_READ_ERROR        ((trexio_exit_code) 19)
   #define  TREXIO_GROUP_WRITE_ERROR       ((trexio_exit_code) 20)
   #define  TREXIO_ELEM_READ_ERROR         ((trexio_exit_code) 21)
   #define  TREXIO_ELEM_WRITE_ERROR        ((trexio_exit_code) 22)
   #+end_src

   #+begin_src f90 :tangle prefix_fortran.f90 :exports none
      integer(trexio_exit_code), parameter :: TREXIO_FAILURE                 = -1
      integer(trexio_exit_code), parameter :: TREXIO_SUCCESS                 = 0
      integer(trexio_exit_code), parameter :: TREXIO_INVALID_ARG_1           = 1
      integer(trexio_exit_code), parameter :: TREXIO_INVALID_ARG_2           = 2
      integer(trexio_exit_code), parameter :: TREXIO_INVALID_ARG_3           = 3
      integer(trexio_exit_code), parameter :: TREXIO_INVALID_ARG_4           = 4
      integer(trexio_exit_code), parameter :: TREXIO_INVALID_ARG_5           = 5
      integer(trexio_exit_code), parameter :: TREXIO_END                     = 6
      integer(trexio_exit_code), parameter :: TREXIO_READONLY                = 7
      integer(trexio_exit_code), parameter :: TREXIO_ERRNO                   = 8
      integer(trexio_exit_code), parameter :: TREXIO_INVALID_ID              = 9
      integer(trexio_exit_code), parameter :: TREXIO_ALLOCATION_FAILED       = 10
      integer(trexio_exit_code), parameter :: TREXIO_HAS_NOT                 = 11
      integer(trexio_exit_code), parameter :: TREXIO_INVALID_NUM             = 12
      integer(trexio_exit_code), parameter :: TREXIO_NUM_ALREADY_EXISTS      = 13
      integer(trexio_exit_code), parameter :: TREXIO_DSET_ALREADY_EXISTS     = 14
      integer(trexio_exit_code), parameter :: TREXIO_OPEN_ERROR              = 15
      integer(trexio_exit_code), parameter :: TREXIO_LOCK_ERROR              = 16
      integer(trexio_exit_code), parameter :: TREXIO_UNLOCK_ERROR            = 17
      integer(trexio_exit_code), parameter :: TREXIO_FILE_ERROR              = 18
      integer(trexio_exit_code), parameter :: TREXIO_GROUP_READ_ERROR        = 19
      integer(trexio_exit_code), parameter :: TREXIO_GROUP_WRITE_ERROR       = 20
      integer(trexio_exit_code), parameter :: TREXIO_ELEM_READ_ERROR         = 21
      integer(trexio_exit_code), parameter :: TREXIO_ELEM_WRITE_ERROR        = 22
   #+end_src
   :end:

   The ~trexio_string_of_error~ converts an exit code into a string. The
   string is assumed to be large enough to contain the error message
   (typically 128 characters).

◉ Decoding errors

   To decode the error messages, ~trexio_string_of_error~ converts an
   error code into a string.

   #+NAME: MAX_STRING_LENGTH
   : 128

   #+begin_src c :tangle prefix_front.h :exports none :noweb yes
const char* trexio_string_of_error(const trexio_exit_code error);
void trexio_string_of_error_f(const trexio_exit_code error, char result[<<MAX_STRING_LENGTH()>>]);
   #+end_src

   The text strings are extracted from the previous table.

   #+NAME:cases
   #+begin_src python :var table=table-exit-codes :exports none :noweb yes
""" This script extracts the text associated with the error codes
    from the table.
"""

result = []
for (text, code, message) in table:
  text = text.replace("~","")
  message = message.replace("'",'"')
  result += [ f"""case {text}:
  return {message};
  break;""" ]
return '\n'.join(result)

   #+end_src

   #+RESULTS: cases
   #+begin_example
   case TREXIO_FAILURE:
     return "Unknown failure";
     break;
   case TREXIO_SUCCESS:
     return "Success";
     break;
   case TREXIO_INVALID_ARG_1:
     return "Invalid argument 1";
     break;
   case TREXIO_INVALID_ARG_2:
     return "Invalid argument 2";
     break;
   case TREXIO_INVALID_ARG_3:
     return "Invalid argument 3";
     break;
   case TREXIO_INVALID_ARG_4:
     return "Invalid argument 4";
     break;
   case TREXIO_INVALID_ARG_5:
     return "Invalid argument 5";
     break;
   case TREXIO_END:
     return "End of file";
     break;
   case TREXIO_READONLY:
     return "Read-only file";
     break;
   case TREXIO_ERRNO:
     return strerror(errno);
     break;
   case TREXIO_INVALID_ID:
     return "Invalid ID";
     break;
   case TREXIO_ALLOCATION_FAILED:
     return "Allocation failed";
     break;
   case TREXIO_HAS_NOT:
     return "Element absent";
     break;
   case TREXIO_INVALID_NUM:
     return "Invalid dimensions";
     break;
   case TREXIO_NUM_ALREADY_EXISTS:
     return "Variable already exists";
     break;
   case TREXIO_OPEN_ERROR:
     return "Error opening file";
     break;
   case TREXIO_LOCK_ERROR:
     return "Error locking file";
     break;
   case TREXIO_UNLOCK_ERROR:
     return "Error unlocking file";
     break;
   case TREXIO_FILE_ERROR:
     return "Invalid file handle";
     break;
   case TREXIO_GROUP_READ_ERROR:
     return "Error reading group";
     break;
   case TREXIO_GROUP_WRITE_ERROR:
     return "Error writing group";
     break;
   case TREXIO_ELEM_READ_ERROR:
     return "Error reading element";
     break;
   case TREXIO_ELEM_WRITE_ERROR:
     return "Error writing element";
     break;
   #+end_example

   # Source
   #+begin_src c :tangle prefix_front.c :noweb yes
const char*
trexio_string_of_error (const trexio_exit_code error)
{
  switch (error) {
  <<cases()>>
  }
  return "Unknown error";
}

void
trexio_string_of_error_f (const trexio_exit_code error, char result[<<MAX_STRING_LENGTH()>>])
{
  strncpy(result, trexio_string_of_error(error), <<MAX_STRING_LENGTH()>>);
}
   #+end_src

  # Fortran interface
  #+begin_src f90 :tangle prefix_fortran.f90 :noexport :noweb yes
interface
   subroutine trexio_string_of_error (error, string) bind(C, name='trexio_string_of_error_f')
     use, intrinsic :: iso_c_binding
     import
     integer (trexio_exit_code), intent(in), value :: error
     character, intent(out) :: string(<<MAX_STRING_LENGTH()>>)
   end subroutine trexio_string_of_error
end interface
  #+end_src

** Back ends

   TREXIO has several back ends:

   1) ~TREXIO_HDF5~ relies on extensive use of the HDF5 library and the associated file format. The HDF5 file is binary and tailored to high-performance I/O. This back end is the default one. HDF5 can be compiled with MPI for parallel I/O. Note, that HDF5 has to be downloaded and installed independently of TREXIO, which may cause some obstacles, especially when the user is not allowed to install external software. The produced files usually have ~.h5~ extension.

   2) ~TREXIO_TEXT~ relies on basic file I/O in C, namely ~fopen, fclose, fprintf, fscanf~ etc. from ~stdio.h~ library. This back end is not optimized for performance. It is supposed to be used for debug purposes or, for example, when the user wants to modify some data manually within the file. This back end is supposed to work "out-of-the-box" since there are no external dependencies, which might be useful for users that do not have access to HDF5 library. The produced files usually have ~.txt~ extension.

   Additional back ends can be implemented thanks to the modular nature of the front end.
   This can be achieved by adding a new ~case~ (corresponding to the desired back end) in the front-end ~switch~.
   Then the corresponding back-end ~has/read/write~ functions has to be implemented. For example, see the commented
   lines that correspond to the ~TREXIO_JSON~ back end (not implemented yet).

   #+begin_src c :tangle prefix_front.h
typedef int32_t back_end_t;

#define TREXIO_HDF5             ( (back_end_t) 0 )
#define TREXIO_TEXT             ( (back_end_t) 1 )
/*#define TREXIO_JSON             ( (back_end_t) 2 )*/
#define TREXIO_INVALID_BACK_END ( (back_end_t) 2 )
   #+end_src
** Read/write behavior

   Every time a reading function is called, the data is read from the
   disk. If data needs to be cached, this is left to the user of the
   library.

   Writing to TREXIO files is done with transactions (all-or-nothing
   effect) in a per-group fashion.  File writes are attempted by
   calling explicitly the write (~TREXIO_HDF5~) or flush (~TREXIO_TEXT~)
   function, or when the TREXIO file is closed.
   If writing is impossible because the data is not valid, no data is written.

   The order in which the data is written is not necessarily consistent
   with the order in which the function calls were made.

   The TREXIO files are supposed to be opened by only one program at a
   time: if the same TREXIO file is modified simultaneously by multiple
   concurrent programs, the behavior is not specified.
** TREXIO file type

   ~trexio_s~ is the the main type for TREXIO files, visible to the users
   of the library. This type is kept opaque, and all modifications to
   the files will be necessarily done through the use of functions,
   taking such a type as argument.

   File creation and opening functions will return /TREXIO file handles/,
   namely pointers to ~trexio_s~ types. All functions accessing to the
   TREXIO files will have as a first argument the TREXIO file handle.

   #+begin_src c :tangle prefix_front.h
typedef struct trexio_s trexio_t;
   #+end_src

   #+begin_src c :tangle prefix_s_front.h
struct trexio_s {
  char              file_name[TREXIO_MAX_FILENAME_LENGTH];
  pthread_mutex_t   thread_lock;
  back_end_t        back_end;
  char              mode;
  bool              one_based;
  char              padding[6];   /* Ensures the proper alignment of back ends */
};
   #+end_src
** Polymorphism of the file handle

   Polymorphism of the ~trexio_t~ type is handled by ensuring that the
   corresponding types for all back ends can be safely casted to
   ~trexio_t~. This is done by making the back-end structs start with
   ~struct trexio_s~:

   #+begin_src c
struct trexio_back_end_s {
  trexio_t     parent ;
  /* add below specific back-end data */
}
   #+end_src

** File opening

   ~trexio_open~ creates a new TREXIO file or opens existing one.

   input parameters:
     1) ~file_name~     - string containing file name
     2) ~mode~          - character containing open mode (see below)
       - ~'w'~         - (write)  creates a new file as READWRITE (overwrite existing file)
       - ~'r'~         - (read)   opens existing file as READONLY
     3) ~back_end~      - integer number (or the corresponding global parameter) specifying the back end
       - ~TREXIO_HDF5~ - for HDF5 back end (integer alternative: 0)
       - ~TREXIO_TEXT~ - for TEXT back end (integer alternative: 1)

   output:
     ~trexio_t~ file handle

   Note: the ~file_name~ in TEXT back end actually corresponds to the
   name of the directory where ~.txt~ data files are stored. The
   actual name of each ~.txt~ file corresponds to the group name
   provided in ~trex.config~ (e.g. ~nucleus.txt~ for nuclei-related
   data).  These names are populated by the generator.py (i.e. they
   are hard-coded), which is why the user should tend to avoid
   renaming the ~.txt~ data files.

   #+begin_src c :tangle prefix_front.h :exports none
trexio_t* trexio_open(const char* file_name, const char mode, const back_end_t back_end);
   #+end_src

   #+begin_src c :tangle prefix_front.c
trexio_t*
trexio_open(const char* file_name, const char mode,
	    const back_end_t back_end)
{

  if (file_name == NULL) return NULL;
  if (file_name[0] == '\0') return NULL;
  /* Check overflow in file_name */

  if (back_end <  0) return NULL;
  if (back_end >= TREXIO_INVALID_BACK_END) return NULL;

  if (mode != 'r' && mode != 'w') return NULL;

  trexio_t* result = NULL;
  void* result_tmp = NULL;

  /* Allocate data structures */
  switch (back_end) {

  case TREXIO_TEXT:
    result_tmp = malloc(sizeof(trexio_text_t));
    break;

  case TREXIO_HDF5:
    result_tmp = malloc(sizeof(trexio_hdf5_t));
    break;
/*
  case TREXIO_JSON:
    result = (trexio_t*) malloc (sizeof(trexio_json_t));
    break;
,*/
  }
  result = (trexio_t*) result_tmp;

  assert (result != NULL);    /* TODO: Error handling */


  /* Data for the parent type */

  strncpy(result->file_name, file_name, TREXIO_MAX_FILENAME_LENGTH);
  if (result->file_name[TREXIO_MAX_FILENAME_LENGTH-1] != '\0') {
    free(result);
    return NULL;
  }

  result->back_end    = back_end;
  result->mode        = mode;
  result->one_based   = false;  // Need to be flipped in Fortran interface
  int irc = pthread_mutex_init ( &(result->thread_lock), NULL);
  assert (irc == 0);

  trexio_exit_code rc;

  /* Back end initialization */

  rc = TREXIO_OPEN_ERROR;

  switch (back_end) {

  case TREXIO_TEXT:
    rc = trexio_text_init(result);
    break;

  case TREXIO_HDF5:
    rc = trexio_hdf5_init(result);
    break;
/*
  case TREXIO_JSON:
    rc = trexio_json_init(result);
    break;
,*/
  }

  if (rc != TREXIO_SUCCESS) {
    free(result);
    return NULL;
  }

  /* File locking */

  rc = TREXIO_LOCK_ERROR;

  switch (back_end) {

  case TREXIO_TEXT:
    rc = trexio_text_lock(result);
    break;
  /* HDF5 v.>=1.10 has file locking activated by default */
  case TREXIO_HDF5:
    rc = TREXIO_SUCCESS;
    break;
/*
  case TREXIO_JSON:
    rc = trexio_json_lock(result);
    break;
,*/
  }

  if (rc != TREXIO_SUCCESS) {
    free(result);
    return NULL;
  }

  return result;
}
   #+end_src

   #+begin_src f90 :tangle prefix_fortran.f90
interface
   integer(8) function trexio_open_c (filename, mode, backend) bind(C, name="trexio_open")
     use, intrinsic :: iso_c_binding
     import
     character(kind=c_char), dimension(*)       :: filename
     character, intent(in), value               :: mode
     integer(trexio_backend), intent(in), value :: backend
   end function trexio_open_c
end interface
   #+end_src

   Because arrays are zero-based in Fortran, we need to set a flag to
   know if we need to shift by 1 arrays of indices.

   #+begin_src c :tangle prefix_front.h :exports none
trexio_exit_code trexio_set_one_based(trexio_t* file);
   #+end_src

   #+begin_src c :tangle prefix_front.c
trexio_exit_code trexio_set_one_based(trexio_t* file)
{
  if (file == NULL)
    return TREXIO_FILE_ERROR;

  file->one_based = true;

  return TREXIO_SUCCESS;
}
   #+end_src

   #+begin_src f90 :tangle prefix_fortran.f90
interface
   integer function trexio_set_one_based(trex_file) bind(C)
     use, intrinsic :: iso_c_binding
     integer(8), intent(in), value :: trex_file
   end function trexio_set_one_based
end interface
   #+end_src

** File closing

    ~trexio_close~ closes an existing ~trexio_t~ file.

    input parameters:
      ~file~ -- TREXIO file handle.

    output:
      ~trexio_exit_code~ exit code.

    #+begin_src c :tangle prefix_front.h :exports none
trexio_exit_code trexio_close(trexio_t* file);
    #+end_src

    #+begin_src c :tangle prefix_front.c
trexio_exit_code
trexio_close (trexio_t* file)
{

  if (file == NULL) return TREXIO_FILE_ERROR;

  trexio_exit_code rc = TREXIO_FAILURE;

  assert(file->back_end < TREXIO_INVALID_BACK_END);

  /* Terminate the back end */
  switch (file->back_end) {

  case TREXIO_TEXT:
    rc = trexio_text_deinit(file);
    break;

  case TREXIO_HDF5:
    rc = trexio_hdf5_deinit(file);
    break;
/*
  case TREXIO_JSON:
    rc = trexio_json_deinit(file);
    break;
,*/
  }

  if (rc != TREXIO_SUCCESS) {
    FREE(file);
    return rc;
  }

  /* File unlocking */

  rc = TREXIO_UNLOCK_ERROR;

  switch (file->back_end) {

  case TREXIO_TEXT:
    rc = trexio_text_unlock(file);
    break;

  case TREXIO_HDF5:
    rc = TREXIO_SUCCESS;
    break;
/*
  case TREXIO_JSON:
    rc = trexio_json_unlock(file);
    break;
,*/
  }

  /* Terminate front end */

  int irc = pthread_mutex_destroy( &(file->thread_lock) );

  free(file);

  if (irc != 0) return TREXIO_ERRNO;
  if (rc != TREXIO_SUCCESS) return rc;

  return TREXIO_SUCCESS;
}
    #+end_src

    #+begin_src f90 :tangle prefix_fortran.f90
interface
   integer function trexio_close (trex_file) bind(C)
     use, intrinsic :: iso_c_binding
     integer(8), intent(in), value :: trex_file
   end function trexio_close
end interface
    #+end_src

** C helper functions

    #+begin_src c :tangle prefix_front.c
trexio_exit_code transform_str (char** dest, const char** src, uint64_t str_max_num, uint32_t str_max_len){

  if (dest == NULL)  return TREXIO_INVALID_ARG_1;
  assert (str_max_num > 0);
  assert (str_max_len > 0);

  char* tmp_str = (char*)calloc(str_max_num*(str_max_len+1)+1,sizeof(char));

  for (int i=0; i<str_max_num; i++){
    dest[i] = tmp_str;
    strncpy(tmp_str, src[i], str_max_len);
    tmp_str += str_max_len + 1;
  }

  /*tmp_str cannot be freed here but it is taken case of when pointer to dest is deallocated */

  return TREXIO_SUCCESS;
}
    #+end_src c

* Templates for front end

  Consider the following block of =trex.json=:

   #+begin_src python
  {
    "nucleus": {
	"num"                : [ "int"  , [                     ] ]
      , "charge"             : [ "float", [ "nucleus.num"       ] ]
      , "coord"              : [ "float", [ "nucleus.num", "3"  ] ]
      , "label"              : [ "str" ,  [ "nucleus.num"       ] ]
    }
  }
   #+end_src

  ~TREXIO~ is generated automatically by the ~generator.py~ Python
  script based on the tree-like configuration provided in the
  =trex.json= file.  Because of that, generalized templates can be
  implemented and re-used.  This approach minimizes the number of bugs
  as compared with manual copy-paste-modify scheme.

  All templates presented below use the ~$var$~ notation to indicate
  the variable, which will be replaced by the
  ~generator.py~. Sometimes the upper case is used, i.e.  ~$VAR$~ (for
  example, in ~#define~ statements).  More detailed description of
  each variable can be found below:

   | Template variable              | Description                                         | Example              |
   |--------------------------------+-----------------------------------------------------+----------------------|
   | ~$group$~                      | Name of the group                                   | ~nucleus~            |
   | ~$group_num$~                  | Name of the dimensioning variable (scalar)          | ~nucleus_num~        |
   | ~$group_dset$~                 | Name of the dataset (vector/matrix/tensor)          | ~nucleus_coord~      |
   | ~$group_dset_rank$~            | Rank of the dataset                                 | ~2~                  |
   | ~$group_dset_dim$~             | Selected dimension of the dataset                   | ~nucleus_num~        |
   | ~$group_dset_dim_list$~        | All dimensions of the dataset                       | ~{nucleus_num, 3}~   |
   | ~$group_dset_dtype$~           | Basic type of the dataset (int/float/char)          | ~float~              |
   | ~$group_dset_h5_dtype$~        | Type of the dataset in HDF5                         | ~double~             |
   | ~$group_dset_std_dtype_in$~    | Input type of the dataset in TEXT  [fscanf]         | ~%lf~                |
   | ~$group_dset_std_dtype_out$~   | Output type of the dataset in TEXT [fprintf]        | ~%24.16e~            |
   | ~$group_dset_dtype_default$~   | Default datatype of the dataset [C]                 | ~double/int32_t~     |
   | ~$group_dset_dtype_single$~    | Single precision datatype of the dataset [C]        | ~float/int32_t~      |
   | ~$group_dset_dtype_double$~    | Double precision datatype of the dataset [C]        | ~double/int64_t~     |
   | ~$default_prec$~               | Default precision for read/write without suffix [C] | ~64/32~              |
   | ~$group_dset_f_dtype_default$~ | Default datatype of the dataset [Fortran]           | ~real(8)/integer(4)~ |
   | ~$group_dset_f_dtype_single$~  | Single precision datatype of the dataset [Fortran]  | ~real(4)/integer(4)~ |
   | ~$group_dset_f_dtype_double$~  | Double precision datatype of the dataset [Fortran]  | ~real(8)/integer(8)~ |
   | ~$group_dset_f_dims$~          | Dimensions in Fortran                               | ~(:,:)~              |


   Note: parent group name is always added to the child objects upon
   construction of TREXIO (e.g. ~num~ of ~nucleus~ group becomes
   ~nucleus_num~ and should be accessed accordingly within TREXIO).

   TREXIO generator parses the =trex.json= file. TREXIO operates with
   names of variables based on the 1-st (parent group) and 2-nd (child
   object) levels of =trex.json= .  The parsed data is divided in 2
   parts:

   1) Dimensioning variables (contain ~num~ in their names). These are always scalar integers.
   2) Datasets. These can be vectors, matrices or tensors. The types are indicated in =trex.json=.
      Currently supported types: int, float and strings.

   For each of the aforementioned objects, TREXIO provides *has*,
   *read* and *write* functionality.  TREXIO supports I/O with single
   or double precision for integer and floating point numbers.

** Templates for front end has/read/write a dimension

   This section concerns API calls related to dimensioning variables.

   | Function name                 | Description                                       | Precision |
   |-------------------------------+---------------------------------------------------+-----------|
   | ~trexio_has_$group_num$~      | Check if a dimensioning variable exists in a file | ---       |
   | ~trexio_read_$group_num$~     | Read a dimensioning variable                      | Single    |
   | ~trexio_write_$group_num$~    | Write a dimensioning variable                     | Single    |
   | ~trexio_read_$group_num$_32~  | Read a dimensioning variable                      | Single    |
   | ~trexio_write_$group_num$_32~ | Write a dimensioning variable                     | Single    |
   | ~trexio_read_$group_num$_64~  | Read a dimensioning variable                      | Double    |
   | ~trexio_write_$group_num$_64~ | Write a dimensioning variable                     | Double    |

*** C templates for front end

   The ~C~ templates that correspond to each of the abovementioned
   functions can be found below.  First parameter is the ~TREXIO~ file
   handle. Second parameter is the variable to be written/read
   to/from the ~TREXIO~ file (except for ~trexio_has_~ functions).
   Suffixes ~_32~ and ~_64~ correspond to API calls dealing with
   single and double precision, respectively.  The basic
   (non-suffixed) API call on dimensioning variables deals with single
   precision (see Table above).


     #+begin_src c :tangle hrw_num_front.h :exports none
trexio_exit_code trexio_has_$group_num$(trexio_t* const file);
trexio_exit_code trexio_read_$group_num$(trexio_t* const file, int32_t* const num);
trexio_exit_code trexio_write_$group_num$(trexio_t* const file, const int32_t num);
trexio_exit_code trexio_read_$group_num$_32(trexio_t* const file, int32_t* const num);
trexio_exit_code trexio_write_$group_num$_32(trexio_t* const file, const int32_t num);
trexio_exit_code trexio_read_$group_num$_64(trexio_t* const file, int64_t* const num);
trexio_exit_code trexio_write_$group_num$_64(trexio_t* const file, const int64_t num);
     #+end_src

     #+begin_src c :tangle read_num_64_front.c
trexio_exit_code
trexio_read_$group_num$_64 (trexio_t* const file, int64_t* const num)
{
  if (file == NULL) return TREXIO_INVALID_ARG_1;

  uint64_t u_num = 0;
  trexio_exit_code rc = TREXIO_GROUP_READ_ERROR;

  switch (file->back_end) {

  case TREXIO_TEXT:
    rc = trexio_text_read_$group_num$(file, &u_num);
    break;

  case TREXIO_HDF5:
    rc = trexio_hdf5_read_$group_num$(file, &u_num);
    break;
/*
  case TREXIO_JSON:
    rc =trexio_json_read_$group_num$(file, &u_num);
    break;
,*/
  }

  if (rc != TREXIO_SUCCESS) return rc;

  *num = (int64_t) u_num;
  return TREXIO_SUCCESS;
}
     #+end_src

     #+begin_src c :tangle write_num_64_front.c
trexio_exit_code
trexio_write_$group_num$_64 (trexio_t* const file, const int64_t num)
{
  if (file == NULL) return TREXIO_INVALID_ARG_1;
  if (num  <  0   ) return TREXIO_INVALID_ARG_2;
  if (trexio_has_$group_num$(file) == TREXIO_SUCCESS) return TREXIO_NUM_ALREADY_EXISTS;

  trexio_exit_code rc = TREXIO_GROUP_WRITE_ERROR;

  switch (file->back_end) {

  case TREXIO_TEXT:
    rc = trexio_text_write_$group_num$(file, (int64_t) num);
    break;

  case TREXIO_HDF5:
    rc = trexio_hdf5_write_$group_num$(file, (int64_t) num);
    break;
/*
  case TREXIO_JSON:
    rc = trexio_json_write_$group_num$(file, (int64_t) num);
    break;
,*/
  }
  if (rc != TREXIO_SUCCESS) return rc;

  return TREXIO_SUCCESS;
}
     #+end_src

     #+begin_src c :tangle read_num_32_front.c
trexio_exit_code
trexio_read_$group_num$_32 (trexio_t* const file, int32_t* const num)
{
  if (file == NULL) return TREXIO_INVALID_ARG_1;

  uint64_t u_num = 0;
  trexio_exit_code rc = TREXIO_GROUP_READ_ERROR;

  switch (file->back_end) {

  case TREXIO_TEXT:
    rc = trexio_text_read_$group_num$(file, &u_num);
    break;

  case TREXIO_HDF5:
    rc = trexio_hdf5_read_$group_num$(file, &u_num);
    break;
/*
  case TREXIO_JSON:
    rc =trexio_json_read_$group_num$(file, &u_num);
    break;
,*/
  }

  if (rc != TREXIO_SUCCESS) return rc;

  *num = (int32_t) u_num;
  return TREXIO_SUCCESS;
}
     #+end_src

     #+begin_src c :tangle write_num_32_front.c
trexio_exit_code
trexio_write_$group_num$_32 (trexio_t* const file, const int32_t num)
{

  if (file == NULL) return TREXIO_INVALID_ARG_1;
  if (num  <  0   ) return TREXIO_INVALID_ARG_2;
  if (trexio_has_$group_num$(file) == TREXIO_SUCCESS) return TREXIO_NUM_ALREADY_EXISTS;

  trexio_exit_code rc = TREXIO_GROUP_WRITE_ERROR;

  switch (file->back_end) {

  case TREXIO_TEXT:
    rc = trexio_text_write_$group_num$(file, (int64_t) num);
    break;

  case TREXIO_HDF5:
    rc = trexio_hdf5_write_$group_num$(file, (int64_t) num);
    break;
/*
  case TREXIO_JSON:
    rc = trexio_json_write_$group_num$(file, (int64_t) num);
    break;
,*/
  }
  if (rc != TREXIO_SUCCESS) return rc;

  return TREXIO_SUCCESS;
}
     #+end_src

     #+begin_src c :tangle read_num_def_front.c
trexio_exit_code
trexio_read_$group_num$ (trexio_t* const file, int32_t* const num)
{
  return trexio_read_$group_num$_32(file, num);
}
     #+end_src

     #+begin_src c :tangle write_num_def_front.c
trexio_exit_code
trexio_write_$group_num$ (trexio_t* const file, const int32_t num)
{
  return trexio_write_$group_num$_32(file, num);
}
     #+end_src

     #+begin_src c :tangle has_num_front.c
trexio_exit_code
trexio_has_$group_num$ (trexio_t* const file)
{

  if (file == NULL) return TREXIO_INVALID_ARG_1;

  assert(file->back_end < TREXIO_INVALID_BACK_END);

  switch (file->back_end) {

  case TREXIO_TEXT:
    return trexio_text_has_$group_num$(file);
    break;

  case TREXIO_HDF5:
    return trexio_hdf5_has_$group_num$(file);
    break;
/*
  case TREXIO_JSON:
    return trexio_json_has_$group_num$(file);
    break;
,*/
  }
  return TREXIO_FAILURE;

}
     #+end_src

*** Fortran templates for front end

    The ~Fortran~ templates that provide an access to the ~C~ API calls from Fortran.
    These templates are based on the use of ~iso_c_binding~. Pointers have to be passed by value.

     #+begin_src f90 :tangle write_num_64_front_fortran.f90
interface
   integer function trexio_write_$group_num$_64 (trex_file, num) bind(C)
     use, intrinsic :: iso_c_binding
     integer(8), intent(in), value :: trex_file
     integer(8), intent(in), value :: num
   end function trexio_write_$group_num$_64
end interface
     #+end_src

     #+begin_src f90 :tangle read_num_64_front_fortran.f90
interface
   integer function trexio_read_$group_num$_64 (trex_file, num) bind(C)
     use, intrinsic :: iso_c_binding
     integer(8), intent(in), value :: trex_file
     integer(8), intent(out) :: num
   end function trexio_read_$group_num$_64
end interface
     #+end_src

     #+begin_src f90 :tangle write_num_32_front_fortran.f90
interface
   integer function trexio_write_$group_num$_32 (trex_file, num) bind(C)
     use, intrinsic :: iso_c_binding
     integer(8), intent(in), value :: trex_file
     integer(4), intent(in), value :: num
   end function trexio_write_$group_num$_32
end interface
     #+end_src

     #+begin_src f90 :tangle read_num_32_front_fortran.f90
interface
   integer function trexio_read_$group_num$_32 (trex_file, num) bind(C)
     use, intrinsic :: iso_c_binding
     integer(8), intent(in), value :: trex_file
     integer(4), intent(out) :: num
   end function trexio_read_$group_num$_32
end interface
     #+end_src

     #+begin_src f90 :tangle write_num_def_front_fortran.f90
interface
   integer function trexio_write_$group_num$ (trex_file, num) bind(C)
     use, intrinsic :: iso_c_binding
     integer(8), intent(in), value :: trex_file
     integer(4), intent(in), value :: num
   end function trexio_write_$group_num$
end interface
     #+end_src

     #+begin_src f90 :tangle read_num_def_front_fortran.f90
interface
   integer function trexio_read_$group_num$ (trex_file, num) bind(C)
     use, intrinsic :: iso_c_binding
     integer(8), intent(in), value :: trex_file
     integer(4), intent(out) :: num
   end function trexio_read_$group_num$
end interface
     #+end_src

     #+begin_src f90 :tangle has_num_front_fortran.f90
interface
   integer function trexio_has_$group_num$ (trex_file) bind(C)
     use, intrinsic :: iso_c_binding
     integer(8), intent(in), value :: trex_file
   end function trexio_has_$group_num$
end interface
     #+end_src

** Templates for front end has/read/write a dataset

   This section concerns API calls related to datasets.

   | Function name                  | Description                         | Precision |
   |--------------------------------+-------------------------------------+-----------|
   | ~trexio_has_$group_dset$~      | Check if a dataset exists in a file | ---       |
   | ~trexio_read_$group_dset$~     | Read  a dataset                     | Double    |
   | ~trexio_write_$group_dset$~    | Write a dataset                     | Double    |
   | ~trexio_read_$group_dset$_32~  | Read  a dataset                     | Single    |
   | ~trexio_write_$group_dset$_32~ | Write a dataset                     | Single    |
   | ~trexio_read_$group_dset$_64~  | Read  a dataset                     | Double    |
   | ~trexio_write_$group_dset$_64~ | Write a dataset                     | Double    |

*** C templates for front end

   The C templates that correspond to each of the abovementioned functions can be found below.
   First parameter is the ~TREXIO~ file handle. Second parameter is the variable to be written/read
   to/from the ~TREXIO~ file (except for ~trexio_has_~ functions).
   Suffixes ~_32~ and ~_64~ correspond to API calls dealing with single and double precision, respectively.
   The basic (non-suffixed) API call on datasets deals with double precision (see Table above).


     #+begin_src c :tangle hrw_dset_front.h :exports none
trexio_exit_code trexio_has_$group_dset$(trexio_t* const file);
trexio_exit_code trexio_read_$group_dset$(trexio_t* const file, $group_dset_dtype_default$* const $group_dset$);
trexio_exit_code trexio_write_$group_dset$(trexio_t* const file, const $group_dset_dtype_default$* $group_dset$);
trexio_exit_code trexio_read_$group_dset$_32(trexio_t* const file, $group_dset_dtype_single$* const $group_dset$);
trexio_exit_code trexio_write_$group_dset$_32(trexio_t* const file, const $group_dset_dtype_single$* $group_dset$);
trexio_exit_code trexio_read_$group_dset$_64(trexio_t* const file, $group_dset_dtype_double$* const $group_dset$);
trexio_exit_code trexio_write_$group_dset$_64(trexio_t* const file, const $group_dset_dtype_double$* $group_dset$);
     #+end_src

     #+begin_src c :tangle read_dset_64_front.c
trexio_exit_code
trexio_read_$group_dset$_64 (trexio_t* const file, $group_dset_dtype_double$* const $group_dset$)
{

  if (file  == NULL) return TREXIO_INVALID_ARG_1;
  if ($group_dset$ == NULL) return TREXIO_INVALID_ARG_2;

  trexio_exit_code rc;
  int64_t $group_dset_dim$ = 0;

  /* Error handling for this call is added by the generator */
  rc = trexio_read_$group_dset_dim$_64(file, &($group_dset_dim$));

  if ($group_dset_dim$ == 0L) return TREXIO_INVALID_NUM;

  uint32_t rank = $group_dset_rank$;
  uint64_t dims[$group_dset_rank$] = {$group_dset_dim_list$};

  assert(file->back_end < TREXIO_INVALID_BACK_END);

  switch (file->back_end) {

  case TREXIO_TEXT:
    return trexio_text_read_$group_dset$(file, $group_dset$, rank, dims);
    break;

  case TREXIO_HDF5:
    return trexio_hdf5_read_$group_dset$(file, $group_dset$, rank, dims);
    break;
/*
  case TREXIO_JSON:
    return trexio_json_read_$group_dset$(file, $group_dset$, rank, dims);
    break;
,*/
  }
  return TREXIO_FAILURE;
}
     #+end_src

     #+begin_src c :tangle write_dset_64_front.c
trexio_exit_code
trexio_write_$group_dset$_64 (trexio_t* const file, const $group_dset_dtype_double$* $group_dset$)
{

  if (file  == NULL) return TREXIO_INVALID_ARG_1;
  if ($group_dset$ == NULL) return TREXIO_INVALID_ARG_2;
  if (trexio_has_$group_dset$(file) == TREXIO_SUCCESS) return TREXIO_DSET_ALREADY_EXISTS;

  trexio_exit_code rc;
  int64_t $group_dset_dim$ = 0;

  /* Error handling for this call is added by the generator */
  rc = trexio_read_$group_dset_dim$_64(file, &($group_dset_dim$));

  if ($group_dset_dim$ == 0L) return TREXIO_INVALID_NUM;

  uint32_t rank = $group_dset_rank$;
  uint64_t dims[$group_dset_rank$] = {$group_dset_dim_list$};

  assert(file->back_end < TREXIO_INVALID_BACK_END);

  switch (file->back_end) {

  case TREXIO_TEXT:
    return trexio_text_write_$group_dset$(file, $group_dset$, rank, dims);
    break;

  case TREXIO_HDF5:
    return trexio_hdf5_write_$group_dset$(file, $group_dset$, rank, dims);
    break;
/*
  case TREXIO_JSON:
    return trexio_json_write_$group_dset$(file, $group_dset$, rank, dims);
    break;
,*/
  }
  return TREXIO_FAILURE;
}
     #+end_src

     #+begin_src c :tangle read_dset_32_front.c
trexio_exit_code
trexio_read_$group_dset$_32 (trexio_t* const file, $group_dset_dtype_single$* const $group_dset$)
{

  if (file  == NULL) return TREXIO_INVALID_ARG_1;
  if ($group_dset$ == NULL) return TREXIO_INVALID_ARG_2;

  trexio_exit_code rc;
  int64_t $group_dset_dim$ = 0;

  /* Error handling for this call is added by the generator */
  rc = trexio_read_$group_dset_dim$_64(file, &($group_dset_dim$));

  if ($group_dset_dim$ == 0L) return TREXIO_INVALID_NUM;

  uint32_t rank = $group_dset_rank$;
  uint64_t dims[$group_dset_rank$] = {$group_dset_dim_list$};

  uint64_t dim_size = 1;
  for (unsigned int i=0; i<rank; ++i){
    dim_size *= dims[i];
  }

  $group_dset_dtype_double$* $group_dset$_64 = CALLOC(dim_size, $group_dset_dtype_double$);
  if ($group_dset$_64 == NULL) return TREXIO_ALLOCATION_FAILED;

  assert(file->back_end < TREXIO_INVALID_BACK_END);

  rc = TREXIO_FAILURE;

  switch (file->back_end) {

  case TREXIO_TEXT:
    rc = trexio_text_read_$group_dset$(file, $group_dset$_64, rank, dims);
    break;

  case TREXIO_HDF5:
    rc = trexio_hdf5_read_$group_dset$(file, $group_dset$_64, rank, dims);
    break;
/*
  case TREXIO_JSON:
    rc = trexio_json_read_$group_dset$(file, $group_dset$_64, rank, dims);
    break;
,*/
  }

  if (rc != TREXIO_SUCCESS){
    FREE($group_dset$_64);
    return rc;
  }

  for (uint64_t i=0; i<dim_size; ++i){
    $group_dset$[i] = ($group_dset_dtype_single$) $group_dset$_64[i];
  }

  FREE($group_dset$_64);
  return TREXIO_SUCCESS;
}
     #+end_src

     #+begin_src c :tangle write_dset_32_front.c
trexio_exit_code
trexio_write_$group_dset$_32 (trexio_t* const file, const $group_dset_dtype_single$* $group_dset$)
{

  if (file  == NULL) return TREXIO_INVALID_ARG_1;
  if ($group_dset$ == NULL) return TREXIO_INVALID_ARG_2;
  if (trexio_has_$group_dset$(file) == TREXIO_SUCCESS) return TREXIO_DSET_ALREADY_EXISTS;

  trexio_exit_code rc;
  int64_t $group_dset_dim$ = 0;

  /* Error handling for this call is added by the generator */
  rc = trexio_read_$group_dset_dim$_64(file, &($group_dset_dim$));

  if ($group_dset_dim$ == 0L) return TREXIO_INVALID_NUM;

  uint32_t rank = $group_dset_rank$;
  uint64_t dims[$group_dset_rank$] = {$group_dset_dim_list$};

  uint64_t dim_size = 1;
  for (unsigned int i=0; i<rank; ++i){
    dim_size *= dims[i];
  }

  $group_dset_dtype_double$* $group_dset$_64 = CALLOC(dim_size, $group_dset_dtype_double$);
  if ($group_dset$_64 == NULL) return TREXIO_ALLOCATION_FAILED;

  /* A type conversion from single precision to double reqired since back end only accepts 64-bit data */
  for (uint64_t i=0; i<dim_size; ++i){
    $group_dset$_64[i] = ($group_dset_dtype_double$) $group_dset$[i];
  }

  assert(file->back_end < TREXIO_INVALID_BACK_END);

  rc = TREXIO_FAILURE;
  switch (file->back_end) {

  case TREXIO_TEXT:
    rc = trexio_text_write_$group_dset$(file, $group_dset$_64, rank, dims);
    break;

  case TREXIO_HDF5:
    rc = trexio_hdf5_write_$group_dset$(file, $group_dset$_64, rank, dims);
    break;
/*
  case TREXIO_JSON:
    rc = trexio_json_write_$group_dset$(file, $group_dset$_64, rank, dims);
    break;
,*/
  }

  FREE($group_dset$_64);

  if (rc != TREXIO_SUCCESS) return rc;

  return TREXIO_SUCCESS;
}
     #+end_src

     #+begin_src c :tangle read_dset_def_front.c
trexio_exit_code
trexio_read_$group_dset$ (trexio_t* const file, $group_dset_dtype_default$* const $group_dset$)
{
  return trexio_read_$group_dset$_$default_prec$(file, $group_dset$);
}
     #+end_src

     #+begin_src c :tangle write_dset_def_front.c
trexio_exit_code
trexio_write_$group_dset$ (trexio_t* const file, const $group_dset_dtype_default$* $group_dset$)
{
  return trexio_write_$group_dset$_$default_prec$(file, $group_dset$);
}
     #+end_src

     #+begin_src c :tangle has_dset_front.c
trexio_exit_code
trexio_has_$group_dset$ (trexio_t* const file)
{

  if (file  == NULL) return TREXIO_INVALID_ARG_1;

  assert(file->back_end < TREXIO_INVALID_BACK_END);

  switch (file->back_end) {

  case TREXIO_TEXT:
    return trexio_text_has_$group_dset$(file);
    break;

  case TREXIO_HDF5:
    return trexio_hdf5_has_$group_dset$(file);
    break;
/*
  case TREXIO_JSON:
    return trexio_json_has_$group_dset$(file);
    break;
,*/
  }
  return TREXIO_FAILURE;
}
     #+end_src

*** Fortran templates for front end

    The ~Fortran~ templates that provide an access to the ~C~ API calls from ~Fortran~.
    These templates are based on the use of ~iso_c_binding~. Pointers have to be passed by value.

     #+begin_src f90 :tangle write_dset_64_front_fortran.f90
interface
   integer function trexio_write_$group_dset$_64 (trex_file, dset) bind(C)
     use, intrinsic :: iso_c_binding
     integer(8), intent(in), value :: trex_file
     $group_dset_f_dtype_double$, intent(in) :: dset$group_dset_f_dims$
   end function trexio_write_$group_dset$_64
end interface
     #+end_src

     #+begin_src f90 :tangle read_dset_64_front_fortran.f90
interface
   integer function trexio_read_$group_dset$_64 (trex_file, dset) bind(C)
     use, intrinsic :: iso_c_binding
     integer(8), intent(in), value :: trex_file
     $group_dset_f_dtype_double$, intent(out) :: dset$group_dset_f_dims$
   end function trexio_read_$group_dset$_64
end interface
     #+end_src

     #+begin_src f90 :tangle write_dset_32_front_fortran.f90
interface
   integer function trexio_write_$group_dset$_32 (trex_file, dset) bind(C)
     use, intrinsic :: iso_c_binding
     integer(8), intent(in), value :: trex_file
     $group_dset_f_dtype_single$, intent(in) :: dset$group_dset_f_dims$
   end function trexio_write_$group_dset$_32
end interface
     #+end_src

     #+begin_src f90 :tangle read_dset_32_front_fortran.f90
interface
   integer function trexio_read_$group_dset$_32 (trex_file, dset) bind(C)
     use, intrinsic :: iso_c_binding
     integer(8), intent(in), value :: trex_file
     $group_dset_f_dtype_single$, intent(out) :: dset$group_dset_f_dims$
   end function trexio_read_$group_dset$_32
end interface
     #+end_src

     #+begin_src f90 :tangle write_dset_def_front_fortran.f90
interface
   integer function trexio_write_$group_dset$ (trex_file, dset) bind(C)
     use, intrinsic :: iso_c_binding
     integer(8), intent(in), value :: trex_file
     $group_dset_f_dtype_default$, intent(in) :: dset$group_dset_f_dims$
   end function trexio_write_$group_dset$
end interface
     #+end_src

     #+begin_src f90 :tangle read_dset_def_front_fortran.f90
interface
   integer function trexio_read_$group_dset$ (trex_file, dset) bind(C)
     use, intrinsic :: iso_c_binding
     integer(8), intent(in), value :: trex_file
     $group_dset_f_dtype_default$, intent(out) :: dset$group_dset_f_dims$
   end function trexio_read_$group_dset$
end interface
     #+end_src

     #+begin_src f90 :tangle has_dset_front_fortran.f90
interface
   integer function trexio_has_$group_dset$ (trex_file) bind(C)
     use, intrinsic :: iso_c_binding
     integer(8), intent(in), value :: trex_file
   end function trexio_has_$group_dset$
end interface
     #+end_src

** Sparse data structures

   Sparse data structures are used typically for large tensors such as
   two-electron integrals. For example, in the =trex.json= file sparse
   arrays appear as for the ~eri~ :

   #+begin_src python
   "ao_2e_int"  : {
     "eri_num"  : [ "int", [  ] ]
     "eri"      : [ "float sparse", [ "ao.num", "ao.num", "ao.num", "ao.num" ] ]
   }
   #+end_src
   
  The electron repulsion integral $\langle ij | kl \rangle$ is 
  represented as a quartet of integers $(i,j,k,l)$ and a floating
  point value.

  To store $N$ integrals in the file, we store

  - An array of quartets of integers
  - An array of values (floats)

  Both arrays have the same size, $N$, the number of non-zero integrals.
  Knowing the maximum dimensions allows to check that the integers are
  in a valid range, and also lets the library choose the smallest
  integer representation to compress the storage.
  
  Fortran uses 1-based array indexing, while C uses 0-based indexing.
  Internally, we use a 0-based representation but the Fortran binding
  does the appropriate conversion when reading or writing.

  As the number of integrals to store can be prohibitively large, we 
  provide the possibility to read/write the integrals in chunks. So the
  functions take two extra parameters:
  - ~offset~ : the index of the 1st integral we want to read. An
    offset of zero implies to read the first integral.
  - ~num~ : the number of integrals to read.

  We provide a function to read a chunk of indices, and a function to
  read a chunk of values, because some users might want to read only
  the values of the integrals, or only the indices.

  Here is an example for the indices:

  #+BEGIN_SRC c
trexio_exit_code
trexio_read_chunk_ao_2e_int_eri_index_32(trexio_t* const file,
                                         const int64_t offset,
                                         const int64_t num,
                                         int32_t* buffer)
{
  if (file  == NULL) return TREXIO_INVALID_ARG_1;
  if (offset   < 0L) return TREXIO_INVALID_ARG_2;
  if (num      < 0L) return TREXIO_INVALID_ARG_3;

  const uint32_t rank = 4;  // To be set by generator : number of indices

  int64_t nmax;             // Max number of integrals
  trexio_exit_code rc;

  rc = trexio_read_ao_2e_int_eri_num(const file, &nmax);
  if (rc != TREXIO_SUCCESS) return rc;

  switch (file->back_end) {

  case TREXIO_TEXT:
    return trexio_text_read_chunk_ao_2e_int_eri_index(file, buffer, offset, num, rank, nmax);
    break;

  case TREXIO_HDF5:
    return trexio_hdf5_read_chunk_ao_2e_int_eri_index(file, buffer, offset, num, rank, nmax);
    break;

  default:
    return TREXIO_FAILURE;  /* Impossible case */
  }
}
  #+END_SRC

  For the values, 

  #+BEGIN_SRC c
trexio_exit_code
trexio_read_chunk_ao_2e_int_eri_value_64(trexio_t* const file,
                                         const int64_t offset,
                                         const int64_t num,
                                         double* buffer)
{
  if (file  == NULL) return TREXIO_INVALID_ARG_1;
  if (offset   < 0L) return TREXIO_INVALID_ARG_2;
  if (num      < 0L) return TREXIO_INVALID_ARG_3;

  int64_t nmax;             // Max number of integrals
  trexio_exit_code rc;

  rc = trexio_read_ao_2e_int_eri_num(const file, &nmax);
  if (rc != TREXIO_SUCCESS) return rc;

  switch (file->back_end) {

  case TREXIO_TEXT:
    return trexio_text_read_chunk_ao_2e_int_eri_value(file, buffer, offset, num, nmax);
    break;

  case TREXIO_HDF5:
    return trexio_hdf5_read_chunk_ao_2e_int_eri_index(file, buffer, offset, num, nmax);
    break;

  default:
    return TREXIO_FAILURE;  /* Impossible case */
  }
}
  #+END_SRC

* Fortran helper/wrapper functions

  The function below adapts the original C-based ~trexio_open~ for Fortran.
  This is needed due to the fact that strings in C are terminated by ~NULL~ character ~\0~
  unlike strings in Fortran.
  Note, that Fortran interface calls the main ~TREXIO~ API, which is written in C.

  #+begin_src f90 :tangle suffix_fortran.f90
contains
   integer(8) function trexio_open (filename, mode, backend)
     use, intrinsic :: iso_c_binding
     implicit none
     character(len=*)      :: filename
     character, intent(in), value :: mode
<<<<<<< HEAD
     integer, intent(in), value   :: backend

=======
     integer(trexio_backend), intent(in), value   :: backend
>>>>>>> 15a23863
     character(len=len_trim(filename)+1) :: filename_c
     integer :: rc

     filename_c = trim(filename) // c_null_char
     trexio_open = trexio_open_c(filename_c, mode, backend)
     if (trexio_open == 0_8) then
       return
     endif
     rc = trexio_set_one_based(trexio_open)
     if (rc /= TREXIO_SUCCESS) then
        rc = trexio_close(trexio_open)
        trexio_open = 0_8
     endif
   end function trexio_open
  #+end_src

* File suffixes                                                     :noexport:

  #+begin_src c :tangle suffix_front.h
#endif
  #+end_src

  #+begin_src c :tangle suffix_s_front.h
#endif
  #+end_src

  #+begin_src f90 :tangle suffix_fortran.f90
end module trexio
  #+end_src<|MERGE_RESOLUTION|>--- conflicted
+++ resolved
@@ -1562,14 +1562,9 @@
    integer(8) function trexio_open (filename, mode, backend)
      use, intrinsic :: iso_c_binding
      implicit none
-     character(len=*)      :: filename
-     character, intent(in), value :: mode
-<<<<<<< HEAD
-     integer, intent(in), value   :: backend
-
-=======
+     character(len=*)                             :: filename
+     character, intent(in), value                 :: mode
      integer(trexio_backend), intent(in), value   :: backend
->>>>>>> 15a23863
      character(len=len_trim(filename)+1) :: filename_c
      integer :: rc
 
