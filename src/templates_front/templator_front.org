--- conflicted
+++ resolved
@@ -158,45 +158,6 @@
 ** Error handling
 
       #+NAME: table-exit-codes
-<<<<<<< HEAD
-   | Macro                        | Code | Description                            |
-   |------------------------------+------+----------------------------------------|
-   | ~TREXIO_FAILURE~             |   -1 | 'Unknown failure'                      |
-   | ~TREXIO_SUCCESS~             |    0 | 'Success'                              |
-   | ~TREXIO_INVALID_ARG_1~       |    1 | 'Invalid argument 1'                   |
-   | ~TREXIO_INVALID_ARG_2~       |    2 | 'Invalid argument 2'                   |
-   | ~TREXIO_INVALID_ARG_3~       |    3 | 'Invalid argument 3'                   |
-   | ~TREXIO_INVALID_ARG_4~       |    4 | 'Invalid argument 4'                   |
-   | ~TREXIO_INVALID_ARG_5~       |    5 | 'Invalid argument 5'                   |
-   | ~TREXIO_END~                 |    6 | 'End of file'                          |
-   | ~TREXIO_READONLY~            |    7 | 'Read-only file'                       |
-   | ~TREXIO_ERRNO~               |    8 | strerror(errno)                        |
-   | ~TREXIO_INVALID_ID~          |    9 | 'Invalid ID'                           |
-   | ~TREXIO_ALLOCATION_FAILED~   |   10 | 'Allocation failed'                    |
-   | ~TREXIO_HAS_NOT~             |   11 | 'Element absent'                       |
-   | ~TREXIO_INVALID_NUM~         |   12 | 'Invalid (negative or 0) dimension'    |
-   | ~TREXIO_ATTR_ALREADY_EXISTS~ |   13 | 'Attribute already exists'             |
-   | ~TREXIO_DSET_ALREADY_EXISTS~ |   14 | 'Dataset already exists'               |
-   | ~TREXIO_OPEN_ERROR~          |   15 | 'Error opening file'                   |
-   | ~TREXIO_LOCK_ERROR~          |   16 | 'Error locking file'                   |
-   | ~TREXIO_UNLOCK_ERROR~        |   17 | 'Error unlocking file'                 |
-   | ~TREXIO_FILE_ERROR~          |   18 | 'Invalid file'                         |
-   | ~TREXIO_GROUP_READ_ERROR~    |   19 | 'Error reading group'                  |
-   | ~TREXIO_GROUP_WRITE_ERROR~   |   20 | 'Error writing group'                  |
-   | ~TREXIO_ELEM_READ_ERROR~     |   21 | 'Error reading element'                |
-   | ~TREXIO_ELEM_WRITE_ERROR~    |   22 | 'Error writing element'                |
-   | ~TREXIO_UNSAFE_ARRAY_DIM~    |   23 | 'Access to memory beyond allocated'    |
-   | ~TREXIO_ATTR_MISSING~        |   24 | 'Attribute does not exist in the file' |
-   | ~TREXIO_DSET_MISSING~        |   25 | 'Dataset does not exist in the file'   |
-   | ~TREXIO_BACK_END_MISSING~    |   26 | 'Requested back end is disabled'       |
-   | ~TREXIO_INVALID_ARG_6~       |   27 | 'Invalid argument 6'                   |
-   | ~TREXIO_INVALID_ARG_7~       |   28 | 'Invalid argument 7'                   |
-   | ~TREXIO_INVALID_ARG_8~       |   29 | 'Invalid argument 8'                   |
-   | ~TREXIO_INVALID_STR_LEN~     |   30 | 'Invalid max_str_len'                  |
-   | ~TREXIO_INT_SIZE_OVERFLOW~   |   31 | 'Possible integer overflow'            |
-   | ~TREXIO_SAFE_MODE~           |   32 | 'Unsafe operation in safe mode'        |
-   | ~TREXIO_INVALID_STATE~       |   33 | 'Inconsistent state of the file'       |
-=======
    | Macro                         | Code | Description                            |
    |-------------------------------+------+----------------------------------------|
    | ~TREXIO_FAILURE~              |   -1 | 'Unknown failure'                      |
@@ -227,11 +188,14 @@
    | ~TREXIO_ATTR_MISSING~         |   24 | 'Attribute does not exist in the file' |
    | ~TREXIO_DSET_MISSING~         |   25 | 'Dataset does not exist in the file'   |
    | ~TREXIO_BACK_END_MISSING~     |   26 | 'Requested back end is disabled'       |
+   | ~TREXIO_INVALID_ARG_6~        |   27 | 'Invalid argument 6'                   |
+   | ~TREXIO_INVALID_ARG_7~        |   28 | 'Invalid argument 7'                   |
+   | ~TREXIO_INVALID_ARG_8~        |   29 | 'Invalid argument 8'                   |
    | ~TREXIO_INVALID_STR_LEN~      |   30 | 'Invalid max_str_len'                  |
    | ~TREXIO_INT_SIZE_OVERFLOW~    |   31 | 'Possible integer overflow'            |
    | ~TREXIO_SAFE_MODE~            |   32 | 'Unsafe operation in safe mode'        |
    | ~TREXIO_INVALID_ELECTRON_NUM~ |   33 | 'Inconsistent value of electron num'   |
->>>>>>> aa14f9e4
+   | ~TREXIO_INVALID_STATE~        |   34 | 'Inconsistent state of the file'       |
 
    # We need to force Emacs not to indent the Python code:
    # -*- org-src-preserve-indentation: t
@@ -311,11 +275,8 @@
    #define TREXIO_INVALID_STR_LEN         ((trexio_exit_code) 30)
    #define TREXIO_INT_SIZE_OVERFLOW       ((trexio_exit_code) 31)
    #define TREXIO_SAFE_MODE               ((trexio_exit_code) 32)
-<<<<<<< HEAD
-   #define TREXIO_INVALID_STATE           ((trexio_exit_code) 33)
-=======
    #define TREXIO_INVALID_ELECTRON_NUM    ((trexio_exit_code) 33)
->>>>>>> aa14f9e4
+   #define TREXIO_INVALID_STATE           ((trexio_exit_code) 34)
    #+end_src
 
    #+begin_src f90 :tangle prefix_fortran.f90 :exports none
@@ -353,11 +314,8 @@
       integer(trexio_exit_code), parameter :: TREXIO_INVALID_STR_LEN         = 30
       integer(trexio_exit_code), parameter :: TREXIO_INT_SIZE_OVERFLOW       = 31
       integer(trexio_exit_code), parameter :: TREXIO_SAFE_MODE               = 32
-<<<<<<< HEAD
-      integer(trexio_exit_code), parameter :: TREXIO_INVALID_STATE           = 33
-=======
       integer(trexio_exit_code), parameter :: TREXIO_INVALID_ELECTRON_NUM    = 33
->>>>>>> aa14f9e4
+      integer(trexio_exit_code), parameter :: TREXIO_INVALID_STATE           = 34
    #+end_src
 
    #+begin_src python :tangle prefix_python.py :exports none
@@ -396,11 +354,8 @@
    TREXIO_INVALID_STR_LEN         = 30
    TREXIO_INT_SIZE_OVERFLOW       = 31
    TREXIO_SAFE_MODE               = 32
-<<<<<<< HEAD
-   TREXIO_INVALID_STATE           = 33
-=======
    TREXIO_INVALID_ELECTRON_NUM    = 33
->>>>>>> aa14f9e4
+   TREXIO_INVALID_STATE           = 34
    #+end_src
    :END:
 
@@ -545,13 +500,11 @@
    case TREXIO_SAFE_MODE:
      return "Unsafe operation in safe mode";
      break;
-<<<<<<< HEAD
+   case TREXIO_INVALID_ELECTRON_NUM:
+     return "Inconsistent value of electron num";
+     break;
    case TREXIO_INVALID_STATE:
      return "Inconsistent state of the file";
-=======
-   case TREXIO_INVALID_ELECTRON_NUM:
-     return "Inconsistent value of electron num";
->>>>>>> aa14f9e4
      break;
    #+end_example
 
@@ -1575,15 +1528,15 @@
 
   if (file == NULL) return TREXIO_FILE_ERROR;
 
-  { /* Up-spin and down-spin electrons */
-    trexio_exit_code rc;
-
-    int32_t nup, ndn, nelec;
-    bool has_up   = (trexio_has_electron_up_num(file) == TREXIO_SUCCESS);
-    bool has_dn   = (trexio_has_electron_dn_num(file) == TREXIO_SUCCESS);
-    bool has_updn = (trexio_has_electron_num(file) == TREXIO_SUCCESS);
-<<<<<<< HEAD
-
+  /* Up-spin and down-spin electrons */
+  trexio_exit_code rc;
+
+  int32_t nup, ndn, nelec;
+  bool has_up   = (trexio_has_electron_up_num(file) == TREXIO_SUCCESS);
+  bool has_dn   = (trexio_has_electron_dn_num(file) == TREXIO_SUCCESS);
+  bool has_updn = (trexio_has_electron_num(file) == TREXIO_SUCCESS);
+
+  if (file->mode != 'r') {
     if (has_updn && has_up && has_dn) {
       rc = trexio_read_electron_up_num(file, &nup);
       if (rc != TREXIO_SUCCESS) return rc;
@@ -1595,63 +1548,14 @@
       if (rc != TREXIO_SUCCESS) return rc;
 
       if (nelec != nup + ndn) {
-=======
-    
-    if (file->mode != 'r') {
-      if (has_updn && has_up && has_dn) {
-        rc = trexio_read_electron_up_num(file, &nup);
-        if (rc != TREXIO_SUCCESS) return rc;
-        
-        rc = trexio_read_electron_dn_num(file, &ndn);
-        if (rc != TREXIO_SUCCESS) return rc;
-        
-        rc = trexio_read_electron_num(file, &nelec);
-        if (rc != TREXIO_SUCCESS) return rc;
-        
-        if (nelec != nup + ndn) {
-          if (file->mode == 'u') {
-            nelec = nup + ndn;
-            rc = trexio_write_electron_num(file, nelec);
-            if (rc != TREXIO_SUCCESS) return rc;
-          } else {
-            return TREXIO_INVALID_ELECTRON_NUM;
-          }
+        if (file->mode == 'u') {
+          nelec = nup + ndn;
+          rc = trexio_write_electron_num(file, nelec);
+          if (rc != TREXIO_SUCCESS) return rc;
+        } else {
+          return TREXIO_INVALID_ELECTRON_NUM;
         }
-      } else if (has_up && has_dn) {
-        rc = trexio_read_electron_up_num(file, &nup);
-        if (rc != TREXIO_SUCCESS) return rc;
-        
-        rc = trexio_read_electron_dn_num(file, &ndn);
-        if (rc != TREXIO_SUCCESS) return rc;
-        
->>>>>>> aa14f9e4
-        nelec = nup + ndn;
-        rc = trexio_write_electron_num(file, nelec);
-        if (rc != TREXIO_SUCCESS) return rc;
-      } else if (has_up) {
-        rc = trexio_read_electron_up_num(file, &nup);
-        if (rc != TREXIO_SUCCESS) return rc;
-        
-        ndn = 0;
-        rc = trexio_write_electron_dn_num(file, ndn);
-        if (rc != TREXIO_SUCCESS) return rc;
-        
-        nelec = nup;
-        rc = trexio_write_electron_num(file, nelec);
-        if (rc != TREXIO_SUCCESS) return rc;
-      } else if (has_dn) {
-        rc = trexio_read_electron_dn_num(file, &ndn);
-        if (rc != TREXIO_SUCCESS) return rc;
-        
-        nup = 0;
-        rc = trexio_write_electron_up_num(file, nup);
-        if (rc != TREXIO_SUCCESS) return rc;
-        
-        nelec = ndn;
-        rc = trexio_write_electron_num(file, nelec);
-        if (rc != TREXIO_SUCCESS) return rc;
       }
-<<<<<<< HEAD
     } else if (has_up && has_dn) {
       rc = trexio_read_electron_up_num(file, &nup);
       if (rc != TREXIO_SUCCESS) return rc;
@@ -1684,8 +1588,6 @@
       nelec = ndn;
       rc = trexio_write_electron_num(file, nelec);
       if (rc != TREXIO_SUCCESS) return rc;
-=======
->>>>>>> aa14f9e4
     }
   }
 
