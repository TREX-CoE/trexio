--- conflicted
+++ resolved
@@ -1236,10 +1236,8 @@
 
   /* Things to be done before the closing the file in the back-end */
   rc = trexio_pre_close(file);
-  if (rc != TREXIO_SUCCESS) {
-    return rc;
-  }
-  
+  if (rc != TREXIO_SUCCESS) return rc;
+
   /* Terminate the back end */
   switch (file->back_end) {
 
@@ -1414,7 +1412,6 @@
         raise Error(rc)
    #+end_src
 
-<<<<<<< HEAD
 ** File state
 
     ~trexio_set_state~ set an existing ~trexio_t~ file handle to a given state.
@@ -1432,17 +1429,10 @@
     #+begin_src c :tangle prefix_front.h :exports none
 trexio_exit_code trexio_set_state(trexio_t* file, const int32_t num);
 trexio_exit_code trexio_get_state(trexio_t* file, int32_t* const num);
-=======
-** Tasks to be done before closing
-   
-    #+begin_src c :tangle trexio_private.h :exports none
-trexio_exit_code trexio_pre_close(trexio_t* file);
->>>>>>> dc783bc1
     #+end_src
 
     #+begin_src c :tangle prefix_front.c
 trexio_exit_code
-<<<<<<< HEAD
 trexio_set_state (trexio_t* file, const int32_t num)
 {
   if (file == NULL) return TREXIO_INVALID_ARG_1;
@@ -1490,7 +1480,14 @@
 
     See TREXIO File Python class.
 
-=======
+** Tasks to be done before closing
+
+    #+begin_src c :tangle trexio_private.h :exports none
+trexio_exit_code trexio_pre_close(trexio_t* file);
+    #+end_src
+
+    #+begin_src c :tangle prefix_front.c
+trexio_exit_code
 trexio_pre_close (trexio_t* file)
 {
 
@@ -1498,22 +1495,22 @@
 
   { /* Up-spin and down-spin electrons */
     trexio_exit_code rc;
-    
+
     int32_t nup, ndn, nelec;
     bool has_up   = (trexio_has_electron_up_num(file) == TREXIO_SUCCESS);
     bool has_dn   = (trexio_has_electron_dn_num(file) == TREXIO_SUCCESS);
     bool has_updn = (trexio_has_electron_num(file) == TREXIO_SUCCESS);
-    
+
     if (has_updn && has_up && has_dn) {
       rc = trexio_read_electron_up_num(file, &nup);
       if (rc != TREXIO_SUCCESS) return rc;
-      
+
       rc = trexio_read_electron_dn_num(file, &ndn);
       if (rc != TREXIO_SUCCESS) return rc;
-      
+
       rc = trexio_read_electron_num(file, &nelec);
       if (rc != TREXIO_SUCCESS) return rc;
-      
+
       if (nelec != nup + ndn) {
         nelec = nup + ndn;
         rc = trexio_write_electron_num(file, nelec);
@@ -1522,44 +1519,43 @@
     } else if (has_up && has_dn) {
       rc = trexio_read_electron_up_num(file, &nup);
       if (rc != TREXIO_SUCCESS) return rc;
-      
+
       rc = trexio_read_electron_dn_num(file, &ndn);
       if (rc != TREXIO_SUCCESS) return rc;
-      
+
       nelec = nup + ndn;
       rc = trexio_write_electron_num(file, nelec);
       if (rc != TREXIO_SUCCESS) return rc;
     } else if (has_up) {
       rc = trexio_read_electron_up_num(file, &nup);
       if (rc != TREXIO_SUCCESS) return rc;
-      
+
       ndn = 0;
       rc = trexio_write_electron_dn_num(file, ndn);
       if (rc != TREXIO_SUCCESS) return rc;
-      
+
       nelec = nup;
       rc = trexio_write_electron_num(file, nelec);
       if (rc != TREXIO_SUCCESS) return rc;
     } else if (has_dn) {
       rc = trexio_read_electron_dn_num(file, &ndn);
       if (rc != TREXIO_SUCCESS) return rc;
-      
+
       nup = 0;
       rc = trexio_write_electron_up_num(file, nup);
       if (rc != TREXIO_SUCCESS) return rc;
-      
+
       nelec = ndn;
       rc = trexio_write_electron_num(file, nelec);
       if (rc != TREXIO_SUCCESS) return rc;
     }
 
   }
-  
+
   return TREXIO_SUCCESS;
 }
     #+end_src
-   
->>>>>>> dc783bc1
+
 * Templates for front end
 ** Description
 
