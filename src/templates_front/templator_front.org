--- conflicted
+++ resolved
@@ -471,15 +471,12 @@
    | ~TREXIO_VERSION_PARSING_ISSUE~   |   36 | 'Failed to parse package_version'              |
    | ~TREXIO_PHASE_CHANGE~            |   37 | 'The function succeeded with a change of sign' |
    | ~TREXIO_INVALID_MO_INDEX~        |   38 | 'Invalid MO index'                             |
-<<<<<<< HEAD
    | ~TREXIO_INVALID_ARG_9~           |   39 | 'Invalid argument 9'                           |
    | ~TREXIO_INVALID_ARG_10~          |   40 | 'Invalid argument 10'                          |
    | ~TREXIO_INVALID_ARG_11~          |   41 | 'Invalid argument 11'                          |
    | ~TREXIO_INVALID_ARG_12~          |   42 | 'Invalid argument 12'                          |
    | ~TREXIO_INVALID_ARG_13~          |   43 | 'Invalid argument 13'                          |
    | ~TREXIO_INVALID_ARG_14~          |   44 | 'Invalid argument 14'                          |
-=======
->>>>>>> ccb9bf85
 
    # We need to force Emacs not to indent the Python code:
    # -*- org-src-preserve-indentation: t
@@ -565,15 +562,12 @@
    #define TREXIO_VERSION_PARSING_ISSUE   ((trexio_exit_code) 36)
    #define TREXIO_PHASE_CHANGE            ((trexio_exit_code) 37)
    #define TREXIO_INVALID_MO_INDEX        ((trexio_exit_code) 38)
-<<<<<<< HEAD
    #define TREXIO_INVALID_ARG_9           ((trexio_exit_code) 39)
    #define TREXIO_INVALID_ARG_10          ((trexio_exit_code) 40)
    #define TREXIO_INVALID_ARG_11          ((trexio_exit_code) 41)
    #define TREXIO_INVALID_ARG_12          ((trexio_exit_code) 42)
    #define TREXIO_INVALID_ARG_13          ((trexio_exit_code) 43)
    #define TREXIO_INVALID_ARG_14          ((trexio_exit_code) 44)
-=======
->>>>>>> ccb9bf85
    #+end_src
 
    #+begin_src f90 :tangle prefix_fortran.f90 :exports none
@@ -617,15 +611,12 @@
       integer(trexio_exit_code), parameter :: TREXIO_VERSION_PARSING_ISSUE   = 36
       integer(trexio_exit_code), parameter :: TREXIO_PHASE_CHANGE            = 37
       integer(trexio_exit_code), parameter :: TREXIO_INVALID_MO_INDEX        = 38
-<<<<<<< HEAD
       integer(trexio_exit_code), parameter :: TREXIO_INVALID_ARG_9           = 39
       integer(trexio_exit_code), parameter :: TREXIO_INVALID_ARG_10          = 40
       integer(trexio_exit_code), parameter :: TREXIO_INVALID_ARG_11          = 41
       integer(trexio_exit_code), parameter :: TREXIO_INVALID_ARG_12          = 42
       integer(trexio_exit_code), parameter :: TREXIO_INVALID_ARG_13          = 43
       integer(trexio_exit_code), parameter :: TREXIO_INVALID_ARG_14          = 44
-=======
->>>>>>> ccb9bf85
    #+end_src
 
    #+begin_src python :tangle prefix_python.py :exports none
@@ -670,15 +661,12 @@
    TREXIO_VERSION_PARSING_ISSUE   = 36
    TREXIO_PHASE_CHANGE            = 37
    TREXIO_INVALID_MO_INDEX        = 38
-<<<<<<< HEAD
    TREXIO_INVALID_ARG_9           = 39
    TREXIO_INVALID_ARG_10          = 40
    TREXIO_INVALID_ARG_11          = 41
    TREXIO_INVALID_ARG_12          = 42
    TREXIO_INVALID_ARG_13          = 43
    TREXIO_INVALID_ARG_14          = 44
-=======
->>>>>>> ccb9bf85
    #+end_src
    :end:
 
@@ -6298,11 +6286,7 @@
     const double r = sqrt(dx*dx + dy*dy + dz*dz);
 
     // All possibly reported errors have been caught above
-<<<<<<< HEAD
     trexio_exit_code rc = trexio_evaluate_nao_radial(shell_index, r, grid_start,
-=======
-    rc = trexio_evaluate_nao_radial(shell_index, r, grid_start,
->>>>>>> ccb9bf85
       grid_size, grid_r, interpolator, normalization, &amplitude[shell_index]);
 
     if (rc != TREXIO_SUCCESS)
@@ -6315,12 +6299,8 @@
 trexio_exit_code trexio_evaluate_nao_radial_py (const int shell_index,
   const double r, int64_t* grid_start, int n_grid_st,
   int64_t* grid_size, int n_grid_si, double* grid_r, int n_grid_r,
-<<<<<<< HEAD
   double* interpolator, int n_interp, double* normalization, int n_norm,
   double* const amplitude)
-=======
-  double* interpolator, int n_interp, double* normalization, int n_norm, double* const amplitude)
->>>>>>> ccb9bf85
 {
   // Code needs to be copied because of the use of int64_t mandated by Python
   // If a 64-bit version is implemented, this can be avoided
@@ -6395,15 +6375,11 @@
     const double r = sqrt(dx*dx + dy*dy + dz*dz);
 
     // All possibly reported errors have been caught above
-<<<<<<< HEAD
     trexio_exit_code rc =
       trexio_evaluate_nao_radial_py(shell_index, r, grid_start, n_grid_st, grid_size,
                                     n_grid_si, grid_r, n_grid_r, interpolator, n_interp,
                                     normalization, n_norm, &amplitudes[shell_index]);
-=======
-    rc = trexio_evaluate_nao_radial_py(shell_index, r, grid_start, n_grid_st,
-      grid_size, n_grid_si, grid_r, n_grid_r, interpolator, n_interp, normalization, n_norm, &amplitudes[shell_index]);
->>>>>>> ccb9bf85
+
     if (rc != TREXIO_SUCCESS)
       return rc;
   }
