#+TITLE: Front end API
#+PROPERTY: comments org
#+SETUPFILE: ../../docs/theme.setup
# -*- mode: org -*-

* Constant file prefixes (not used by generator)                   :noexport:

  Prefixes in C contain mainly ~#include~ as well as some
  ~#define~ and ~typedef~ statements.
  Prefixes in Fortran contain back-end definitions.

  #+NAME:header
  #+begin_src c
/* This file was generated from the templator_front.org org-mode file.
   To generate it, open templator_front.org in Emacs and execute
   M-x org-babel-tangle
*/

  #+end_src

** C

   We include in thr trexio.h file a text variable that contains the
   contents of the ~trex.json~ confguration file, generated from the
   ~trex.org~ file.

   #+NAME: trex_json
   #+begin_src python :results drawer
res = "/* JSON configuration\n"
with open('../../trex.json','r') as f:
    for line in f:
        res += line.rstrip()+'\n'
res += "*/"
return res
   #+end_src

   #+RESULTS: trex_json
   :results:
   /* JSON configuration
   {

   "metadata": {
              "code_num" : [ "dim", []                        ]
     ,            "code" : [ "str", [ "metadata.code_num" ]   ]
     ,      "author_num" : [ "dim", []                        ]
     ,          "author" : [ "str", [ "metadata.author_num" ] ]
     , "package_version" : [ "str", []                        ]
     ,     "description" : [ "str", []                        ]
     ,          "unsafe" : [ "int", []                        ]
   } ,

   "nucleus": {
               "num" : [ "dim"  , []                     ]
     ,      "charge" : [ "float", [ "nucleus.num" ]      ]
     ,       "coord" : [ "float", [ "nucleus.num", "3" ] ]
     ,       "label" : [ "str"  , [ "nucleus.num" ]      ]
     , "point_group" : [ "str"  , []                     ]
     ,   "repulsion" : [ "float", []                     ]
   } ,

   "cell": {
            "a" : [ "float", [ "3" ] ]
     ,      "b" : [ "float", [ "3" ] ]
     ,      "c" : [ "float", [ "3" ] ]
     ,    "G_a" : [ "float", [ "3" ] ]
     ,    "G_b" : [ "float", [ "3" ] ]
     ,    "G_c" : [ "float", [ "3" ] ]
     , "two_pi" : [ "int"  , []      ]
   } ,

   "pbc": {
       "periodic" : [ "int"  , []      ]
     ,  "k_point" : [ "float", [ "3" ] ]
   } ,

   "electron": {
          "num" : [ "dim", []  ]
     , "up_num" : [ "int", []  ]
     , "dn_num" : [ "int", []  ]
   } ,

   "state": {
                 "num" : [ "dim"  , []              ]
     ,            "id" : [ "index", []              ]
     ,        "energy" : [ "float", []              ]
     , "current_label" : [ "str"  , []              ]
     ,         "label" : [ "str"  , [ "state.num" ] ]
     ,     "file_name" : [ "str"  , [ "state.num" ] ]
   } ,

   "basis": {
                    "type" : [ "str"  , []                                                ]
     ,          "prim_num" : [ "dim"  , []                                                ]
     ,         "shell_num" : [ "dim"  , []                                                ]
     ,       "nao_grid_num" : [ "dim"  , []                                                ]
     ,  "interp_coeff_cnt" : [ "dim"  , []                                                ]
     ,     "nucleus_index" : [ "index", [ "basis.shell_num" ]                             ]
     ,     "shell_ang_mom" : [ "int"  , [ "basis.shell_num" ]                             ]
     ,      "shell_factor" : [ "float", [ "basis.shell_num" ]                             ]
     ,           "r_power" : [ "int"  , [ "basis.shell_num" ]                             ]
     ,     "nao_grid_start" : [ "index", [ "basis.shell_num" ]                             ]
     ,      "nao_grid_size" : [ "dim"  , [ "basis.shell_num" ]                             ]
     ,       "shell_index" : [ "index", [ "basis.prim_num" ]                              ]
     ,          "exponent" : [ "float", [ "basis.prim_num" ]                              ]
     ,       "coefficient" : [ "float", [ "basis.prim_num" ]                              ]
     ,       "prim_factor" : [ "float", [ "basis.prim_num" ]                              ]
     ,             "e_cut" : [ "float", []                                                ]
     ,    "nao_grid_radius" : [ "float", [ "basis.nao_grid_num" ]                           ]
     ,       "nao_grid_phi" : [ "float", [ "basis.nao_grid_num" ]                           ]
     ,      "nao_grid_grad" : [ "float", [ "basis.nao_grid_num" ]                           ]
     ,       "nao_grid_lap" : [ "float", [ "basis.nao_grid_num" ]                           ]
     , "interpolator_kind" : [ "str"  , []                                                ]
     ,  "interpolator_phi" : [ "float", [ "basis.nao_grid_num", "basis.interp_coeff_cnt" ] ]
     , "interpolator_grad" : [ "float", [ "basis.nao_grid_num", "basis.interp_coeff_cnt" ] ]
     ,  "interpolator_lap" : [ "float", [ "basis.nao_grid_num", "basis.interp_coeff_cnt" ] ]
   } ,

   "ecp": {
       "max_ang_mom_plus_1" : [ "int"  , [ "nucleus.num" ] ]
     ,             "z_core" : [ "int"  , [ "nucleus.num" ] ]
     ,                "num" : [ "dim"  , []                ]
     ,            "ang_mom" : [ "int"  , [ "ecp.num" ]     ]
     ,      "nucleus_index" : [ "index", [ "ecp.num" ]     ]
     ,           "exponent" : [ "float", [ "ecp.num" ]     ]
     ,        "coefficient" : [ "float", [ "ecp.num" ]     ]
     ,              "power" : [ "int"  , [ "ecp.num" ]     ]
   } ,

   "grid": {
         "description" : [ "str"  , []                 ]
     , "rad_precision" : [ "float", []                 ]
     ,           "num" : [ "dim"  , []                 ]
     ,   "max_ang_num" : [ "int"  , []                 ]
     ,   "min_ang_num" : [ "int"  , []                 ]
     ,         "coord" : [ "float", [ "grid.num" ]     ]
     ,        "weight" : [ "float", [ "grid.num" ]     ]
     ,       "ang_num" : [ "dim"  , []                 ]
     ,     "ang_coord" : [ "float", [ "grid.ang_num" ] ]
     ,    "ang_weight" : [ "float", [ "grid.ang_num" ] ]
     ,       "rad_num" : [ "dim"  , []                 ]
     ,     "rad_coord" : [ "float", [ "grid.rad_num" ] ]
     ,    "rad_weight" : [ "float", [ "grid.rad_num" ] ]
   } ,

   "ao": {
           "cartesian" : [ "int"  , []           ]
     ,           "num" : [ "dim"  , []           ]
     ,         "shell" : [ "index", [ "ao.num" ] ]
     , "normalization" : [ "float", [ "ao.num" ] ]
   } ,

   "ao_1e_int": {
                   "overlap" : [ "float", [ "ao.num", "ao.num" ] ]
     ,             "kinetic" : [ "float", [ "ao.num", "ao.num" ] ]
     ,       "potential_n_e" : [ "float", [ "ao.num", "ao.num" ] ]
     ,                 "ecp" : [ "float", [ "ao.num", "ao.num" ] ]
     ,    "core_hamiltonian" : [ "float", [ "ao.num", "ao.num" ] ]
     ,          "overlap_im" : [ "float", [ "ao.num", "ao.num" ] ]
     ,          "kinetic_im" : [ "float", [ "ao.num", "ao.num" ] ]
     ,    "potential_n_e_im" : [ "float", [ "ao.num", "ao.num" ] ]
     ,              "ecp_im" : [ "float", [ "ao.num", "ao.num" ] ]
     , "core_hamiltonian_im" : [ "float", [ "ao.num", "ao.num" ] ]
   } ,

   "ao_2e_int": {
                       "eri" : [ "float sparse", [ "ao.num", "ao.num", "ao.num", "ao.num" ]              ]
     ,              "eri_lr" : [ "float sparse", [ "ao.num", "ao.num", "ao.num", "ao.num" ]              ]
     ,    "eri_cholesky_num" : [ "dim"         , []                                                      ]
     ,        "eri_cholesky" : [ "float sparse", [ "ao_2e_int.eri_cholesky_num", "ao.num", "ao.num" ]    ]
     , "eri_lr_cholesky_num" : [ "dim"         , []                                                      ]
     ,     "eri_lr_cholesky" : [ "float sparse", [ "ao_2e_int.eri_lr_cholesky_num", "ao.num", "ao.num" ] ]
   } ,

   "mo": {
                 "type" : [ "str"  , []                     ]
     ,            "num" : [ "dim"  , []                     ]
     ,    "coefficient" : [ "float", [ "mo.num", "ao.num" ] ]
     , "coefficient_im" : [ "float", [ "mo.num", "ao.num" ] ]
     ,          "class" : [ "str"  , [ "mo.num" ]           ]
     ,       "symmetry" : [ "str"  , [ "mo.num" ]           ]
     ,     "occupation" : [ "float", [ "mo.num" ]           ]
     ,         "energy" : [ "float", [ "mo.num" ]           ]
     ,           "spin" : [ "int"  , [ "mo.num" ]           ]
   } ,

   "mo_1e_int": {
                   "overlap" : [ "float", [ "mo.num", "mo.num" ] ]
     ,             "kinetic" : [ "float", [ "mo.num", "mo.num" ] ]
     ,       "potential_n_e" : [ "float", [ "mo.num", "mo.num" ] ]
     ,                 "ecp" : [ "float", [ "mo.num", "mo.num" ] ]
     ,    "core_hamiltonian" : [ "float", [ "mo.num", "mo.num" ] ]
     ,          "overlap_im" : [ "float", [ "mo.num", "mo.num" ] ]
     ,          "kinetic_im" : [ "float", [ "mo.num", "mo.num" ] ]
     ,    "potential_n_e_im" : [ "float", [ "mo.num", "mo.num" ] ]
     ,              "ecp_im" : [ "float", [ "mo.num", "mo.num" ] ]
     , "core_hamiltonian_im" : [ "float", [ "mo.num", "mo.num" ] ]
   } ,

   "mo_2e_int": {
                       "eri" : [ "float sparse", [ "mo.num", "mo.num", "mo.num", "mo.num" ]              ]
     ,              "eri_lr" : [ "float sparse", [ "mo.num", "mo.num", "mo.num", "mo.num" ]              ]
     ,    "eri_cholesky_num" : [ "dim"         , []                                                      ]
     ,        "eri_cholesky" : [ "float sparse", [ "mo_2e_int.eri_cholesky_num", "mo.num", "mo.num" ]    ]
     , "eri_lr_cholesky_num" : [ "dim"         , []                                                      ]
     ,     "eri_lr_cholesky" : [ "float sparse", [ "mo_2e_int.eri_lr_cholesky_num", "mo.num", "mo.num" ] ]
   } ,

   "determinant": {
               "num" : [ "dim readonly"  , []                    ]
     ,        "list" : [ "int special"   , [ "determinant.num" ] ]
     , "coefficient" : [ "float buffered", [ "determinant.num" ] ]
   } ,

   "csf": {
                   "num" : [ "dim readonly"  , []                               ]
     ,     "coefficient" : [ "float buffered", [ "csf.num" ]                    ]
     , "det_coefficient" : [ "float sparse"  , [ "csf.num", "determinant.num" ] ]
   } ,

   "amplitude": {
              "single" : [ "float sparse", [ "mo.num", "mo.num" ]                                                             ]
     ,    "single_exp" : [ "float sparse", [ "mo.num", "mo.num" ]                                                             ]
     ,        "double" : [ "float sparse", [ "mo.num", "mo.num", "mo.num", "mo.num" ]                                         ]
     ,    "double_exp" : [ "float sparse", [ "mo.num", "mo.num", "mo.num", "mo.num" ]                                         ]
     ,        "triple" : [ "float sparse", [ "mo.num", "mo.num", "mo.num", "mo.num", "mo.num", "mo.num" ]                     ]
     ,    "triple_exp" : [ "float sparse", [ "mo.num", "mo.num", "mo.num", "mo.num", "mo.num", "mo.num" ]                     ]
     ,     "quadruple" : [ "float sparse", [ "mo.num", "mo.num", "mo.num", "mo.num", "mo.num", "mo.num", "mo.num", "mo.num" ] ]
     , "quadruple_exp" : [ "float sparse", [ "mo.num", "mo.num", "mo.num", "mo.num", "mo.num", "mo.num", "mo.num", "mo.num" ] ]
   } ,

   "rdm": {
                         "1e" : [ "float"       , [ "mo.num", "mo.num" ]                             ]
     ,                "1e_up" : [ "float"       , [ "mo.num", "mo.num" ]                             ]
     ,                "1e_dn" : [ "float"       , [ "mo.num", "mo.num" ]                             ]
     ,                   "2e" : [ "float sparse", [ "mo.num", "mo.num", "mo.num", "mo.num" ]         ]
     ,              "2e_upup" : [ "float sparse", [ "mo.num", "mo.num", "mo.num", "mo.num" ]         ]
     ,              "2e_dndn" : [ "float sparse", [ "mo.num", "mo.num", "mo.num", "mo.num" ]         ]
     ,              "2e_updn" : [ "float sparse", [ "mo.num", "mo.num", "mo.num", "mo.num" ]         ]
     ,      "2e_cholesky_num" : [ "dim"         , []                                                 ]
     ,          "2e_cholesky" : [ "float sparse", [ "rdm.2e_cholesky_num", "mo.num", "mo.num" ]      ]
     , "2e_upup_cholesky_num" : [ "dim"         , []                                                 ]
     ,     "2e_upup_cholesky" : [ "float sparse", [ "rdm.2e_upup_cholesky_num", "mo.num", "mo.num" ] ]
     , "2e_dndn_cholesky_num" : [ "dim"         , []                                                 ]
     ,     "2e_dndn_cholesky" : [ "float sparse", [ "rdm.2e_dndn_cholesky_num", "mo.num", "mo.num" ] ]
     , "2e_updn_cholesky_num" : [ "dim"         , []                                                 ]
     ,     "2e_updn_cholesky" : [ "float sparse", [ "rdm.2e_updn_cholesky_num", "mo.num", "mo.num" ] ]
   } ,

   "jastrow": {
              "type" : [ "str"   , []                    ]
     ,      "en_num" : [ "dim"   , []                    ]
     ,      "ee_num" : [ "dim"   , []                    ]
     ,     "een_num" : [ "dim"   , []                    ]
     ,          "en" : [ "float" , [ "jastrow.en_num" ]  ]
     ,          "ee" : [ "float" , [ "jastrow.ee_num" ]  ]
     ,         "een" : [ "float" , [ "jastrow.een_num" ] ]
     ,  "en_nucleus" : [ "index" , [ "jastrow.en_num" ]  ]
     , "een_nucleus" : [ "index" , [ "jastrow.een_num" ] ]
     ,  "ee_scaling" : [ "float" , []                    ]
     ,  "en_scaling" : [ "float" , [ "nucleus.num" ]     ]
   } ,

   "qmc": {
         "num" : [ "dim"  , []                                 ]
     , "point" : [ "float", [ "qmc.num", "electron.num", "3" ] ]
     ,   "psi" : [ "float", [ "qmc.num" ]                      ]
     , "e_loc" : [ "float", [ "qmc.num" ]                      ]
   }

   }
   */
   :end:


  #+begin_src c :tangle prefix_front.h :noweb yes
<<header>>
#ifndef TREXIO_H
#define TREXIO_H

#ifdef __cplusplus
extern "C" {
#endif

#include <stdbool.h>
#include <stdint.h>

<<trex_json()>>
typedef int32_t trexio_exit_code;
  #+end_src

  #+begin_src c :tangle prefix_front.c :noweb yes
<<header>>

#ifdef HAVE_CONFIG_H
  #include "config.h"
#endif

#include <math.h>
#include <pthread.h>
#include <assert.h>
#include <stdlib.h>
#include <stdbool.h>
#include <string.h>
#include <err.h>
#include <sys/types.h>
#include <sys/wait.h>


#include "trexio.h"
#include "trexio_private.h"
#include "trexio_s.h"
#include "trexio_text.h"
#ifdef HAVE_HDF5
  #include "trexio_hdf5.h"
#endif
/*
#include "trexio_json.h"
,*/

  #+end_src

  #+begin_src c :tangle prefix_s_front.h :noweb yes
<<header>>
#ifndef _TREXIO_S_H
#define _TREXIO_S_H

#include "trexio.h"
#include "trexio_private.h"
#include <pthread.h>
#include <stdbool.h>
  #+end_src

  #+begin_src c :tangle trexio_private.h :noweb yes
<<header>>
#ifndef _TREXIO_PRIVATE_H
#define _TREXIO_PRIVATE_H

#include "trexio.h"
  #+end_src

** Fortran

  #+begin_src f90 :tangle prefix_fortran.f90
!
! To include this file in your source code, we recommend creating a new file
! within your source tree named `trexio_module.F90` (note the capital F is
! crucial). The contents of this file should be limited to a single line:
!
! #include <trexio_f.f90>
!
! By following this approach, the C preprocessor will automatically include the
! TREXIO module from its standard installation location. If you update the
! library in the future, your source code won't require any modifications.
!
module trexio

  use, intrinsic :: iso_c_binding, only : c_int32_t, c_int64_t, c_double, c_size_t, c_bool
  use, intrinsic :: iso_c_binding, only : c_float, c_char, c_new_line, c_null_char
  implicit none

  integer, parameter :: trexio_exit_code  = c_int32_t
  integer, parameter :: trexio_back_end_t = c_int32_t
  integer, parameter :: trexio_t          = c_size_t

  character(kind=c_char), parameter :: TREXIO_DELIM = c_new_line
  #+end_src

** Python

  #+begin_src python :tangle prefix_python.py
"""The Python API of the TREXIO library.

This package is a top-level wrapper of the SWIG-generated pytrexio module.
"""

from os import path

try:
    import numpy as np
except ImportError:
    raise Exception("NumPy cannot be imported.")

try:
    import pytrexio.pytrexio as pytr
except ImportError:
    raise Exception("Could not import pytrexio module from trexio package")

# define max length of a string to be read, required for the low-level C routines
PYTREXIO_MAX_STR_LENGTH = 2048

# setuptools do not assign __version__ variable to the trexio package, so we set it manually
__trexio_path__ = path.dirname(path.abspath(__file__))
with open(path.join(path.join(__trexio_path__, 'pytrexio'), '_version.py')) as version_file:
    __version__ = version_file.read().split('"')[1]

__trexio_path__ = None
  #+end_src

* Coding conventions

  - integer types will be defined using types given in ~stdint.h~
  - pointers are always initialized to ~NULL~
  - when memory is freed, the pointer is set to ~NULL~
  - ~assert.h~ should be used extensively
  - variable names are in lower case
  - ~#define~ constants are in upper case
  - structs are suffixed by ~_s~
  - types are suffixed by ~_t~
  - API calls return ~trexio_exit_code~ (except for ~trexio_open~ function)

** Memory allocation

   Memory allocation of structures can be facilitated by using the
   following macros, which ensure that the size of the allocated
   object is the same as the size of the data type pointed by the pointer.
   For CALLOC, we allocate N+1 to avoid errors when N=0.

   #+begin_src c :tangle trexio_private.h
#define MALLOC(T) (T*) malloc (sizeof(T))
#define CALLOC(N,T) (T*) calloc ( (N)+1 , sizeof(T) )
   #+end_src

   When a pointer is freed, it should be set to ~NULL~.
   This can be facilitated by the use of the following macro:

   #+begin_src c :tangle trexio_private.h
#define FREE(X) { free(X) ; (X)=NULL; }
   #+end_src

   The maximum string size for the filenames is 4096 characters.
   #+begin_src c :tangle trexio_private.h
#define TREXIO_MAX_FILENAME_LENGTH 4096
   #+end_src

* Front end

  All calls to TREXIO are thread-safe.
  TREXIO front end is modular, which simplifies implementation of new back ends.

** Error handling

      #+NAME: table-exit-codes
   | Macro                            | Code | Description                                    |
   |----------------------------------+------+------------------------------------------------|
   | ~TREXIO_FAILURE~                 |   -1 | 'Unknown failure'                              |
   | ~TREXIO_SUCCESS~                 |    0 | 'Success'                                      |
   | ~TREXIO_INVALID_ARG_1~           |    1 | 'Invalid argument 1'                           |
   | ~TREXIO_INVALID_ARG_2~           |    2 | 'Invalid argument 2'                           |
   | ~TREXIO_INVALID_ARG_3~           |    3 | 'Invalid argument 3'                           |
   | ~TREXIO_INVALID_ARG_4~           |    4 | 'Invalid argument 4'                           |
   | ~TREXIO_INVALID_ARG_5~           |    5 | 'Invalid argument 5'                           |
   | ~TREXIO_END~                     |    6 | 'End of file'                                  |
   | ~TREXIO_READONLY~                |    7 | 'Read-only file'                               |
   | ~TREXIO_ERRNO~                   |    8 | strerror(errno)                                |
   | ~TREXIO_INVALID_ID~              |    9 | 'Invalid ID'                                   |
   | ~TREXIO_ALLOCATION_FAILED~       |   10 | 'Allocation failed'                            |
   | ~TREXIO_HAS_NOT~                 |   11 | 'Element absent'                               |
   | ~TREXIO_INVALID_NUM~             |   12 | 'Invalid (negative or 0) dimension'            |
   | ~TREXIO_ATTR_ALREADY_EXISTS~     |   13 | 'Attribute already exists'                     |
   | ~TREXIO_DSET_ALREADY_EXISTS~     |   14 | 'Dataset already exists'                       |
   | ~TREXIO_OPEN_ERROR~              |   15 | 'Error opening file'                           |
   | ~TREXIO_LOCK_ERROR~              |   16 | 'Error locking file'                           |
   | ~TREXIO_UNLOCK_ERROR~            |   17 | 'Error unlocking file'                         |
   | ~TREXIO_FILE_ERROR~              |   18 | 'Invalid file'                                 |
   | ~TREXIO_GROUP_READ_ERROR~        |   19 | 'Error reading group'                          |
   | ~TREXIO_GROUP_WRITE_ERROR~       |   20 | 'Error writing group'                          |
   | ~TREXIO_ELEM_READ_ERROR~         |   21 | 'Error reading element'                        |
   | ~TREXIO_ELEM_WRITE_ERROR~        |   22 | 'Error writing element'                        |
   | ~TREXIO_UNSAFE_ARRAY_DIM~        |   23 | 'Access to memory beyond allocated'            |
   | ~TREXIO_ATTR_MISSING~            |   24 | 'Attribute does not exist in the file'         |
   | ~TREXIO_DSET_MISSING~            |   25 | 'Dataset does not exist in the file'           |
   | ~TREXIO_BACK_END_MISSING~        |   26 | 'Requested back end is disabled'               |
   | ~TREXIO_INVALID_ARG_6~           |   27 | 'Invalid argument 6'                           |
   | ~TREXIO_INVALID_ARG_7~           |   28 | 'Invalid argument 7'                           |
   | ~TREXIO_INVALID_ARG_8~           |   29 | 'Invalid argument 8'                           |
   | ~TREXIO_INVALID_STR_LEN~         |   30 | 'Invalid max_str_len'                          |
   | ~TREXIO_INT_SIZE_OVERFLOW~       |   31 | 'Possible integer overflow'                    |
   | ~TREXIO_SAFE_MODE~               |   32 | 'Unsafe operation in safe mode'                |
   | ~TREXIO_INVALID_ELECTRON_NUM~    |   33 | 'Inconsistent number of electrons'             |
   | ~TREXIO_INVALID_DETERMINANT_NUM~ |   34 | 'Inconsistent number of determinants'          |
   | ~TREXIO_INVALID_STATE~           |   35 | 'Inconsistent state of the file'               |
   | ~TREXIO_VERSION_PARSING_ISSUE~   |   36 | 'Failed to parse package_version'              |
   | ~TREXIO_PHASE_CHANGE~            |   37 | 'The function succeeded with a change of sign' |
   | ~TREXIO_INVALID_MO_INDEX~        |   38 | 'Invalid MO index'                             |
   | ~TREXIO_INVALID_ARG_9~           |   39 | 'Invalid argument 9'                           |
   | ~TREXIO_INVALID_ARG_10~          |   40 | 'Invalid argument 10'                          |
   | ~TREXIO_INVALID_ARG_11~          |   41 | 'Invalid argument 11'                          |
   | ~TREXIO_INVALID_ARG_12~          |   42 | 'Invalid argument 12'                          |
   | ~TREXIO_INVALID_ARG_13~          |   43 | 'Invalid argument 13'                          |
   | ~TREXIO_INVALID_ARG_14~          |   44 | 'Invalid argument 14'                          |
   | ~TREXIO_CORRUPTION_ATTEMPT~      |   45 | 'File offset is wrong, corruption risk'        |

   # We need to force Emacs not to indent the Python code:
   # -*- org-src-preserve-indentation: t

   *IMPORTANT!*
   The 2 code blocks below have to be executed within Emacs each time
   a new error code is added to the table above. Otherwise, the codes
   and the corresponding message are not propagated to the source code.

   #+begin_src python :var table=table-exit-codes :results drawer
""" This script generates the C and Fortran constants for the error
    codes from the org-mode table.
"""

result = [ "#+begin_src c :tangle prefix_front.h :exports none" ]
for (text, code,_) in table:
  text=text.replace("~","")
  result += [ f"#define {text:30s} ((trexio_exit_code) {code:d})" ]
result += [ "#+end_src" ]

result += [ "" ]

result += [ "#+begin_src f90 :tangle prefix_fortran.f90 :exports none" ]
for (text, code,_) in table:
  text=text.replace("~","")
  result += [ f"   integer(trexio_exit_code), parameter :: {text:30s} = {code:d}" ]
result += [ "#+end_src" ]

result += [ "" ]

result += [ "#+begin_src python :tangle prefix_python.py :exports none" ]
result += [ "# define TREXIO exit codes" ]
for (text, code,_) in table:
  text=text.replace("~","")
  result += [ f"{text:30s} = {code:d}" ]
result += [ "#+end_src" ]

return '\n'.join(result)

   #+end_src

   #+RESULTS:
   :results:
   #+begin_src c :tangle prefix_front.h :exports none
   #define TREXIO_FAILURE                 ((trexio_exit_code) -1)
   #define TREXIO_SUCCESS                 ((trexio_exit_code) 0)
   #define TREXIO_INVALID_ARG_1           ((trexio_exit_code) 1)
   #define TREXIO_INVALID_ARG_2           ((trexio_exit_code) 2)
   #define TREXIO_INVALID_ARG_3           ((trexio_exit_code) 3)
   #define TREXIO_INVALID_ARG_4           ((trexio_exit_code) 4)
   #define TREXIO_INVALID_ARG_5           ((trexio_exit_code) 5)
   #define TREXIO_END                     ((trexio_exit_code) 6)
   #define TREXIO_READONLY                ((trexio_exit_code) 7)
   #define TREXIO_ERRNO                   ((trexio_exit_code) 8)
   #define TREXIO_INVALID_ID              ((trexio_exit_code) 9)
   #define TREXIO_ALLOCATION_FAILED       ((trexio_exit_code) 10)
   #define TREXIO_HAS_NOT                 ((trexio_exit_code) 11)
   #define TREXIO_INVALID_NUM             ((trexio_exit_code) 12)
   #define TREXIO_ATTR_ALREADY_EXISTS     ((trexio_exit_code) 13)
   #define TREXIO_DSET_ALREADY_EXISTS     ((trexio_exit_code) 14)
   #define TREXIO_OPEN_ERROR              ((trexio_exit_code) 15)
   #define TREXIO_LOCK_ERROR              ((trexio_exit_code) 16)
   #define TREXIO_UNLOCK_ERROR            ((trexio_exit_code) 17)
   #define TREXIO_FILE_ERROR              ((trexio_exit_code) 18)
   #define TREXIO_GROUP_READ_ERROR        ((trexio_exit_code) 19)
   #define TREXIO_GROUP_WRITE_ERROR       ((trexio_exit_code) 20)
   #define TREXIO_ELEM_READ_ERROR         ((trexio_exit_code) 21)
   #define TREXIO_ELEM_WRITE_ERROR        ((trexio_exit_code) 22)
   #define TREXIO_UNSAFE_ARRAY_DIM        ((trexio_exit_code) 23)
   #define TREXIO_ATTR_MISSING            ((trexio_exit_code) 24)
   #define TREXIO_DSET_MISSING            ((trexio_exit_code) 25)
   #define TREXIO_BACK_END_MISSING        ((trexio_exit_code) 26)
   #define TREXIO_INVALID_ARG_6           ((trexio_exit_code) 27)
   #define TREXIO_INVALID_ARG_7           ((trexio_exit_code) 28)
   #define TREXIO_INVALID_ARG_8           ((trexio_exit_code) 29)
   #define TREXIO_INVALID_STR_LEN         ((trexio_exit_code) 30)
   #define TREXIO_INT_SIZE_OVERFLOW       ((trexio_exit_code) 31)
   #define TREXIO_SAFE_MODE               ((trexio_exit_code) 32)
   #define TREXIO_INVALID_ELECTRON_NUM    ((trexio_exit_code) 33)
   #define TREXIO_INVALID_DETERMINANT_NUM ((trexio_exit_code) 34)
   #define TREXIO_INVALID_STATE           ((trexio_exit_code) 35)
   #define TREXIO_VERSION_PARSING_ISSUE   ((trexio_exit_code) 36)
   #define TREXIO_PHASE_CHANGE            ((trexio_exit_code) 37)
   #define TREXIO_INVALID_MO_INDEX        ((trexio_exit_code) 38)
   #define TREXIO_INVALID_ARG_9           ((trexio_exit_code) 39)
   #define TREXIO_INVALID_ARG_10          ((trexio_exit_code) 40)
   #define TREXIO_INVALID_ARG_11          ((trexio_exit_code) 41)
   #define TREXIO_INVALID_ARG_12          ((trexio_exit_code) 42)
   #define TREXIO_INVALID_ARG_13          ((trexio_exit_code) 43)
   #define TREXIO_INVALID_ARG_14          ((trexio_exit_code) 44)
   #define TREXIO_CORRUPTION_ATTEMPT      ((trexio_exit_code) 45)
   #+end_src

   #+begin_src f90 :tangle prefix_fortran.f90 :exports none
      integer(trexio_exit_code), parameter :: TREXIO_FAILURE                 = -1
      integer(trexio_exit_code), parameter :: TREXIO_SUCCESS                 = 0
      integer(trexio_exit_code), parameter :: TREXIO_INVALID_ARG_1           = 1
      integer(trexio_exit_code), parameter :: TREXIO_INVALID_ARG_2           = 2
      integer(trexio_exit_code), parameter :: TREXIO_INVALID_ARG_3           = 3
      integer(trexio_exit_code), parameter :: TREXIO_INVALID_ARG_4           = 4
      integer(trexio_exit_code), parameter :: TREXIO_INVALID_ARG_5           = 5
      integer(trexio_exit_code), parameter :: TREXIO_END                     = 6
      integer(trexio_exit_code), parameter :: TREXIO_READONLY                = 7
      integer(trexio_exit_code), parameter :: TREXIO_ERRNO                   = 8
      integer(trexio_exit_code), parameter :: TREXIO_INVALID_ID              = 9
      integer(trexio_exit_code), parameter :: TREXIO_ALLOCATION_FAILED       = 10
      integer(trexio_exit_code), parameter :: TREXIO_HAS_NOT                 = 11
      integer(trexio_exit_code), parameter :: TREXIO_INVALID_NUM             = 12
      integer(trexio_exit_code), parameter :: TREXIO_ATTR_ALREADY_EXISTS     = 13
      integer(trexio_exit_code), parameter :: TREXIO_DSET_ALREADY_EXISTS     = 14
      integer(trexio_exit_code), parameter :: TREXIO_OPEN_ERROR              = 15
      integer(trexio_exit_code), parameter :: TREXIO_LOCK_ERROR              = 16
      integer(trexio_exit_code), parameter :: TREXIO_UNLOCK_ERROR            = 17
      integer(trexio_exit_code), parameter :: TREXIO_FILE_ERROR              = 18
      integer(trexio_exit_code), parameter :: TREXIO_GROUP_READ_ERROR        = 19
      integer(trexio_exit_code), parameter :: TREXIO_GROUP_WRITE_ERROR       = 20
      integer(trexio_exit_code), parameter :: TREXIO_ELEM_READ_ERROR         = 21
      integer(trexio_exit_code), parameter :: TREXIO_ELEM_WRITE_ERROR        = 22
      integer(trexio_exit_code), parameter :: TREXIO_UNSAFE_ARRAY_DIM        = 23
      integer(trexio_exit_code), parameter :: TREXIO_ATTR_MISSING            = 24
      integer(trexio_exit_code), parameter :: TREXIO_DSET_MISSING            = 25
      integer(trexio_exit_code), parameter :: TREXIO_BACK_END_MISSING        = 26
      integer(trexio_exit_code), parameter :: TREXIO_INVALID_ARG_6           = 27
      integer(trexio_exit_code), parameter :: TREXIO_INVALID_ARG_7           = 28
      integer(trexio_exit_code), parameter :: TREXIO_INVALID_ARG_8           = 29
      integer(trexio_exit_code), parameter :: TREXIO_INVALID_STR_LEN         = 30
      integer(trexio_exit_code), parameter :: TREXIO_INT_SIZE_OVERFLOW       = 31
      integer(trexio_exit_code), parameter :: TREXIO_SAFE_MODE               = 32
      integer(trexio_exit_code), parameter :: TREXIO_INVALID_ELECTRON_NUM    = 33
      integer(trexio_exit_code), parameter :: TREXIO_INVALID_DETERMINANT_NUM = 34
      integer(trexio_exit_code), parameter :: TREXIO_INVALID_STATE           = 35
      integer(trexio_exit_code), parameter :: TREXIO_VERSION_PARSING_ISSUE   = 36
      integer(trexio_exit_code), parameter :: TREXIO_PHASE_CHANGE            = 37
      integer(trexio_exit_code), parameter :: TREXIO_INVALID_MO_INDEX        = 38
      integer(trexio_exit_code), parameter :: TREXIO_INVALID_ARG_9           = 39
      integer(trexio_exit_code), parameter :: TREXIO_INVALID_ARG_10          = 40
      integer(trexio_exit_code), parameter :: TREXIO_INVALID_ARG_11          = 41
      integer(trexio_exit_code), parameter :: TREXIO_INVALID_ARG_12          = 42
      integer(trexio_exit_code), parameter :: TREXIO_INVALID_ARG_13          = 43
      integer(trexio_exit_code), parameter :: TREXIO_INVALID_ARG_14          = 44
      integer(trexio_exit_code), parameter :: TREXIO_CORRUPTION_ATTEMPT      = 45
   #+end_src

   #+begin_src python :tangle prefix_python.py :exports none
   # define TREXIO exit codes
   TREXIO_FAILURE                 = -1
   TREXIO_SUCCESS                 = 0
   TREXIO_INVALID_ARG_1           = 1
   TREXIO_INVALID_ARG_2           = 2
   TREXIO_INVALID_ARG_3           = 3
   TREXIO_INVALID_ARG_4           = 4
   TREXIO_INVALID_ARG_5           = 5
   TREXIO_END                     = 6
   TREXIO_READONLY                = 7
   TREXIO_ERRNO                   = 8
   TREXIO_INVALID_ID              = 9
   TREXIO_ALLOCATION_FAILED       = 10
   TREXIO_HAS_NOT                 = 11
   TREXIO_INVALID_NUM             = 12
   TREXIO_ATTR_ALREADY_EXISTS     = 13
   TREXIO_DSET_ALREADY_EXISTS     = 14
   TREXIO_OPEN_ERROR              = 15
   TREXIO_LOCK_ERROR              = 16
   TREXIO_UNLOCK_ERROR            = 17
   TREXIO_FILE_ERROR              = 18
   TREXIO_GROUP_READ_ERROR        = 19
   TREXIO_GROUP_WRITE_ERROR       = 20
   TREXIO_ELEM_READ_ERROR         = 21
   TREXIO_ELEM_WRITE_ERROR        = 22
   TREXIO_UNSAFE_ARRAY_DIM        = 23
   TREXIO_ATTR_MISSING            = 24
   TREXIO_DSET_MISSING            = 25
   TREXIO_BACK_END_MISSING        = 26
   TREXIO_INVALID_ARG_6           = 27
   TREXIO_INVALID_ARG_7           = 28
   TREXIO_INVALID_ARG_8           = 29
   TREXIO_INVALID_STR_LEN         = 30
   TREXIO_INT_SIZE_OVERFLOW       = 31
   TREXIO_SAFE_MODE               = 32
   TREXIO_INVALID_ELECTRON_NUM    = 33
   TREXIO_INVALID_DETERMINANT_NUM = 34
   TREXIO_INVALID_STATE           = 35
   TREXIO_VERSION_PARSING_ISSUE   = 36
   TREXIO_PHASE_CHANGE            = 37
   TREXIO_INVALID_MO_INDEX        = 38
   TREXIO_INVALID_ARG_9           = 39
   TREXIO_INVALID_ARG_10          = 40
   TREXIO_INVALID_ARG_11          = 41
   TREXIO_INVALID_ARG_12          = 42
   TREXIO_INVALID_ARG_13          = 43
   TREXIO_INVALID_ARG_14          = 44
   TREXIO_CORRUPTION_ATTEMPT      = 45
   #+end_src
   :end:

   #+NAME:cases
   #+begin_src python :var table=table-exit-codes :exports none :noweb yes
""" This script extracts the text associated with the error codes
    from the table.
"""

result = []
for (text, code, message) in table:
  text = text.replace("~","")
  message = message.replace("'",'"')
  result += [ f"""case {text}:\n  return {message};\n  break;""" ]
return '\n'.join(result)

   #+end_src

   #+RESULTS: cases
   #+begin_example
   case TREXIO_FAILURE:
     return "Unknown failure";
     break;
   case TREXIO_SUCCESS:
     return "Success";
     break;
   case TREXIO_INVALID_ARG_1:
     return "Invalid argument 1";
     break;
   case TREXIO_INVALID_ARG_2:
     return "Invalid argument 2";
     break;
   case TREXIO_INVALID_ARG_3:
     return "Invalid argument 3";
     break;
   case TREXIO_INVALID_ARG_4:
     return "Invalid argument 4";
     break;
   case TREXIO_INVALID_ARG_5:
     return "Invalid argument 5";
     break;
   case TREXIO_END:
     return "End of file";
     break;
   case TREXIO_READONLY:
     return "Read-only file";
     break;
   case TREXIO_ERRNO:
     return strerror(errno);
     break;
   case TREXIO_INVALID_ID:
     return "Invalid ID";
     break;
   case TREXIO_ALLOCATION_FAILED:
     return "Allocation failed";
     break;
   case TREXIO_HAS_NOT:
     return "Element absent";
     break;
   case TREXIO_INVALID_NUM:
     return "Invalid (negative or 0) dimension";
     break;
   case TREXIO_ATTR_ALREADY_EXISTS:
     return "Attribute already exists";
     break;
   case TREXIO_DSET_ALREADY_EXISTS:
     return "Dataset already exists";
     break;
   case TREXIO_OPEN_ERROR:
     return "Error opening file";
     break;
   case TREXIO_LOCK_ERROR:
     return "Error locking file";
     break;
   case TREXIO_UNLOCK_ERROR:
     return "Error unlocking file";
     break;
   case TREXIO_FILE_ERROR:
     return "Invalid file";
     break;
   case TREXIO_GROUP_READ_ERROR:
     return "Error reading group";
     break;
   case TREXIO_GROUP_WRITE_ERROR:
     return "Error writing group";
     break;
   case TREXIO_ELEM_READ_ERROR:
     return "Error reading element";
     break;
   case TREXIO_ELEM_WRITE_ERROR:
     return "Error writing element";
     break;
   case TREXIO_UNSAFE_ARRAY_DIM:
     return "Access to memory beyond allocated";
     break;
   case TREXIO_ATTR_MISSING:
     return "Attribute does not exist in the file";
     break;
   case TREXIO_DSET_MISSING:
     return "Dataset does not exist in the file";
     break;
   case TREXIO_BACK_END_MISSING:
     return "Requested back end is disabled";
     break;
   case TREXIO_INVALID_ARG_6:
     return "Invalid argument 6";
     break;
   case TREXIO_INVALID_ARG_7:
     return "Invalid argument 7";
     break;
   case TREXIO_INVALID_ARG_8:
     return "Invalid argument 8";
     break;
   case TREXIO_INVALID_STR_LEN:
     return "Invalid max_str_len";
     break;
   case TREXIO_INT_SIZE_OVERFLOW:
     return "Possible integer overflow";
     break;
   case TREXIO_SAFE_MODE:
     return "Unsafe operation in safe mode";
     break;
   case TREXIO_INVALID_ELECTRON_NUM:
     return "Inconsistent number of electrons";
     break;
   case TREXIO_INVALID_DETERMINANT_NUM:
     return "Inconsistent number of determinants";
     break;
   case TREXIO_INVALID_STATE:
     return "Inconsistent state of the file";
     break;
   case TREXIO_VERSION_PARSING_ISSUE:
     return "Failed to parse package_version";
     break;
   case TREXIO_PHASE_CHANGE:
     return "The function succeeded with a change of sign";
     break;
   case TREXIO_INVALID_MO_INDEX:
     return "Invalid MO index";
     break;
   case TREXIO_INVALID_ARG_9:
     return "Invalid argument 9";
     break;
   case TREXIO_INVALID_ARG_10:
     return "Invalid argument 10";
     break;
   case TREXIO_INVALID_ARG_11:
     return "Invalid argument 11";
     break;
   case TREXIO_INVALID_ARG_12:
     return "Invalid argument 12";
     break;
   case TREXIO_INVALID_ARG_13:
     return "Invalid argument 13";
     break;
   case TREXIO_INVALID_ARG_14:
     return "Invalid argument 14";
     break;
   case TREXIO_CORRUPTION_ATTEMPT:
     return "File offset is wrong, corruption risk";
     break;
   #+end_example

*** Decoding errors

   The ~trexio_string_of_error~ converts an exit code into a string. The
   string is assumed to be large enough to contain the error message
   (typically 128 characters).

   To decode the error messages, ~trexio_string_of_error~ converts an
   error code into a string.

   #+begin_src c :tangle prefix_front.h :exports none :noweb yes
const char* trexio_string_of_error(const trexio_exit_code error);
void trexio_string_of_error_f(const trexio_exit_code error, const int32_t size_string, char* const result);
   #+end_src

**** C source code

   #+begin_src c :tangle prefix_front.c :noweb yes
const char*
trexio_string_of_error (const trexio_exit_code error)
{
  switch (error) {
  <<cases()>>
  }
  return "Unknown error";
}

void
trexio_string_of_error_f (const trexio_exit_code error, const int32_t str_size, char* const result)
{
  const char* pSrc = trexio_string_of_error(error);
  int32_t sizeCp = (int32_t) strlen(pSrc);
  if (sizeCp > str_size) {
     sizeCp = str_size;
  }
  memcpy(result, pSrc, sizeCp);
  for (int32_t i=sizeCp ; i<str_size ; ++i) {
    result[i] = ' ';
  }
}
   #+end_src

**** Fortran interface

  #+begin_src f90 :tangle prefix_fortran.f90 :noexport :noweb yes
interface
   subroutine trexio_string_of_error_f (error, str_size, string) bind(C)
     import
     integer(trexio_exit_code), intent(in), value :: error
     integer(c_int32_t), intent(in), value            :: str_size
     character(kind=c_char), intent(out)          :: string(str_size)
   end subroutine trexio_string_of_error_f
end interface
  #+end_src

**** Python interface

  #+begin_src python :tangle prefix_python.py :noexport
class Error(Exception):
    """Base class for TREXIO errors.

    Attributes:
       error: int -- exit code returned by the call to TREXIO library;
       message: str -- decoded string corresponding to trexio_exit_code.

    """

    def __init__(self, trexio_return_code):
        self.error = trexio_return_code
        self.message = string_of_error(trexio_return_code)
        super().__init__(self.message)


def string_of_error(return_code: int) -> str:
    """Decode the TREXIO exit code.

    Argument is an integer return code that correspond to one of the TREXIO errors.
    Returns a string that contains description of TREXIO ~return_code~.
    """

    return pytr.trexio_string_of_error(return_code)
  #+end_src

** Back ends

   TREXIO has several back ends:

   1) ~TREXIO_HDF5~ relies on extensive use of the HDF5 library and the associated file format. The HDF5 file is binary and tailored to high-performance I/O. This back end is the default one. HDF5 can be compiled with MPI for parallel I/O. Note, that HDF5 has to be downloaded and installed independently of TREXIO, which may cause some obstacles, especially when the user is not allowed to install external software. The produced files usually have ~.h5~ extension.

   2) ~TREXIO_TEXT~ relies on basic file I/O in C, namely ~fopen, fclose, fprintf, fscanf~ etc. from ~stdio.h~ library. This back end is not optimized for performance. It is supposed to be used for debug purposes or, for example, when the user wants to modify some data manually within the file. This back end is supposed to work "out-of-the-box" since there are no external dependencies, which might be useful for users that do not have access to HDF5 library. The produced files usually have ~.txt~ extension.

   ~TREXIO_AUTO~ can be provided as a back end when opening an existing TREXIO file in read-only ~'r'~ mode.
   In this case, TREXIO will try to automatically detect the back end, which should be used to open the file.

   Additional back ends can be implemented thanks to the modular nature of the front end.
   This can be achieved by adding a new ~case~ (corresponding to the desired back end) in the front-end ~switch~.
   Then the corresponding back-end ~has/read/write~ functions has to be implemented. For example, see the commented
   lines that correspond to the ~TREXIO_JSON~ back end (not implemented yet).

   _Note_: It is important to increment the value of ~TREXIO_INVALID_BACK_END~ when a new back end is implemented. Otherwise, it will not be available.

*** C

   #+begin_src c :tangle prefix_front.h
typedef int32_t back_end_t;

#define TREXIO_HDF5             ( (back_end_t) 0 )
#define TREXIO_TEXT             ( (back_end_t) 1 )
#define TREXIO_INVALID_BACK_END ( (back_end_t) 2 )
#define TREXIO_AUTO             TREXIO_INVALID_BACK_END
/*#define TREXIO_JSON             ( (back_end_t) 2 )*/

#define TREXIO_DELIM            "\n"
   #+end_src

   The helper function ~trexio_has_back_end~ returns ~true~ if TREXIO compilation includes a back end provided as an argument; ~false~ otherwise.
   This is useful due to the fact that HDF5 back end can be disabled at configure step.

   #+begin_src c :tangle prefix_front.h
bool trexio_has_backend(back_end_t back_end);
bool trexio_has_back_end(back_end_t back_end);
   #+end_src

   #+begin_src c :tangle prefix_front.c
bool trexio_has_back_end(back_end_t back_end) {
  switch (back_end) {
    case TREXIO_TEXT:
      return true;
    case TREXIO_HDF5:
#ifdef HAVE_HDF5
      return true;
#else
      return false;
#endif
  }
  return false;
}

bool trexio_has_backend(back_end_t back_end) {
  return trexio_has_back_end(back_end);
}
   #+end_src

*** Fortran

  #+begin_src f90 :tangle prefix_fortran.f90
  integer(trexio_back_end_t), parameter :: TREXIO_HDF5 = 0
  integer(trexio_back_end_t), parameter :: TREXIO_TEXT = 1
! integer(trexio_back_end_t), parameter :: TREXIO_JSON = 2
  integer(trexio_back_end_t), parameter :: TREXIO_INVALID_BACK_END = 2
  integer(trexio_back_end_t), parameter :: TREXIO_AUTO = TREXIO_INVALID_BACK_END
  #+end_src

  The function below is a Fortran interface for the aforementioned C-compatible ~trexio_has_back_end~ function.

  #+begin_src f90 :tangle prefix_fortran.f90
interface
   logical(c_bool) function trexio_has_back_end (back_end) bind(C)
     import
     integer(trexio_back_end_t), intent(in), value :: back_end
   end function trexio_has_back_end
end interface

interface
   logical(c_bool) function trexio_has_backend (back_end) bind(C)
     import
     integer(trexio_back_end_t), intent(in), value :: back_end
   end function trexio_has_backend
end interface
  #+end_src

  Originally, the function was named ~trexio_has_backend~. For
  consistency, in version 2.2 it was renamed ~trexio_has_back_end~.

*** Python

  #+begin_src python :tangle prefix_python.py
# define TREXIO back ends
TREXIO_HDF5 = 0
TREXIO_TEXT = 1
#TREXIO_JSON = 2
TREXIO_INVALID_BACK_END = 2
TREXIO_AUTO = TREXIO_INVALID_BACK_END
  #+end_src

** Read/write behavior

   Every time a reading function is called, the data is read from the
   disk. If data needs to be cached, this is left to the user of the
   library.

   Writing to TREXIO files is done with transactions (all-or-nothing
   effect). File writes are attempted by
   calling explicitly the write (~TREXIO_HDF5~) or flush (~TREXIO_TEXT~)
   function, or when the TREXIO file is closed.
   If writing is impossible because the data is not valid, no data is written.

   The order in which the data is written is not necessarily consistent
   with the order in which the function calls were made.

   The TREXIO files are supposed to be opened by only one program at a
   time: if the same TREXIO file is modified simultaneously by multiple
   concurrent programs, the behavior is not specified.

** TREXIO file type

   ~trexio_s~ is the the main type for TREXIO files, visible to the users
   of the library. This type is kept opaque, and all modifications to
   the files will be necessarily done through the use of functions,
   taking such a type as argument.

   File creation and opening functions will return /TREXIO file handles/,
   namely pointers to ~trexio_s~ types. All functions accessing to the
   TREXIO files will have as a first argument the TREXIO file handle.

   #+begin_src c :tangle prefix_front.h
typedef struct trexio_s trexio_t;
   #+end_src

   #+begin_src c :tangle prefix_s_front.h
struct trexio_s {
  pthread_mutex_t   thread_lock;
  back_end_t        back_end;
  char              mode;
  bool              one_based;
  int32_t           state;
  int16_t           version_major;
  int16_t           version_minor;
  int16_t           version_patch;
  char              version[16];
  char              file_name[TREXIO_MAX_FILENAME_LENGTH];
};
   #+end_src


   File class for the Python API is defined below.
   Use of Python class make it more intuitive and more python-ic
   to work with TREXIO files.

   #+begin_src python :tangle basic_python.py
class File:
    """trexio.File class.

    General information about the TREXIO file.

    Parameters:

    filename: str
        Is a name of the full path to the TREXIO file.
    back_end: int
        One of the currently supported TREXIO back ends.
        For example, TREXIO_HDF5 (0) or TREXIO_TEXT (1).
    mode: str
        One of the currently supported TREXIO open modes.
        For example, 'r' or 'w'.
    state: int
        Active (excited or ground) state of the file.
        Default is 0.
    isOpen: bool
        Flag indicating whether the current object is still open for I/O
    pytrexio_s:
        A PyObject corresponding to SWIG proxy of the trexio_s struct in C.
        This argument is in fact a TREXIO file handle, which is required for
        communicating with the C back end.
    info: dict
        Dictionary of key-value pairs with additional information about the file.
    """


    def __init__(self, filename, mode='r', back_end=TREXIO_HDF5,
                 pytrexio_s=None, info=None):
        """TREXIO File class constructor."""
        self.filename = filename
        self.mode = mode
        self.state = 0

        self.isOpen = False
        self.exists = False
        if pytrexio_s is None:
            self.pytrexio_s = _open(filename, mode, back_end)
            self.isOpen = True
            self.exists = True
        else:
            self.pytrexio_s = pytrexio_s
            self.isOpen = None
            self.exists = None

        self.back_end = self.pytrexio_s.back_end
        self.info = info


    def __enter__(self):
        """Enter statement for with ... as ... handling."""
        return self


    def __exit__(self, *args):
        """Exit statement for with ... as ... handling."""
        if self.isOpen:
           self.close()


    def close(self):
        """Close a TREXIO File."""
        if self.isOpen:
            _close(self.pytrexio_s)
            self.isOpen = False
        else:
            raise Exception("TREXIO File object has not been opened.")


    def set_state(self, state):
        """Set the state of the TREXIO File."""
        if not isinstance(state, int):
            raise TypeError("state argument has to be int")

        rc = pytr.trexio_set_state(self.pytrexio_s, state)
        if rc != TREXIO_SUCCESS:
            raise Error(rc)

        self.state = state


    def get_state(self):
        """Get the state of the TREXIO File."""
        rc, state = pytr.trexio_get_state(self.pytrexio_s)
        if rc != TREXIO_SUCCESS:
            raise Error(rc)

        if state != self.state:
            raise Exception("Inconsistent state of the TREXIO file.")

        return self.state


    def flush(self):
        """Flush the data on disk."""
        rc = pytr.trexio_flush(self.pytrexio_s)
        if rc != TREXIO_SUCCESS:
            raise Error(rc)


    def inquire(self):
        """Inquire whether a TREXIO file exists."""
        self.exists = _inquire(self.filename)


    def __del__(self):
        """TREXIO File class destructor."""
        if self.isOpen:
            _close(self.pytrexio_s)
        elif self.isOpen is None:
            raise Exception("[WIP]: TREXIO file handle provided but what if the file is already closed?")
        else:
            pass
   #+end_src

** File opening

   ~trexio_open~ creates a new TREXIO file or opens the existing one.

   **Input parameters:**
     1) ~file_name~     - string containing file name
     2) ~mode~          - character containing open mode (see below)
       - ~'w'~         - (write)  creates a new file as READWRITE
       - ~'r'~         - (read)   opens existing file as READONLY
       - ~'u'~         - (unsafe) opens existing file as READWRITE with the possibility to overwrite blocks and delete full groups.
     3) ~back_end~      - integer number (or the corresponding global parameter) specifying the back end
       - ~TREXIO_HDF5~ - for HDF5 back end (integer alternative: 0)
       - ~TREXIO_TEXT~ - for TEXT back end (integer alternative: 1)
       - ~TREXIO_AUTO~ - to automatically detect the applicable back end

   **Output:**
     - Pointer to the ~trexio_t~ (struct) file handle.

  Upon creation of the TREXIO file, the ~package_version~ attribute of the
  ~metadata~ group is set to the ~TREXIO_PACKAGE_VERSION~ string.
  This attribute **is not** automatically updated when the file is modified with
  newer versions. However, this can be done manually by the user in unsafe mode.

  **Note:** internal consistency is not guaranteed once the file has been modified in ~'u'~ (unsafe) mode.
  Upon the first unsafe call to ~trexio_open~ the ~unsafe~ attribute of the ~metadata~ group will be set
  to 1 (true) in order to indicate that the file might be inconsistent due to the use of ~'u'~ mode.

  **Note:** the ~file_name~ in TEXT back end actually corresponds to the
  name of the directory where ~.txt~ data files are stored. The
  actual name of each ~.txt~ file corresponds to the group name
  provided in ~trex.config~ (e.g. ~nucleus.txt~ for nuclei-related
  data).  These names are populated by the generator.py (i.e. they
  are hard-coded), which is why the user should tend to avoid
  renaming the ~.txt~ data files.

*** C

   #+begin_src c :tangle prefix_front.h :exports none
trexio_t* trexio_open(const char* file_name, const char mode,
                      const back_end_t back_end, trexio_exit_code* const rc_open);
   #+end_src

   #+begin_src c :tangle prefix_front.c
trexio_t*
trexio_open(const char* file_name, const char mode,
            const back_end_t back_end, trexio_exit_code* const rc_open)
{

  if (file_name == NULL || file_name[0] == '\0') {
    if (rc_open != NULL) *rc_open = TREXIO_INVALID_ARG_1;
    return NULL;
  }
  /* Check overflow in file_name */

  /* Check that the mode is valid */
  if (mode != 'r' && mode != 'w' && mode != 'u') {
    if (rc_open != NULL) *rc_open = TREXIO_INVALID_ARG_2;
    return NULL;
  }

  /* Check that the back end is valid in non-read mode */
  if ((back_end <  0 || back_end >= TREXIO_INVALID_BACK_END) && mode != 'r') {
    if (rc_open != NULL) *rc_open = TREXIO_INVALID_ARG_3;
    return NULL;
  }

  /* Check that the back end is valid in read-only mode */
  if ((back_end <  0 || back_end > TREXIO_INVALID_BACK_END) && mode == 'r') {
    if (rc_open != NULL) *rc_open = TREXIO_INVALID_ARG_3;
    return NULL;
  }

  back_end_t back_end_local = back_end;
  /* Try to determine the applicable backend if the back_end argument is TREXIO_AUTO */
  if (back_end == TREXIO_AUTO && mode == 'r') {
#ifdef HAVE_HDF5
    /* Check if the TREXIO file exists and if it is a directory */
    trexio_exit_code rc_text = trexio_text_inquire(file_name);
    if (rc_text == TREXIO_SUCCESS) {
      back_end_local = TREXIO_TEXT;
    } else {
    /* If not, check if it is an HDF5 file */
      trexio_exit_code rc_hdf5 = trexio_hdf5_inquire(file_name);
      if (rc_hdf5 == TREXIO_SUCCESS) {
        back_end_local = TREXIO_HDF5;
      } else {
    /* File is neither a directory nor an HDF5 file -> return an error */
        if (rc_open != NULL) *rc_open = TREXIO_FILE_ERROR;
        return NULL;
      }
    }
#else
    /* In the current implementation if HDF5 back end is not available - then there is only back end left */
    back_end_local = TREXIO_TEXT;
#endif
  }

  trexio_t* result = NULL;
  void* result_tmp = NULL;

  /* Allocate data structures */
  switch (back_end_local) {

  case TREXIO_TEXT:
    result_tmp = malloc(sizeof(trexio_text_t));
    break;

  case TREXIO_HDF5:
#ifdef HAVE_HDF5
    result_tmp = malloc(sizeof(trexio_hdf5_t));
    break;
#else
    if (rc_open != NULL) *rc_open = TREXIO_BACK_END_MISSING;
    return NULL;
#endif

  default:
    if (rc_open != NULL) *rc_open = TREXIO_FILE_ERROR;
    return NULL;

/*
  case TREXIO_JSON:
    result = (trexio_t*) malloc (sizeof(trexio_json_t));
    break;
,*/
  }
  result = (trexio_t*) result_tmp;

  assert (result != NULL);    /* TODO: Error handling */

  /* Data for the parent type */

  // See https://stackoverflow.com/a/50198398/4151327
  size_t lenSrc = strlen(file_name);
  if (lenSrc < TREXIO_MAX_FILENAME_LENGTH) {
    memcpy(result->file_name, file_name, lenSrc+1);
  } else {
    if (rc_open != NULL) *rc_open = TREXIO_INVALID_ARG_1;
    free(result);
    return NULL;
  }

  result->back_end    = back_end_local;
  result->mode        = mode;
  result->one_based   = false;  // Need to be flipped in Fortran interface
  result->state       = 0;      // By default the file corresponds to a ground state
  int irc = pthread_mutex_init ( &(result->thread_lock), NULL);
  if (irc != 0) {
    if (rc_open != NULL) *rc_open = TREXIO_FAILURE;
    free(result);
    return NULL;
  }
  // assert (irc == 0);

  /* Back end initialization */

  trexio_exit_code rc = TREXIO_OPEN_ERROR;

  switch (back_end_local) {

  case TREXIO_TEXT:
    rc = trexio_text_init(result);
    break;

  case TREXIO_HDF5:
#ifdef HAVE_HDF5
    rc = trexio_hdf5_init(result);
    break;
#else
    if (rc_open != NULL) *rc_open = TREXIO_BACK_END_MISSING;
    free(result);
    return NULL;
#endif
/*
  case TREXIO_JSON:
    rc = trexio_json_init(result);
    break;
,*/
  }

  if (rc != TREXIO_SUCCESS) {
    if (rc_open != NULL) *rc_open = TREXIO_OPEN_ERROR;
    free(result);
    return NULL;
  }


  /* File locking */

  rc = TREXIO_LOCK_ERROR;

  switch (back_end_local) {

  case TREXIO_TEXT:
    rc = trexio_text_lock(result);
    break;
  /* HDF5 v.>=1.10 has file locking activated by default */
  case TREXIO_HDF5:
#ifdef HAVE_HDF5
    rc = TREXIO_SUCCESS;
    break;
#else
    if (rc_open != NULL) *rc_open = TREXIO_BACK_END_MISSING;
    free(result);
    return NULL;
#endif
/*
  case TREXIO_JSON:
    rc = trexio_json_lock(result);
    break;
,*/
  }

  if (rc != TREXIO_SUCCESS) {
    if (rc_open != NULL) *rc_open = TREXIO_LOCK_ERROR;
    free(result);
    return NULL;
  }

  /* Write metadata (i.e. package version) upon creation */
  rc = trexio_has_metadata_package_version(result);
  if (rc == TREXIO_FAILURE) {
    if (rc_open != NULL) *rc_open = TREXIO_OPEN_ERROR;
    free(result);
    return NULL;
  }

  if (rc == TREXIO_HAS_NOT) {
  /* Write TREXIO_PACKAGE_VERSION upon creation of the file */
    switch (back_end_local) {

    case TREXIO_TEXT:
      rc = trexio_text_write_metadata_package_version(result, TREXIO_PACKAGE_VERSION);
      break;

    case TREXIO_HDF5:
#ifdef HAVE_HDF5
      rc = trexio_hdf5_write_metadata_package_version(result, TREXIO_PACKAGE_VERSION);
      break;
#else
      if (rc_open != NULL) *rc_open = TREXIO_BACK_END_MISSING;
      free(result);
      return NULL;
#endif

    }

    if (rc != TREXIO_SUCCESS) {
      if (rc_open != NULL) *rc_open = rc;
      free(result);
      return NULL;
    }

    result->version_major = TREXIO_VERSION_MAJOR;
    result->version_minor = TREXIO_VERSION_MINOR;
    result->version_patch = TREXIO_VERSION_PATCH;
    strncpy(result->version, TREXIO_PACKAGE_VERSION, 16);

  } else {
  /* Otherwise read the metadata_package_version to get the TREXIO version upon creation of the file */
    char version_origin[16];

    switch (back_end_local) {

    case TREXIO_TEXT:
      rc = trexio_text_read_metadata_package_version(result, version_origin, 16);
      break;

    case TREXIO_HDF5:
#ifdef HAVE_HDF5
      rc = trexio_hdf5_read_metadata_package_version(result, version_origin, 16);
      break;
#else
      if (rc_open != NULL) *rc_open = TREXIO_BACK_END_MISSING;
      free(result);
      return NULL;
#endif

    }

    if (rc != TREXIO_SUCCESS) {
      if (rc_open != NULL) *rc_open = rc;
      free(result);
      return NULL;
    }

    int16_t version_major, version_minor, version_patch;
    int rc_scan = sscanf(version_origin,
                         "%3" SCNd16 ".%5" SCNd16 ".%5" SCNd16,
                         &version_major, &version_minor, &version_patch);
    if (rc_scan != 3) {
      if (rc_open != NULL) *rc_open = TREXIO_VERSION_PARSING_ISSUE;
      free(result);
      return NULL;
    }

    result->version_major = version_major;
    result->version_minor = version_minor;
    result->version_patch = version_patch;
    strncpy(result->version, version_origin, 16);

  }

  if (result->version[15] != '\0' || result->version_major == 0) {
    if (rc_open != NULL) *rc_open = TREXIO_FAILURE;
    free(result);
    return NULL;
  }

  /* Mark the file as unsafe upon opening in UNSAFE 'u' mode */
  if (mode == 'u') {

    rc = trexio_has_metadata_unsafe(result);
    if (rc == TREXIO_FAILURE) {
      if (rc_open != NULL) *rc_open = TREXIO_OPEN_ERROR;
      free(result);
      return NULL;
    }

    if (rc == TREXIO_HAS_NOT) {
      int64_t unsafe_val = 1;
      switch (back_end) {

      case TREXIO_TEXT:
        rc = trexio_text_write_metadata_unsafe(result, unsafe_val);
        break;

      case TREXIO_HDF5:
#ifdef HAVE_HDF5
        rc = trexio_hdf5_write_metadata_unsafe(result, unsafe_val);
        break;
#else
        if (rc_open != NULL) *rc_open = TREXIO_BACK_END_MISSING;
        free(result);
        return NULL;
#endif
      }
    }

    if (rc != TREXIO_SUCCESS) {
      if (rc_open != NULL) *rc_open = rc;
      free(result);
      return NULL;
    }

  }


  /* Exit upon success */
  if (rc_open != NULL) *rc_open = TREXIO_SUCCESS;

  return result;
}
   #+end_src

*** Fortran

   #+begin_src f90 :tangle prefix_fortran.f90
interface
   integer(trexio_t) function trexio_open_c (filename, mode, back_end, rc_open) &
        bind(C, name="trexio_open")
     import
     character(kind=c_char), dimension(*)          :: filename
     character(kind=c_char), intent(in), value     :: mode
     integer(trexio_back_end_t), intent(in), value :: back_end
     integer(trexio_exit_code), intent(out)        :: rc_open
   end function trexio_open_c
end interface
   #+end_src

*** Python

   #+begin_src python :tangle basic_python.py
def _open(file_name: str, mode: str, back_end: int):
    """Create TREXIO file or open existing one.

    Parameters:

    file_name: str
        Name of the TREXIO file

    mode: str
        One of the currently supported ~open~ modes (e.g. 'w', 'r')

    back_end: int
        One of the currently supported TREXIO back ends (e.g. TREXIO_HDF5, TREXIO_TEXT)

    Return:
        SWIG object of type trexio_s.

    Examples:
    >>> from trexio import open as tr_open
    >>> trex_file = tr_open("example.h5", "w", TREXIO_HDF5)
    """

    # The new trexio_open function is capable of returning error code which SWIG can append to the output trexio_s file struct
    # However, if trexio_s* == NULL, then SWIG returns only an error code rc_open instead of a list [trexio_s, rc_open]
    # Thus, the following try/except sequence is needed
    try:
        return_obj = pytr.trexio_open(file_name, mode, back_end)
        assert return_obj is not None
        if isinstance(return_obj, int):
            raise Error(return_obj)
        else:
            rc_open = return_obj[1]
            # this is a sanity check in case the code evolves and SWIG issue is patched
            if rc_open == TREXIO_SUCCESS:
                trexio_file = return_obj[0]
                assert trexio_file is not None

            return trexio_file
    except:
        raise Error(18) # 18 is an error code for encountering an invalid file
   #+end_src

*** Zero-based versus one-based arrays of indices
   Because arrays are zero-based in Fortran, we need to set a flag to
   know if we need to shift by 1 arrays of indices.

   #+begin_src c :tangle prefix_front.h :exports none
trexio_exit_code trexio_set_one_based(trexio_t* file);
   #+end_src

   #+begin_src c :tangle prefix_front.c
trexio_exit_code trexio_set_one_based(trexio_t* file)
{
  if (file == NULL) return TREXIO_FILE_ERROR;

  file->one_based = true;

  return TREXIO_SUCCESS;
}
   #+end_src

   #+begin_src f90 :tangle prefix_fortran.f90
interface
   integer(trexio_exit_code) function trexio_set_one_based(trex_file) bind(C)
     import
     integer(trexio_t), intent(in), value :: trex_file
   end function trexio_set_one_based
end interface
   #+end_src

** File closing

    ~trexio_close~ closes an existing ~trexio_t~ file.

    input parameters:
      ~file~ -- TREXIO file handle.

    output:
      ~trexio_exit_code~ exit code.

*** C

    #+begin_src c :tangle prefix_front.h :exports none
trexio_exit_code trexio_close(trexio_t* file);
    #+end_src

    #+begin_src c :tangle prefix_front.c
trexio_exit_code
trexio_close (trexio_t* file)
{

  if (file == NULL) return TREXIO_FILE_ERROR;

  trexio_exit_code rc = TREXIO_FAILURE;

  assert(file->back_end < TREXIO_INVALID_BACK_END);

  /* Things to be done before closing the file in the back-end */
  rc = trexio_pre_close(file);
  if (rc != TREXIO_SUCCESS) return rc;

  /* Terminate the back end */
  switch (file->back_end) {

  case TREXIO_TEXT:
    rc = trexio_text_deinit(file);
    break;

  case TREXIO_HDF5:
#ifdef HAVE_HDF5
    rc = trexio_hdf5_deinit(file);
    break;
#else
    FREE(file);
    return TREXIO_BACK_END_MISSING;
#endif
/*
  case TREXIO_JSON:
    rc = trexio_json_deinit(file);
    break;
,*/
  }

  if (rc != TREXIO_SUCCESS) {
    FREE(file);
    return rc;
  }

  /* File unlocking */

  rc = TREXIO_UNLOCK_ERROR;

  switch (file->back_end) {

  case TREXIO_TEXT:
    rc = trexio_text_unlock(file);
    break;

  case TREXIO_HDF5:
#ifdef HAVE_HDF5
    rc = TREXIO_SUCCESS;
    break;
#else
    FREE(file);
    return TREXIO_BACK_END_MISSING;
#endif
/*
  case TREXIO_JSON:
    rc = trexio_json_unlock(file);
    break;
,*/
  }

  /* Terminate front end */

  int irc = pthread_mutex_destroy( &(file->thread_lock) );

  free(file);

  if (irc != 0) return TREXIO_ERRNO;
  if (rc != TREXIO_SUCCESS) return rc;

  return TREXIO_SUCCESS;
}
    #+end_src

*** Fortran

    #+begin_src f90 :tangle prefix_fortran.f90
interface
   integer(trexio_exit_code) function trexio_close (trex_file) bind(C)
     import
     integer(trexio_t), intent(in), value :: trex_file
   end function trexio_close
end interface
    #+end_src

*** Python

   #+begin_src python :tangle basic_python.py
def _close(trexio_file):
    """Close TREXIO file.

    Parameter is a ~trexio_file~ object that has been created by a call to ~open~ function.
    """

    rc = pytr.trexio_close(trexio_file)
    if rc != TREXIO_SUCCESS:
        raise Error(rc)
   #+end_src

** File flushing

    ~trexio_flush~ flushes all buffers into the ~trexio_t~ file.

    input parameters:
      ~file~ -- TREXIO file handle.

    output:
      ~trexio_exit_code~ exit code.

*** C

    #+begin_src c :tangle prefix_front.h :exports none
trexio_exit_code trexio_flush(trexio_t* file);
    #+end_src

    #+begin_src c :tangle prefix_front.c
trexio_exit_code
trexio_flush (trexio_t* file)
{

  if (file == NULL) return TREXIO_FILE_ERROR;

  trexio_exit_code rc = TREXIO_FAILURE;

  assert(file->back_end < TREXIO_INVALID_BACK_END);

  /* Terminate the back end */
  switch (file->back_end) {

  case TREXIO_TEXT:
    rc = trexio_text_flush(file);
    break;

  case TREXIO_HDF5:
#ifdef HAVE_HDF5
    rc = trexio_hdf5_flush(file);
    break;
#else
    return TREXIO_BACK_END_MISSING;
#endif
/*
  case TREXIO_JSON:
    rc = trexio_json_flush(file);
    break;
,*/
  }

  return rc;
}
    #+end_src

*** Fortran

    #+begin_src f90 :tangle prefix_fortran.f90
interface
   integer(trexio_exit_code) function trexio_flush (trex_file) bind(C)
     import
     integer(trexio_t), intent(in), value :: trex_file
   end function trexio_flush
end interface
    #+end_src

*** Python

   #+begin_src python :tangle basic_python.py
def flush(trexio_file):
    """Flush buffers into the TREXIO file.

    Parameter is a ~trexio_file~ object that has been created by a call to ~open~ function.
    """

    rc = pytr.trexio_flush(trexio_file.pytrexio_s)
    if rc != TREXIO_SUCCESS:
        raise Error(rc)
   #+end_src

** File existence

    ~trexio_inquire~ check whether TREXIO file exists.

    input parameters:
     ~file_name~     - string containing file name

    output:
      ~trexio_exit_code~ exit code.

    It returns:

    - ~TREXIO_SUCCESS~ if the ~file_name~ exists and if it correspond to a valid TREXIO file (i.e. a directory OR an HDF5 file)
    - ~TREXIO_FILE_ERROR~ if ~file_name~ exists but it is not a TREXIO file
    - ~TREXIO_FAILURE~ otherwise

Also, there is an implicit way to have the aforementioned functionality.
Attempt to open a non-existing file with ~trexio_open~ function will result in a ~TREXIO_OPEN_ERROR~ exit code
(see the modified value that has been passed as a 4-th argument to ~trexio_open~).

You can see examples of both functionalities in =test_f.f90=  (search for calls with ~_void~ suffix).

*** C

    #+begin_src c :tangle prefix_front.h :exports none
trexio_exit_code trexio_inquire(const char* file_name);
    #+end_src

    #+begin_src c :tangle prefix_front.c
trexio_exit_code
trexio_inquire (const char* file_name)
{

  if (file_name == NULL || file_name[0] == '\0') return TREXIO_INVALID_ARG_1;

  /* First check if the TREXIO file exists and if it is a directory */
  trexio_exit_code rc_text = trexio_text_inquire(file_name);

#ifdef HAVE_HDF5
  /* FILE_ERROR here means that the file exists but it is not a directory -> check with HDF5 */
  if (rc_text == TREXIO_FILE_ERROR) {
    trexio_exit_code rc_hdf5 = trexio_hdf5_inquire(file_name);
    return rc_hdf5;
  /* If rc_text is TREXIO_SUCCESS -> file is a TREXIO directory; TREXIO_FAILURE -> file/directory does not exist */
  } else {
    return rc_text;
  }
#else
  return rc_text;
#endif
}
    #+end_src

*** Fortran

  The function below is a C binding.
  The front end Fortran function for ~trexio_inquire~ can be found in the ~Fortran helper/wrapper functions~.

   #+begin_src f90 :tangle prefix_fortran.f90
interface
   integer(trexio_exit_code) function trexio_inquire_c (filename) bind(C, name="trexio_inquire")
     import
     character(kind=c_char), dimension(*)       :: filename
   end function trexio_inquire_c
end interface
   #+end_src

*** Python

   #+begin_src python :tangle basic_python.py
def _inquire(file_name: str) -> bool:
    """Check whether ~file_name~ TREXIO file exists.
    """
    rc = pytr.trexio_inquire(trexio_file_name)
    if rc == TREXIO_SUCCESS:
        return True
    elif rc == TREXIO_FAILURE:
        return False
    else:
        raise Error(rc)
   #+end_src

** File copy

   ~trexio_cp~ copies a TREXIO file using =cp=. The destination file
   is not overwritten if it exists, an error is returned.

   **Input parameters:**
     1) ~source_file_name~       - string containing the name of the source file
     2) ~destination_file_name~  - string containing the name of the new file

   **Output:**
     - ~trexio_exit_code~

*** C

   #+begin_src c :tangle prefix_front.h :exports none
trexio_exit_code trexio_cp(const char* source_file_name, const char* dest_file_name);
   #+end_src

   #+begin_src c :tangle prefix_front.c

trexio_exit_code
trexio_cp(const char* source, const char* dest)
{

  if (source == NULL || source[0] == '\0') {
    return TREXIO_INVALID_ARG_1;
  }

  if (dest == NULL || dest[0] == '\0') {
    return TREXIO_INVALID_ARG_2;
  }


  back_end_t back_end_local = TREXIO_AUTO;
  /* Try to determine the applicable backend if the back_end argument is TREXIO_AUTO */
  /* Check if the TREXIO file exists and if it is a directory */
  trexio_exit_code rc_text = trexio_text_inquire(source);
  if (rc_text == TREXIO_SUCCESS) {
    back_end_local = TREXIO_TEXT;
  }
#ifdef HAVE_HDF5
  else {
    /* If not, check if it is an HDF5 file */
    trexio_exit_code rc_hdf5 = trexio_hdf5_inquire(source);
    if (rc_hdf5 == TREXIO_SUCCESS) {
      back_end_local = TREXIO_HDF5;
    } else {
      /* File is neither a directory nor an HDF5 file -> return an error */
      return TREXIO_FILE_ERROR;
    }
  }
#else
  else {
    return TREXIO_FILE_ERROR;
  }
#endif
  assert (back_end_local != TREXIO_AUTO);

  if (trexio_inquire(dest) == TREXIO_SUCCESS) {
    /* Destination file already exists */
    return TREXIO_FILE_ERROR;
  }

  /* Call cp */

#ifndef CP_COMMAND
#define CP_COMMAND "cp", "-r"
#endif


  pid_t pid = fork();
  if (pid == 0) {
    execlp("cp", CP_COMMAND, source, dest, (char *)0);
  } else if (pid < 0) {
    return TREXIO_FILE_ERROR;
  } else {
    int wstatus;
    pid_t ws = waitpid( pid, &wstatus, 0);
    if (ws != pid || !WIFEXITED(wstatus) )
      return TREXIO_FILE_ERROR;
  }

  return TREXIO_SUCCESS;
}
   #+end_src

*** Fortran

   #+begin_src f90 :tangle prefix_fortran.f90
interface
   integer(trexio_exit_code) function trexio_cp_c (source, destination) bind(C, name="trexio_cp")
     import
     character(kind=c_char), dimension(*)          :: source, destination
   end function trexio_cp_c
end interface
   #+end_src

*** Python

   #+begin_src python :tangle basic_python.py
def _cp(source: str, destination: str):
    """Copies a TREXIO file

    Parameters:

    source: str
        Name of the source file

    destination: str
        Name of the destination file

    Examples:
    >>> from trexio import cp as tr_cp
    >>> tr_cp("example.h5", "new.h5")
    """

    from shutil import copytree, copyfile

    f = File(filename=source, mode='r', back_end=TREXIO_AUTO)
    if f.back_end == TREXIO_TEXT:
      copytree(source, destination)
    elif f.back_end == TREXIO_HDF5:
      copyfile(source, destination)
   #+end_src

** File state

    **Note:** the use of the functions below is discouraged as of version 2.3.0.
    Please use ~trexio_write_state_id~ and ~trexio_read_state_id~ to get the state
    corresponding to a given ~trexio_t~ file. There can be only one ~state_id~ per file,
    namely data for excited state wave functions have to go in a file different from
    the ground state one (see the ~state~ group description for more info about how
    you can link the ground state TREXIO file with its excited states).

    ~trexio_set_state~ set an existing ~trexio_t~ file handle to a given state
    and write it as ~state_id~ attribute.
    ~trexio_get_state~ returns current state of the ~trexio_t~ file handle.

    **Warning:** The ~trexio_set_state~ and ~trexio_get_state~ functions still
    use the old convention where the ground state was state ~0~. From version 2.4.0,
    the ~state_id~ variable has changed to ~index~ type, so using the more recent
    ~trexio_write_state_id~ and ~trexio_read_state_id~ will give different results
    in Fortran.

    input parameters:
      ~file~  -- TREXIO file handle.
      ~state~ -- ~int32_t~ ID of a state (0 for ground state).

    output:
      ~trexio_exit_code~ exit code.

*** C

    #+begin_src c :tangle prefix_front.h :exports none
trexio_exit_code trexio_set_state(trexio_t* file, const int32_t num);
trexio_exit_code trexio_get_state(trexio_t* file, int32_t* const num);
    #+end_src

    #+begin_src c :tangle prefix_front.c
trexio_exit_code
trexio_set_state (trexio_t* file, const int32_t num)
{
  if (file == NULL) return TREXIO_INVALID_ARG_1;

  /* Write state_id in the file (as of v.2.3.0) */
  trexio_exit_code rc = trexio_has_state_id(file);
  if (rc == TREXIO_HAS_NOT || file->mode == 'u') {
    trexio_exit_code rc_w = trexio_write_state_id(file, num);
    if (rc_w != TREXIO_SUCCESS) return rc_w;
  }

  file->state = num;

  return TREXIO_SUCCESS;
}

trexio_exit_code
trexio_get_state (trexio_t* file, int32_t* const num)
{
  if (file == NULL) return TREXIO_INVALID_ARG_1;
  if (num  == NULL) return TREXIO_INVALID_ARG_2;

  /* Read state_id from the file (as of v.2.3.0) */
  int32_t state_id = 0;
  trexio_exit_code rc = trexio_has_state_id(file);
  if (rc == TREXIO_SUCCESS) {
    trexio_exit_code rc_r = trexio_read_state_id(file, &state_id);
    if (rc_r != TREXIO_SUCCESS) return rc_r;
  }

  /* If the state is not in a file then state_id=0, i.e. ground state */
  *num = state_id;

  return TREXIO_SUCCESS;
}
    #+end_src

*** Fortran

    #+begin_src f90 :tangle prefix_fortran.f90
interface
   integer(trexio_exit_code) function trexio_set_state (trex_file, state) bind(C)
     import
     integer(trexio_t), intent(in), value :: trex_file
     integer(c_int32_t), intent(in), value :: state
   end function trexio_set_state
end interface

interface
   integer(trexio_exit_code) function trexio_get_state (trex_file, state) bind(C)
     import
     integer(trexio_t), intent(in), value :: trex_file
     integer(c_int32_t), intent(out)       :: state
   end function trexio_get_state
end interface
    #+end_src

*** Python

    See TREXIO File Python class.

** Tasks to be done before closing

    #+begin_src c :tangle trexio_private.h :exports none
trexio_exit_code trexio_pre_close(trexio_t* file);
    #+end_src

    #+begin_src c :tangle prefix_front.c
trexio_exit_code
trexio_pre_close (trexio_t* file)
{

  if (file == NULL) return TREXIO_FILE_ERROR;

  /* Check consistency between number of determinants and coefficients stored in the file */

  if (file->version_major >= 2 && file->version_minor >= 2) {

    bool has_det   = (trexio_has_determinant_list(file) == TREXIO_SUCCESS);
    bool has_coeff = (trexio_has_determinant_coefficient(file) == TREXIO_SUCCESS);
    int64_t ndet, ncoeff;

    if (has_det && has_coeff) {
      trexio_exit_code rc = TREXIO_FAILURE;

      rc = trexio_read_determinant_num_64(file, &ndet);
      if (rc != TREXIO_SUCCESS) return rc;

      rc = trexio_read_determinant_coefficient_size(file, &ncoeff);
      if (rc != TREXIO_SUCCESS) return rc;

      /* Maybe be even more direct and use assert here so that the user's code crashes in case of inconsistency */
      if (ndet != ncoeff) return TREXIO_INVALID_DETERMINANT_NUM;
    }

  }
  /* Up-spin and down-spin electrons */

  int32_t nup, ndn, nelec;
  bool has_up   = (trexio_has_electron_up_num(file) == TREXIO_SUCCESS);
  bool has_dn   = (trexio_has_electron_dn_num(file) == TREXIO_SUCCESS);
  bool has_updn = (trexio_has_electron_num(file) == TREXIO_SUCCESS);

  if (file->mode != 'r') {

    if (has_updn && has_up && has_dn) {

      trexio_exit_code rc = TREXIO_FAILURE;

      rc = trexio_read_electron_up_num(file, &nup);
      if (rc != TREXIO_SUCCESS) return rc;

      rc = trexio_read_electron_dn_num(file, &ndn);
      if (rc != TREXIO_SUCCESS) return rc;

      rc = trexio_read_electron_num(file, &nelec);
      if (rc != TREXIO_SUCCESS) return rc;

      if (nelec != nup + ndn) {
        if (file->mode == 'u') {
          nelec = nup + ndn;
          rc = trexio_write_electron_num(file, nelec);
          if (rc != TREXIO_SUCCESS) return rc;
        } else {
          return TREXIO_INVALID_ELECTRON_NUM;
        }
      }

    } else if (has_up && has_dn) {

      trexio_exit_code rc = TREXIO_FAILURE;

      rc = trexio_read_electron_up_num(file, &nup);
      if (rc != TREXIO_SUCCESS) return rc;

      rc = trexio_read_electron_dn_num(file, &ndn);
      if (rc != TREXIO_SUCCESS) return rc;

      nelec = nup + ndn;
      rc = trexio_write_electron_num(file, nelec);
      if (rc != TREXIO_SUCCESS) return rc;

    } else if (has_up) {

      trexio_exit_code rc = TREXIO_FAILURE;

      rc = trexio_read_electron_up_num(file, &nup);
      if (rc != TREXIO_SUCCESS) return rc;

      ndn = 0;
      rc = trexio_write_electron_dn_num(file, ndn);
      if (rc != TREXIO_SUCCESS) return rc;

      nelec = nup;
      rc = trexio_write_electron_num(file, nelec);
      if (rc != TREXIO_SUCCESS) return rc;

    } else if (has_dn) {

      trexio_exit_code rc = TREXIO_FAILURE;

      rc = trexio_read_electron_dn_num(file, &ndn);
      if (rc != TREXIO_SUCCESS) return rc;

      nup = 0;
      rc = trexio_write_electron_up_num(file, nup);
      if (rc != TREXIO_SUCCESS) return rc;

      nelec = ndn;
      rc = trexio_write_electron_num(file, nelec);
      if (rc != TREXIO_SUCCESS) return rc;

    }
  }

  return TREXIO_SUCCESS;
}
    #+end_src

* Templates for front end
** Description

  Consider the following block of =trex.json=:

   #+begin_src python
  {
    "nucleus": {
        "num"                : [ "int"  , [                     ] ]
      , "charge"             : [ "float", [ "nucleus.num"       ] ]
      , "coord"              : [ "float", [ "nucleus.num", "3"  ] ]
      , "label"              : [ "str" ,  [ "nucleus.num"       ] ]
      , "point_group"        : [ "str"  , [                     ] ]
    }
  }
   #+end_src

  ~TREXIO~ is generated automatically by the ~generator.py~ Python
  script based on the tree-like configuration provided in the
  =trex.json= file.  Because of that, generalized templates can be
  implemented and re-used.  This approach minimizes the number of bugs
  as compared with manual copy-paste-modify scheme.

  All templates presented below use the ~$var$~ notation to indicate
  the variable, which will be replaced by the
  ~generator.py~. Sometimes the upper case is used, i.e. ~$VAR$~ (for
  example, in ~#define~ statements).  More detailed description of
  each variable can be found below:

   | Template variable              | Description                                         | Example                             |
   |--------------------------------+-----------------------------------------------------+-------------------------------------|
   | ~$group$~                      | Name of the group                                   | ~nucleus~                           |
   | ~$group_num$~                  | Name of the numerical attribute (scalar)            | ~nucleus_num~                       |
   | ~$group_str$~                  | Name of the string attribute (scalar)               | ~nucleus_point_group~               |
   | ~$group_dset$~                 | Name of the dataset (vector/matrix/tensor)          | ~nucleus_coord~                     |
   | ~$group_dset_rank$~            | Rank of the dataset                                 | ~2~                                 |
   | ~$group_dset_dim$~             | Selected dimension of the dataset                   | ~nucleus_num~                       |
   | ~$group_dset_dim_list$~        | All dimensions of the dataset                       | ~{nucleus_num, 3}~                  |
   | ~$group_dset_dtype$~           | Basic type of the dataset (int/float/char)          | ~float~                             |
   | ~$group_dset_h5_dtype$~        | Type of the dataset in HDF5                         | ~double~                            |
   | ~$group_dset_format_scanf$~    | Input type of the dataset in TEXT  [fscanf]         | ~%lf~                               |
   | ~$group_dset_format_printf$~   | Output type of the dataset in TEXT [fprintf]        | ~%24.16e~                           |
   | ~$group_dset_dtype_default$~   | Default datatype of the dataset [C]                 | ~double/int32_t~                    |
   | ~$group_dset_dtype_single$~    | Single precision datatype of the dataset [C]        | ~float/int32_t~                     |
   | ~$group_dset_dtype_double$~    | Double precision datatype of the dataset [C]        | ~double/int64_t~                    |
   | ~$group_dset_f_dtype_default$~ | Default datatype of the dataset [Fortran]           | ~real(c_double)/integer(c_int32_t)~ |
   | ~$group_dset_f_dtype_single$~  | Single precision datatype of the dataset [Fortran]  | ~real(c_float)/integer(c_int32_t)~  |
   | ~$group_dset_f_dtype_double$~  | Double precision datatype of the dataset [Fortran]  | ~real(c_double)/integer(c_int64_t)~ |
   | ~$group_dset_f_dims$~          | Dimensions in Fortran                               | ~(:,:)~                             |
   | ~$group_dset_py_dtype$~        | Standard datatype of the dataset [Python]           | ~float/int~                         |
   | ~$default_prec$~               | Default precision for read/write without suffix [C] | ~64/32~                             |
   | ~$is_index$~                   | Expands to ~true~ if dataset has a type ~index~ [C] | ~true/false~                        |


   Some of the aforementioned template variables with ~group_dset~ prefix are duplicated with ~group_num~ prefix,
   e.g. you might find $group_num_dtype_double$ in the templates corresponding to numerical attributes.
   The expanding values are the same as for ~group_dset~ and thus are not listed in the table above.

   Note: parent group name is always added to the child objects upon
   construction of TREXIO (e.g. ~num~ of ~nucleus~ group becomes
   ~nucleus_num~ and should be accessed accordingly within TREXIO).

   TREXIO generator parses the =trex.json= file. TREXIO operates with
   names of variables based on the 1-st (parent group) and 2-nd (child
   object) levels of =trex.json= .  The parsed data is divided in 2
   parts:

   1) Single attributes. These can be numerical values or strings.
   2) Datasets. These can be vectors, matrices or tensors. The types are indicated in =trex.json=.
      Currently supported data types: int, float and strings.

   For each of the aforementioned objects, TREXIO provides *has*,
   *read* and *write* functionality.  TREXIO supports I/O with single
   or double precision for integer and floating point numbers.

   *Note:* single integer attributes that contain ~num~ in their name (e.g. ~nucleus_num~) are
   considered dimensioning variables and cannot be negative or 0. An attempt to write negative or 0
   value will result in ~TREXIO_INVALID_ARG_2~ exit code.

** Templates for front end has_group functions
*** Introduction

   This section concerns API calls related to TREXIO groups

   | Function name        | Description                       |
   |----------------------+-----------------------------------|
   | ~trexio_has_$group$~ | Check if a group exists in a file |

*** C templates for front end

   The ~C~ templates that correspond to each of the abovementioned
   functions can be found below.  First parameter is the ~TREXIO~ file
   handle.

**** Function declarations

     #+begin_src c :tangle hrw_group_front.h :exports none
trexio_exit_code trexio_has_$group$(trexio_t* const file);
     #+end_src

**** Source code

     #+begin_src c :tangle has_group_front.c
trexio_exit_code
trexio_has_$group$ (trexio_t* const file)
{

  if (file == NULL) return TREXIO_INVALID_ARG_1;

  assert(file->back_end < TREXIO_INVALID_BACK_END);

  switch (file->back_end) {

  case TREXIO_TEXT:
    return trexio_text_has_$group$(file);

  case TREXIO_HDF5:
#ifdef HAVE_HDF5
    return trexio_hdf5_has_$group$(file);
#else
    return TREXIO_BACK_END_MISSING;
#endif
/*
  case TREXIO_JSON:
    return trexio_json_has_$group$(file);
    break;
,*/
  }

  return TREXIO_FAILURE;
}
     #+end_src

*** Fortran templates for front end

    The ~Fortran~ templates that provide an access to the ~C~ API calls from Fortran.
    These templates are based on the use of ~iso_c_binding~. Pointers have to be passed by value.

     #+begin_src f90 :tangle has_group_front_fortran.f90
interface
   integer(trexio_exit_code) function &
        trexio_has_$group$ &
        (trex_file) bind(C)
     import
     integer(trexio_t), intent(in), value :: trex_file
   end function trexio_has_$group$
end interface
     #+end_src

*** Python templates for front end

     #+begin_src python :tangle has_group_front.py
def has_$group$(trexio_file) -> bool:
    """Check that $group$ group exists in the TREXIO file.

    Parameter is a ~TREXIO File~ object that has been created by a call to ~open~ function.

    Returns:
          True if the variable exists, False otherwise

    Raises:
        - trexio.Error if TREXIO return code ~rc~ is TREXIO_FAILURE and prints the error message using string_of_error.
        - Exception from some other error (e.g. RuntimeError).
    """

    rc = pytr.trexio_has_$group$(trexio_file.pytrexio_s)
    if rc == TREXIO_FAILURE:
        raise Error(rc)

    return rc == TREXIO_SUCCESS
     #+end_src

** Templates for front end has/read/write a single numerical attribute
*** Introduction

   This section concerns API calls related to numerical attributes,
   namely single value of int/float types.

   | Function name                 | Description                            | Precision |
   |-------------------------------+----------------------------------------+-----------|
   | ~trexio_has_$group_num$~      | Check if an attribute exists in a file | ---       |
   | ~trexio_read_$group_num$~     | Read a attribute                       | Single    |
   | ~trexio_write_$group_num$~    | Write a attribute                      | Single    |
   | ~trexio_read_$group_num$_32~  | Read a attribute                       | Single    |
   | ~trexio_write_$group_num$_32~ | Write a attribute                      | Single    |
   | ~trexio_read_$group_num$_64~  | Read a attribute                       | Double    |
   | ~trexio_write_$group_num$_64~ | Write a attribute                      | Double    |

*** C templates for front end

   The ~C~ templates that correspond to each of the abovementioned
   functions can be found below.  First parameter is the ~TREXIO~ file
   handle. Second parameter is the variable to be written/read
   to/from the ~TREXIO~ file (except for ~trexio_has_~ functions).
   Suffixes ~_32~ and ~_64~ correspond to API calls dealing with
   single and real(c_double), respectively.  The basic
   (non-suffixed) API call on dimensioning variables deals with single
   precision (see Table above).

**** Function declarations

     #+begin_src c :tangle hrw_attr_num_front.h :exports none
trexio_exit_code trexio_has_$group_num$(trexio_t* const file);
trexio_exit_code trexio_read_$group_num$(trexio_t* const file, $group_num_dtype_default$* const num);
trexio_exit_code trexio_write_$group_num$(trexio_t* const file, const $group_num_dtype_default$ num);
trexio_exit_code trexio_read_$group_num$_32(trexio_t* const file, $group_num_dtype_single$* const num);
trexio_exit_code trexio_write_$group_num$_32(trexio_t* const file, const $group_num_dtype_single$ num);
trexio_exit_code trexio_read_$group_num$_64(trexio_t* const file, $group_num_dtype_double$* const num);
trexio_exit_code trexio_write_$group_num$_64(trexio_t* const file, const $group_num_dtype_double$ num);
     #+end_src

**** Source code for double precision functions

     #+begin_src c :tangle read_attr_num_64_front.c
trexio_exit_code
trexio_read_$group_num$_64 (trexio_t* const file, $group_num_dtype_double$* const num)
{
  if (file == NULL) return TREXIO_INVALID_ARG_1;
  if (num  == NULL) return TREXIO_INVALID_ARG_2;
  if (trexio_has_$group_num$(file) != TREXIO_SUCCESS) return TREXIO_ATTR_MISSING;

  trexio_exit_code rc = TREXIO_GROUP_READ_ERROR;

  switch (file->back_end) {

  case TREXIO_TEXT:
    rc = trexio_text_read_$group_num$(file, num);
    break;

  case TREXIO_HDF5:
#ifdef HAVE_HDF5
    rc = trexio_hdf5_read_$group_num$(file, num);
#else
    rc = TREXIO_BACK_END_MISSING;
#endif
    break;
/*
  case TREXIO_JSON:
    rc = trexio_json_read_$group_num$(file, num);
    break;
,*/
  }

  if (rc != TREXIO_SUCCESS) return rc;

  /* Handle index type */
  if ($is_index$) {
    ,*num += ($group_num_dtype_double$) 1;
  }
  return rc;
}
     #+end_src

     #+begin_src c :tangle write_attr_num_64_front.c
trexio_exit_code
trexio_write_$group_num$_64 (trexio_t* const file, const $group_num_dtype_double$ num)
{
  if (file == NULL) return TREXIO_INVALID_ARG_1;
  //if (num <= 0L) return TREXIO_INVALID_NUM; /* this line is uncommented by the generator for dimensioning variables; do NOT remove! */
  if (trexio_has_$group_num$(file) == TREXIO_SUCCESS && file->mode != 'u') return TREXIO_ATTR_ALREADY_EXISTS;

  /* Handle index type */
  $group_num_dtype_double$ num_write = num;
  if ($is_index$) {
    num_write -= ($group_num_dtype_double$) 1;
  }

  switch (file->back_end) {

  case TREXIO_TEXT:
    return trexio_text_write_$group_num$(file, num_write);

  case TREXIO_HDF5:
#ifdef HAVE_HDF5
    return trexio_hdf5_write_$group_num$(file, num_write);
#else
    return TREXIO_BACK_END_MISSING;
#endif
/*
  case TREXIO_JSON:
    return trexio_json_write_$group_num$(file, num_write);
,*/
  }

  return TREXIO_FAILURE;
}
     #+end_src

**** Source code for single precision functions

     #+begin_src c :tangle read_attr_num_32_front.c
trexio_exit_code
trexio_read_$group_num$_32 (trexio_t* const file, $group_num_dtype_single$* const num)
{
  if (file == NULL) return TREXIO_INVALID_ARG_1;
  if (num  == NULL) return TREXIO_INVALID_ARG_2;
  if (trexio_has_$group_num$(file) != TREXIO_SUCCESS) return TREXIO_ATTR_MISSING;

  $group_num_dtype_double$ num_64 = 0;
  trexio_exit_code rc = TREXIO_GROUP_READ_ERROR;

  switch (file->back_end) {

  case TREXIO_TEXT:
    rc = trexio_text_read_$group_num$(file, &num_64);
    break;

  case TREXIO_HDF5:
#ifdef HAVE_HDF5
    rc = trexio_hdf5_read_$group_num$(file, &num_64);
    break;
#else
    rc = TREXIO_BACK_END_MISSING;
    break ;
#endif
/*
  case TREXIO_JSON:
    rc =trexio_json_read_$group_num$(file, &num_64);
    break;
,*/
  }

  if (rc != TREXIO_SUCCESS) return rc;

  ,*num = ($group_num_dtype_single$) num_64;

  /* Handle index type */
  if ($is_index$) {
    ,*num += ($group_num_dtype_single$) 1;
  }

  return TREXIO_SUCCESS;
}
     #+end_src

     #+begin_src c :tangle write_attr_num_32_front.c
trexio_exit_code
trexio_write_$group_num$_32 (trexio_t* const file, const $group_num_dtype_single$ num)
{

  if (file == NULL) return TREXIO_INVALID_ARG_1;
  //if (num <= 0) return TREXIO_INVALID_NUM; /* this line is uncommented by the generator for dimensioning variables; do NOT remove! */
  if (trexio_has_$group_num$(file) == TREXIO_SUCCESS && file->mode != 'u') return TREXIO_ATTR_ALREADY_EXISTS;

  /* Handle index type */
  $group_num_dtype_single$ num_write = num;
  if ($is_index$) {
    num_write -= ($group_num_dtype_single$) 1;
  }

  switch (file->back_end) {

  case TREXIO_TEXT:
    return trexio_text_write_$group_num$(file, ($group_num_dtype_double$) num_write);

  case TREXIO_HDF5:
#ifdef HAVE_HDF5
    return trexio_hdf5_write_$group_num$(file, ($group_num_dtype_double$) num_write);
#else
    return TREXIO_BACK_END_MISSING;
#endif
/*
  case TREXIO_JSON:
    return trexio_json_write_$group_num$(file, ($group_num_dtype_double$) num_write);
    break;
,*/
  }

  return TREXIO_FAILURE;
}
     #+end_src

**** Source code for default functions

     #+begin_src c :tangle read_attr_num_def_front.c
trexio_exit_code
trexio_read_$group_num$ (trexio_t* const file, $group_num_dtype_default$* const num)
{
  return trexio_read_$group_num$_$default_prec$(file, num);
}
     #+end_src

     #+begin_src c :tangle write_attr_num_def_front.c
trexio_exit_code
trexio_write_$group_num$ (trexio_t* const file, const $group_num_dtype_default$ num)
{
  return trexio_write_$group_num$_$default_prec$(file, num);
}
     #+end_src

     #+begin_src c :tangle has_attr_num_front.c
trexio_exit_code
trexio_has_$group_num$ (trexio_t* const file)
{

  if (file == NULL) return TREXIO_INVALID_ARG_1;

  assert(file->back_end < TREXIO_INVALID_BACK_END);

  switch (file->back_end) {

  case TREXIO_TEXT:
    return trexio_text_has_$group_num$(file);

  case TREXIO_HDF5:
#ifdef HAVE_HDF5
    return trexio_hdf5_has_$group_num$(file);
#else
    return TREXIO_BACK_END_MISSING;
#endif
/*
  case TREXIO_JSON:
    return trexio_json_has_$group_num$(file);
    break;
,*/
  }

  return TREXIO_FAILURE;
}
     #+end_src

*** Fortran templates for front end

    The ~Fortran~ templates that provide an access to the ~C~ API calls from Fortran.
    These templates are based on the use of ~iso_c_binding~. Pointers have to be passed by value.

     #+begin_src f90 :tangle write_attr_num_64_front_fortran.f90
interface
   integer(trexio_exit_code) function &
        trexio_write_$group_num$_64 &
        (trex_file, num) bind(C)
     import
     integer(trexio_t), intent(in), value :: trex_file
     $group_num_f_dtype_double$, intent(in), value :: num
   end function trexio_write_$group_num$_64
end interface
     #+end_src

     #+begin_src f90 :tangle read_attr_num_64_front_fortran.f90
interface
   integer(trexio_exit_code) function &
        trexio_read_$group_num$_64 &
        (trex_file, num) bind(C)
     import
     integer(trexio_t), intent(in), value :: trex_file
     $group_num_f_dtype_double$, intent(out) :: num
   end function trexio_read_$group_num$_64
end interface
     #+end_src

     #+begin_src f90 :tangle write_attr_num_32_front_fortran.f90
interface
   integer(trexio_exit_code) function &
        trexio_write_$group_num$_32 &
        (trex_file, num) bind(C)
     import
     integer(trexio_t), intent(in), value :: trex_file
     $group_num_f_dtype_single$, intent(in), value :: num
   end function trexio_write_$group_num$_32
end interface
     #+end_src

     #+begin_src f90 :tangle read_attr_num_32_front_fortran.f90
interface
   integer(trexio_exit_code) function &
        trexio_read_$group_num$_32 &
        (trex_file, num) bind(C)
     import
     integer(trexio_t), intent(in), value :: trex_file
     $group_num_f_dtype_single$, intent(out) :: num
   end function trexio_read_$group_num$_32
end interface
     #+end_src

     #+begin_src f90 :tangle write_attr_num_def_front_fortran.f90
interface
   integer(trexio_exit_code) function &
        trexio_write_$group_num$ &
        (trex_file, num) bind(C)
     import
     integer(trexio_t), intent(in), value :: trex_file
     $group_num_f_dtype_default$, intent(in), value :: num
   end function trexio_write_$group_num$
end interface
     #+end_src

     #+begin_src f90 :tangle read_attr_num_def_front_fortran.f90
interface
   integer(trexio_exit_code) function &
        trexio_read_$group_num$ &
        (trex_file, num) bind(C)
     import
     integer(trexio_t), intent(in), value :: trex_file
     $group_num_f_dtype_default$, intent(out) :: num
   end function trexio_read_$group_num$
end interface
     #+end_src

     #+begin_src f90 :tangle has_attr_num_front_fortran.f90
interface
   integer(trexio_exit_code) function &
        trexio_has_$group_num$ &
        (trex_file) bind(C)
     import
     integer(trexio_t), intent(in), value :: trex_file
   end function trexio_has_$group_num$
end interface
     #+end_src

*** Python templates for front end

     #+begin_src python :tangle write_attr_num_front.py
def write_$group_num$(trexio_file, num_w: $group_num_py_dtype$) -> None:
    """Write the $group_num$ variable in the TREXIO file.

    Parameters:

    trexio_file:
        TREXIO File object.

    num_w: int
        Value of the $group_num$ variable to be written.

    Raises:
        - Exception from AssertionError if TREXIO return code ~rc~ is different from TREXIO_SUCCESS and prints the error message using trexio_string_of_error.
        - Exception from some other error (e.g. RuntimeError).
    """

    rc = pytr.trexio_write_$group_num$(trexio_file.pytrexio_s, num_w)
    if rc != TREXIO_SUCCESS:
        raise Error(rc)
     #+end_src

     #+begin_src python :tangle read_attr_num_front.py
def read_$group_num$(trexio_file) -> $group_num_py_dtype$:
    """Read the $group_num$ variable from the TREXIO file.

    Parameter is a ~TREXIO File~ object that has been created by a call to ~open~ function.

    Returns:
        ~num_r~: int
        Integer value of $group_num$ variable read from ~trexio_file~.

    Raises:
        - Exception from AssertionError if TREXIO return code ~rc~ is different from TREXIO_SUCCESS and prints the error message using trexio_string_of_error.
        - Exception from some other error (e.g. RuntimeError).
    """

    rc, num_r = pytr.trexio_read_$group_num$(trexio_file.pytrexio_s)
    if rc != TREXIO_SUCCESS:
        raise Error(rc)

    return num_r
     #+end_src

     #+begin_src python :tangle has_attr_num_front.py
def has_$group_num$(trexio_file) -> bool:
    """Check that $group_num$ variable exists in the TREXIO file.

    Parameter is a ~TREXIO File~ object that has been created by a call to ~open~ function.

    Returns:
          True if the variable exists, False otherwise

    Raises:
        - trexio.Error if TREXIO return code ~rc~ is TREXIO_FAILURE and prints the error message using string_of_error.
        - Exception from some other error (e.g. RuntimeError).
    """

    rc = pytr.trexio_has_$group_num$(trexio_file.pytrexio_s)
    if rc == TREXIO_FAILURE:
        raise Error(rc)

    return rc == TREXIO_SUCCESS
     #+end_src

** Templates for front end has/read/write a dataset of numerical data
*** Introduction

   This section concerns API calls related to datasets.

   | Function name                    | Description                          | Precision                   |
   |----------------------------------+--------------------------------------+-----------------------------|
   | ~trexio_has_$group_dset$~        | Check if a dataset exists in a file  | ---                         |
   | ~trexio_read_$group_dset$~       | Read  a dataset in default precision | Double/Single for float/int |
   | ~trexio_write_$group_dset$~      | Write a dataset in default precision | Double/Single for float/int |
   | ~trexio_read_safe_$group_dset$~  | Read  a bounded dataset              | Double                      |
   | ~trexio_write_safe_$group_dset$~ | Write a bounded dataset              | Double                      |
   | ~trexio_read_$group_dset$_32~    | Read  a dataset in single precision  | Single                      |
   | ~trexio_write_$group_dset$_32~   | Write a dataset in single precision  | Single                      |
   | ~trexio_read_$group_dset$_64~    | Read  a dataset in double precision  | Double                      |
   | ~trexio_write_$group_dset$_64~   | Write a dataset in double precision  | Double                      |

*** C templates for front end

   The C templates that correspond to each of the abovementioned functions can be found below.
   First parameter is the ~TREXIO~ file handle. Second parameter is the variable to be written/read
   to/from the ~TREXIO~ file (except for ~trexio_has_~ functions).
   Suffixes ~_32~ and ~_64~ correspond to API calls dealing with single and double precision, respectively.
   The basic (non-suffixed) API call on datasets deals with real(c_double) (see Table above).

**** Function declarations

     #+begin_src c :tangle hrw_dset_data_front.h :exports none
trexio_exit_code trexio_has_$group_dset$(trexio_t* const file);
trexio_exit_code trexio_read_$group_dset$(trexio_t* const file, $group_dset_dtype_default$* const $group_dset$);
trexio_exit_code trexio_write_$group_dset$(trexio_t* const file, const $group_dset_dtype_default$* $group_dset$);
trexio_exit_code trexio_read_$group_dset$_32(trexio_t* const file, $group_dset_dtype_single$* const $group_dset$);
trexio_exit_code trexio_write_$group_dset$_32(trexio_t* const file, const $group_dset_dtype_single$* $group_dset$);
trexio_exit_code trexio_read_$group_dset$_64(trexio_t* const file, $group_dset_dtype_double$* const $group_dset$);
trexio_exit_code trexio_write_$group_dset$_64(trexio_t* const file, const $group_dset_dtype_double$* $group_dset$);
trexio_exit_code trexio_read_safe_$group_dset$(trexio_t* const file, $group_dset_dtype_default$* const dset_out, const int64_t dim_out);
trexio_exit_code trexio_write_safe_$group_dset$(trexio_t* const file, const $group_dset_dtype_default$* dset_in, const int64_t dim_in);
trexio_exit_code trexio_read_safe_$group_dset$_32(trexio_t* const file, $group_dset_dtype_single$* const dset_out, const int64_t dim_out);
trexio_exit_code trexio_write_safe_$group_dset$_32(trexio_t* const file, const $group_dset_dtype_single$* dset_in, const int64_t dim_in);
trexio_exit_code trexio_read_safe_$group_dset$_64(trexio_t* const file, $group_dset_dtype_double$* const dset_out, const int64_t dim_out);
trexio_exit_code trexio_write_safe_$group_dset$_64(trexio_t* const file, const $group_dset_dtype_double$* dset_in, const int64_t dim_in);
     #+end_src

**** Source code for double precision functions

     #+begin_src c :tangle read_dset_data_64_front.c
trexio_exit_code
trexio_read_$group_dset$_64 (trexio_t* const file, $group_dset_dtype_double$* const $group_dset$)
{

  if (file  == NULL) return TREXIO_INVALID_ARG_1;
  if ($group_dset$ == NULL) return TREXIO_INVALID_ARG_2;
  if (trexio_has_$group_dset$(file) != TREXIO_SUCCESS) return TREXIO_DSET_MISSING;

  int64_t $group_dset_dim$ = 0;

  trexio_exit_code rc = TREXIO_FAILURE;

  /* Error handling for this call is added by the generator */
  rc = trexio_read_$group_dset_dim$_64(file, &($group_dset_dim$));

  if ($group_dset_dim$ == 0L) return TREXIO_INVALID_NUM;

  uint32_t rank = $group_dset_rank$;
  uint64_t dims[$group_dset_rank$] = {$group_dset_dim_list$};

  assert(file->back_end < TREXIO_INVALID_BACK_END);

  rc = TREXIO_FAILURE;
  switch (file->back_end) {

  case TREXIO_TEXT:
    rc = trexio_text_read_$group_dset$(file, $group_dset$, rank, dims);
    break;

  case TREXIO_HDF5:
#ifdef HAVE_HDF5
    rc = trexio_hdf5_read_$group_dset$(file, $group_dset$, rank, dims);
    break;
#else
    rc = TREXIO_BACK_END_MISSING;
    break;
#endif
/*
  case TREXIO_JSON:
    rc = trexio_json_read_$group_dset$(file, $group_dset$, rank, dims);
    break;
,*/
  }
  if (rc != TREXIO_SUCCESS) return rc;

  /* Handle index type */
  if ($is_index$) {
    uint64_t dim_size = 1;
    for (uint32_t i=0; i<rank; ++i){
        dim_size *= dims[i];
    }
    for (uint64_t i=0; i<dim_size; ++i){
       $group_dset$[i] += ($group_dset_dtype_double$) 1;
    }
  }

  return TREXIO_SUCCESS;
}
     #+end_src


     #+begin_src c :tangle write_dset_data_64_front.c
trexio_exit_code
trexio_write_$group_dset$_64 (trexio_t* const file, const $group_dset_dtype_double$* $group_dset$)
{

  if (file  == NULL) return TREXIO_INVALID_ARG_1;
  assert(file->back_end < TREXIO_INVALID_BACK_END);

  if ($group_dset$ == NULL) return TREXIO_INVALID_ARG_2;
  if (trexio_has_$group_dset$(file) == TREXIO_SUCCESS && file->mode != 'u') return TREXIO_DSET_ALREADY_EXISTS;

  int64_t $group_dset_dim$ = 0;

  trexio_exit_code rc = TREXIO_FAILURE;
  /* Error handling for this call is added by the generator */
  rc = trexio_read_$group_dset_dim$_64(file, &($group_dset_dim$));

  if ($group_dset_dim$ == 0L) return TREXIO_INVALID_NUM;

  uint32_t rank = $group_dset_rank$;
  uint64_t dims[$group_dset_rank$] = {$group_dset_dim_list$};

  if ($is_index$) {
    /* Handle index type : is_index = $is_index$ */
    uint64_t dim_size = 1;
    for (uint32_t i=0; i<rank; ++i){
      dim_size *= dims[i];
    }

    $group_dset_dtype_double$* $group_dset$_p =
       CALLOC(dim_size, $group_dset_dtype_double$);

    if ($group_dset$_p == NULL) return TREXIO_ALLOCATION_FAILED;

    for (uint64_t i=0; i<dim_size; ++i){
       $group_dset$_p[i] = $group_dset$[i] - ($group_dset_dtype_double$) 1;
    }

    rc = TREXIO_FAILURE;
    switch (file->back_end) {

    case TREXIO_TEXT:
      rc = trexio_text_write_$group_dset$(file,
                                          (const $group_dset_dtype_double$*) $group_dset$_p,
                                          rank, dims);
      break;

    case TREXIO_HDF5:
#ifdef HAVE_HDF5
      rc = trexio_hdf5_write_$group_dset$(file,
                                          (const $group_dset_dtype_double$*) $group_dset$_p,
                                          rank, dims);
      break;
#else
      rc = TREXIO_BACK_END_MISSING;
      break;
#endif
      /*
        case TREXIO_JSON:
        rc = trexio_json_write_$group_dset$(file, $group_dset$_p, rank, dims);
        break;
      ,*/
      FREE($group_dset$_p);

    }

  } else {

    rc = TREXIO_FAILURE;
    switch (file->back_end) {

    case TREXIO_TEXT:
      rc = trexio_text_write_$group_dset$(file, $group_dset$, rank, dims);
      break;

    case TREXIO_HDF5:
#ifdef HAVE_HDF5
      rc = trexio_hdf5_write_$group_dset$(file, $group_dset$, rank, dims);
      break;
#else
      rc = TREXIO_BACK_END_MISSING;
      break;
#endif
      /*
        case TREXIO_JSON:
        rc = trexio_json_write_$group_dset$(file, $group_dset$, rank, dims);
        break;
      ,*/
    }
  }

  return rc;
}
     #+end_src

**** Source code for single precision functions


     #+begin_src c :tangle read_dset_data_32_front.c
trexio_exit_code
trexio_read_$group_dset$_32 (trexio_t* const file, $group_dset_dtype_single$* const $group_dset$)
{

  if (file  == NULL) return TREXIO_INVALID_ARG_1;
  if ($group_dset$ == NULL) return TREXIO_INVALID_ARG_2;
  if (trexio_has_$group_dset$(file) != TREXIO_SUCCESS) return TREXIO_DSET_MISSING;

  int64_t $group_dset_dim$ = 0;

  trexio_exit_code rc = TREXIO_FAILURE;

  /* Error handling for this call is added by the generator */
  rc = trexio_read_$group_dset_dim$_64(file, &($group_dset_dim$));

  if ($group_dset_dim$ == 0L) return TREXIO_INVALID_NUM;

  uint32_t rank = $group_dset_rank$;
  uint64_t dims[$group_dset_rank$] = {$group_dset_dim_list$};

  uint64_t dim_size = 1;
  for (uint32_t i=0; i<rank; ++i){
    dim_size *= dims[i];
  }

  $group_dset_dtype_double$* $group_dset$_64 = CALLOC(dim_size, $group_dset_dtype_double$);
  if ($group_dset$_64 == NULL) return TREXIO_ALLOCATION_FAILED;

  assert(file->back_end < TREXIO_INVALID_BACK_END);

  rc = TREXIO_FAILURE;

  switch (file->back_end) {

  case TREXIO_TEXT:
    rc = trexio_text_read_$group_dset$(file, $group_dset$_64, rank, dims);
    break;

  case TREXIO_HDF5:
#ifdef HAVE_HDF5
    rc = trexio_hdf5_read_$group_dset$(file, $group_dset$_64, rank, dims);
    break;
#else
    rc = TREXIO_BACK_END_MISSING;
    break;
#endif
/*
  case TREXIO_JSON:
    rc = trexio_json_read_$group_dset$(file, $group_dset$_64, rank, dims);
    break;
,*/
  }

  if (rc != TREXIO_SUCCESS){
    FREE($group_dset$_64);
    return rc;
  }

  if ($is_index$) {
    for (uint64_t i=0; i<dim_size; ++i){
      $group_dset$[i] = ($group_dset_dtype_single$) $group_dset$_64[i] + 1;
    }
  } else {
    for (uint64_t i=0; i<dim_size; ++i){
      $group_dset$[i] = ($group_dset_dtype_single$) $group_dset$_64[i];
    }
  }

  FREE($group_dset$_64);
  return TREXIO_SUCCESS;
}
     #+end_src


     #+begin_src c :tangle write_dset_data_32_front.c
trexio_exit_code
trexio_write_$group_dset$_32 (trexio_t* const file, const $group_dset_dtype_single$* $group_dset$)
{

  if (file  == NULL) return TREXIO_INVALID_ARG_1;
  if ($group_dset$ == NULL) return TREXIO_INVALID_ARG_2;
  if (trexio_has_$group_dset$(file) == TREXIO_SUCCESS && file->mode != 'u') return TREXIO_DSET_ALREADY_EXISTS;

  int64_t $group_dset_dim$ = 0;

  trexio_exit_code rc = TREXIO_FAILURE;

  /* Error handling for this call is added by the generator */
  rc = trexio_read_$group_dset_dim$_64(file, &($group_dset_dim$));

  if ($group_dset_dim$ == 0L) return TREXIO_INVALID_NUM;

  uint32_t rank = $group_dset_rank$;
  uint64_t dims[$group_dset_rank$] = {$group_dset_dim_list$};

  uint64_t dim_size = 1;
  for (uint32_t i=0; i<rank; ++i){
    dim_size *= dims[i];
  }

  $group_dset_dtype_double$* $group_dset$_64 = CALLOC(dim_size, $group_dset_dtype_double$);
  if ($group_dset$_64 == NULL) return TREXIO_ALLOCATION_FAILED;

  /* A type conversion from single precision to double required since back end only accepts 64-bit data */
  if ($is_index$) {
    for (uint64_t i=0; i<dim_size; ++i){
      $group_dset$_64[i] = ($group_dset_dtype_double$) $group_dset$[i] - ($group_dset_dtype_double$) 1;
    }
  } else {
    for (uint64_t i=0; i<dim_size; ++i){
      $group_dset$_64[i] = ($group_dset_dtype_double$) $group_dset$[i];
    }
  }

  assert(file->back_end < TREXIO_INVALID_BACK_END);

  rc = TREXIO_FAILURE;
  switch (file->back_end) {

  case TREXIO_TEXT:
    rc = trexio_text_write_$group_dset$(file, $group_dset$_64, rank, dims);
    break;

  case TREXIO_HDF5:
#ifdef HAVE_HDF5
    rc = trexio_hdf5_write_$group_dset$(file, $group_dset$_64, rank, dims);
    break;
#else
    rc = TREXIO_BACK_END_MISSING;
    break;
#endif
/*
  case TREXIO_JSON:
    rc = trexio_json_write_$group_dset$(file, $group_dset$_64, rank, dims);
    break;
,*/
  }

  FREE($group_dset$_64);

  if (rc != TREXIO_SUCCESS) return rc;

  return TREXIO_SUCCESS;
}
     #+end_src

**** Source code for memory-safe functions

  #+NAME:dimCheck
  #+begin_src c
  int64_t $group_dset_dim$ = 0;

  trexio_exit_code rc = TREXIO_FAILURE;
  (void) rc; // Avoids unused parameter error for scalar variables

  /* Error handling for this call is added by the generator */
  rc = trexio_read_$group_dset_dim$_64(file, &($group_dset_dim$));

  if ($group_dset_dim$ == 0L) return TREXIO_INVALID_NUM;

  uint32_t rank = $group_dset_rank$;
  uint64_t dims[$group_dset_rank$] = {$group_dset_dim_list$};

  /* The block below is specific to safe API as it checks the boundaries */
  uint64_t dim_size = 1;
  for (uint32_t i=0; i<rank; ++i){
      dim_size *= dims[i];
  }
  #+end_src


     #+begin_src c :tangle read_dset_data_32_safe_front.c :noweb yes
trexio_exit_code
trexio_read_safe_$group_dset$_32 (trexio_t* const file, $group_dset_dtype_single$* const dset_out, const int64_t dim_out)
{

  if (file  == NULL) return TREXIO_INVALID_ARG_1;
  if (dset_out == NULL) return TREXIO_INVALID_ARG_2;
  if (trexio_has_$group_dset$(file) != TREXIO_SUCCESS) return TREXIO_DSET_MISSING;

<<dimCheck>>

  if (dim_out > (int64_t) dim_size) return TREXIO_UNSAFE_ARRAY_DIM;

  return trexio_read_$group_dset$_32(file, dset_out);
}
     #+end_src


     #+begin_src c :tangle write_dset_data_32_safe_front.c :noweb yes
trexio_exit_code
trexio_write_safe_$group_dset$_32 (trexio_t* const file, const $group_dset_dtype_single$* dset_in, const int64_t dim_in)
{

  if (file  == NULL) return TREXIO_INVALID_ARG_1;
  if (dset_in == NULL) return TREXIO_INVALID_ARG_2;
  if (trexio_has_$group_dset$(file) == TREXIO_SUCCESS && file->mode != 'u') return TREXIO_DSET_ALREADY_EXISTS;

<<dimCheck>>

  if (dim_in > (int64_t) dim_size) return TREXIO_UNSAFE_ARRAY_DIM;

  return trexio_write_$group_dset$_32(file, dset_in);
}
     #+end_src

     #+begin_src c :tangle read_dset_data_64_safe_front.c :noweb yes
trexio_exit_code
trexio_read_safe_$group_dset$_64 (trexio_t* const file, $group_dset_dtype_double$* const dset_out, const int64_t dim_out)
{

  if (file  == NULL) return TREXIO_INVALID_ARG_1;
  if (dset_out == NULL) return TREXIO_INVALID_ARG_2;
  if (trexio_has_$group_dset$(file) != TREXIO_SUCCESS) return TREXIO_DSET_MISSING;

<<dimCheck>>

  if (dim_out > (int64_t) dim_size) return TREXIO_UNSAFE_ARRAY_DIM;

  return trexio_read_$group_dset$_64(file, dset_out);
}
     #+end_src


     #+begin_src c :tangle write_dset_data_64_safe_front.c :noweb yes
trexio_exit_code
trexio_write_safe_$group_dset$_64 (trexio_t* const file, const $group_dset_dtype_double$* dset_in, const int64_t dim_in)
{

  if (file  == NULL) return TREXIO_INVALID_ARG_1;
  if (dset_in == NULL) return TREXIO_INVALID_ARG_2;
  if (trexio_has_$group_dset$(file) == TREXIO_SUCCESS && file->mode != 'u') return TREXIO_DSET_ALREADY_EXISTS;

<<dimCheck>>

  if (dim_in > (int64_t) dim_size) return TREXIO_UNSAFE_ARRAY_DIM;

  return trexio_write_$group_dset$_64(file, dset_in);
}
     #+end_src

**** Source code for default functions

     #+begin_src c :tangle read_dset_data_safe_def_front.c
trexio_exit_code
trexio_read_safe_$group_dset$ (trexio_t* const file, $group_dset_dtype_default$* const $group_dset$, const int64_t dim_out)
{
  return trexio_read_safe_$group_dset$_$default_prec$(file, $group_dset$, dim_out);
}
     #+end_src


     #+begin_src c :tangle write_dset_data_safe_def_front.c
trexio_exit_code
trexio_write_safe_$group_dset$ (trexio_t* const file, const $group_dset_dtype_default$* $group_dset$, const int64_t dim_in)
{
  return trexio_write_safe_$group_dset$_$default_prec$(file, $group_dset$, dim_in);
}
     #+end_src


     #+begin_src c :tangle read_dset_data_def_front.c
trexio_exit_code
trexio_read_$group_dset$ (trexio_t* const file, $group_dset_dtype_default$* const $group_dset$)
{
  return trexio_read_$group_dset$_$default_prec$(file, $group_dset$);
}
     #+end_src


     #+begin_src c :tangle write_dset_data_def_front.c
trexio_exit_code
trexio_write_$group_dset$ (trexio_t* const file, const $group_dset_dtype_default$* $group_dset$)
{
  return trexio_write_$group_dset$_$default_prec$(file, $group_dset$);
}
     #+end_src


     #+begin_src c :tangle has_dset_data_front.c
trexio_exit_code
trexio_has_$group_dset$ (trexio_t* const file)
{

  if (file  == NULL) return TREXIO_INVALID_ARG_1;

  assert(file->back_end < TREXIO_INVALID_BACK_END);

  switch (file->back_end) {

  case TREXIO_TEXT:
    return trexio_text_has_$group_dset$(file);

  case TREXIO_HDF5:
#ifdef HAVE_HDF5
    return trexio_hdf5_has_$group_dset$(file);
#else
    return TREXIO_BACK_END_MISSING;
#endif
/*
  case TREXIO_JSON:
    return trexio_json_has_$group_dset$(file);
,*/
  }
  return TREXIO_FAILURE;
}
     #+end_src

*** Fortran templates for front end

    The ~Fortran~ templates that provide an access to the ~C~ API calls from ~Fortran~.
    These templates are based on the use of ~iso_c_binding~. Pointers have to be passed by value.

     #+begin_src f90 :tangle write_dset_data_64_front_fortran.f90
interface
   integer(trexio_exit_code) function &
        trexio_write_$group_dset$_64 &
        (trex_file, dset) bind(C)
     import
     integer(trexio_t), intent(in), value :: trex_file
     $group_dset_f_dtype_double$, intent(in) :: dset$group_dset_f_dims$
   end function trexio_write_$group_dset$_64
end interface
     #+end_src

     #+begin_src f90 :tangle read_dset_data_64_front_fortran.f90
interface
   integer(trexio_exit_code) function &
        trexio_read_$group_dset$_64 &
        (trex_file, dset) bind(C)
     import
     integer(trexio_t), intent(in), value :: trex_file
     $group_dset_f_dtype_double$, intent(out) :: dset$group_dset_f_dims$
   end function trexio_read_$group_dset$_64
end interface
     #+end_src

     #+begin_src f90 :tangle write_dset_data_32_front_fortran.f90
interface
   integer(trexio_exit_code) function &
        trexio_write_$group_dset$_32 &
        (trex_file, dset) bind(C)
     import
     integer(trexio_t), intent(in), value :: trex_file
     $group_dset_f_dtype_single$, intent(in) :: dset$group_dset_f_dims$
   end function trexio_write_$group_dset$_32
end interface
     #+end_src

     #+begin_src f90 :tangle read_dset_data_32_front_fortran.f90
interface
   integer(trexio_exit_code) function &
        trexio_read_$group_dset$_32 &
        (trex_file, dset) bind(C)
     import
     integer(trexio_t), intent(in), value :: trex_file
     $group_dset_f_dtype_single$, intent(out) :: dset$group_dset_f_dims$
   end function trexio_read_$group_dset$_32
end interface
     #+end_src

     #+begin_src f90 :tangle write_dset_data_def_front_fortran.f90
interface
   integer(trexio_exit_code) function &
        trexio_write_$group_dset$ &
        (trex_file, dset) bind(C)
     import
     integer(trexio_t), intent(in), value :: trex_file
     $group_dset_f_dtype_default$, intent(in) :: dset$group_dset_f_dims$
   end function trexio_write_$group_dset$
end interface
     #+end_src

     #+begin_src f90 :tangle read_dset_data_def_front_fortran.f90
interface
   integer(trexio_exit_code) function &
        trexio_read_$group_dset$ &
        (trex_file, dset) bind(C)
     import
     integer(trexio_t), intent(in), value :: trex_file
     $group_dset_f_dtype_default$, intent(out) :: dset$group_dset_f_dims$
   end function trexio_read_$group_dset$
end interface
     #+end_src

     #+begin_src f90 :tangle has_dset_data_front_fortran.f90
interface
   integer(trexio_exit_code) function &
        trexio_has_$group_dset$ &
        (trex_file) bind(C)
     import
     integer(trexio_t), intent(in), value :: trex_file
   end function trexio_has_$group_dset$
end interface
     #+end_src

*** Python templates for front end

     #+begin_src python :tangle write_dset_data_front.py
def write_$group_dset$(trexio_file, dset_w) -> None:
    """Write the $group_dset$ array of numbers in the TREXIO file.

    Parameters:

    trexio_file:
        TREXIO File object.

    dset_w: list OR numpy.ndarray
        Array of $group_dset$ values to be written. If array data type does not correspond to int64 or float64, the conversion is performed.

    Raises:
        - trexio.Error if TREXIO return code ~rc~ is different from TREXIO_SUCCESS and prints the error message.
        - Exception from some other error (e.g. RuntimeError).
    """

    doConversion = False
    doFlatten = False
    if not isinstance(dset_w, (list, tuple)):
       # if input array is not a list or tuple then it is probably a numpy array
       if isinstance(dset_w, np.ndarray) and (not dset_w.dtype==np.int64 or not dset_w.dtype==np.float64):
           doConversion = True

       if len(dset_w.shape) > 1:
           doFlatten = True
           if doConversion:
               dset_64 = np.$group_dset_py_dtype$64(dset_w).flatten()
           else:
               dset_flat = np.array(dset_w, dtype=np.$group_dset_py_dtype$64).flatten()
       else:
           if doConversion:
               dset_64 = np.$group_dset_py_dtype$64(dset_w)

    else:
       # if input array is a multidimensional list or tuple, we have to convert it
       try:
           doFlatten = True
           ncol = len(dset_w[0])
           dset_flat = np.array(dset_w, dtype=np.$group_dset_py_dtype$64).flatten()
       except TypeError:
           doFlatten = False
           pass


    if doConversion:
        rc = pytr.trexio_write_safe_$group_dset$_64(trexio_file.pytrexio_s, dset_64)
    elif doFlatten:
        rc = pytr.trexio_write_safe_$group_dset$_64(trexio_file.pytrexio_s, dset_flat)
    else:
        rc = pytr.trexio_write_safe_$group_dset$_64(trexio_file.pytrexio_s, dset_w)

    if rc != TREXIO_SUCCESS:
        raise Error(rc)
     #+end_src

     #+begin_src python :tangle read_dset_data_front.py
def read_$group_dset$(trexio_file, dim = None, doReshape = None, dtype = None):
    """Read the $group_dset$ array of numbers from the TREXIO file.

    Parameters:

    trexio_file:
        TREXIO File object.

    dim (Optional): int
        Size of the block to be read from the file (i.e. how many items of $group_dset$ will be returned)
        If None, the function will read all necessary array dimensions from the file.

    dtype (Optional): type
        NumPy data type of the output (e.g. np.int32|int16 or np.float32|float16). If specified, the output array will be converted from the default double precision.

    doReshape (Optional): bool
        Flag to determine whether the output NumPy array has be reshaped or not. Be default, reshaping is performed
        based on the dimensions from the ~trex.json~ file. Otherwise, ~shape~ array (list or tuple) is used if provided by the user.

    Returns:
        ~dset_64~ if dtype is None or ~dset_converted~ otherwise: numpy.ndarray
        1D NumPy array with ~dim~ elements corresponding to $group_dset$ values read from the TREXIO file.

    Raises:
        - trexio.Error if TREXIO return code ~rc~ is different from TREXIO_SUCCESS and prints the error message.
        - Exception from some other error (e.g. RuntimeError).
"""

    if doReshape is None:
        doReshape = True

    # if dim is not specified, read dimensions from the TREXIO file
    dims_list = None
    if doReshape:
        $group_dset_dim$ = read_$group_dset_dim$(trexio_file)

        dims_list = [$group_dset_dim_list$]
        dim_real  = 1
        for i in range($group_dset_rank$):
            dim_real *= dims_list[i]

    if dim:
        if dim_real != dim:
            raise Error(TREXIO_UNSAFE_ARRAY_DIM)
    else:
        dim = dim_real

    shape = tuple(dims_list)
    if shape is None and doReshape:
        raise ValueError("Reshaping failure: shape is None.")


    rc, dset_64 = pytr.trexio_read_safe_$group_dset$_64(trexio_file.pytrexio_s, dim)
    if rc != TREXIO_SUCCESS:
        raise Error(rc)


    isConverted = False
    dset_converted = None
    if dtype is not None:
        try:
            assert isinstance(dtype, type)
        except AssertionError:
            raise TypeError("dtype argument has to be an instance of the type class (e.g. np.float32).")

        if not dtype==np.int64 or not dtype==np.float64:
            dset_converted = np.array(dset_64, dtype=dtype)
            isConverted = True

    # additional assert can be added here to check that read_safe functions returns numpy array of proper dimension

    if doReshape:
        # in-place reshaping did not work so I have to make a copy
        if isConverted:
            dset_reshaped = np.reshape(dset_converted, shape, order='C')
        else:
            dset_reshaped = np.reshape(dset_64, shape, order='C')

    if isConverted:
        return dset_converted
    elif doReshape:
        return dset_reshaped
    else:
        return dset_64
     #+end_src

     #+begin_src python :tangle has_dset_data_front.py
def has_$group_dset$(trexio_file) -> bool:
    """Check that $group_dset$ variable exists in the TREXIO file.

    Parameter is a ~TREXIO File~ object that has been created by a call to ~open~ function.

    Returns:
          True if the variable exists, False otherwise

    Raises:
        - trexio.Error if TREXIO return code ~rc~ is TREXIO_FAILURE and prints the error message using string_of_error.
        - Exception from some other error (e.g. RuntimeError).
    """

    rc = pytr.trexio_has_$group_dset$(trexio_file.pytrexio_s)
    if rc == TREXIO_FAILURE:
        raise Error(rc)

    return rc == TREXIO_SUCCESS
     #+end_src

** Templates for front end has/read/write a dataset of sparse data
*** Introduction

   Sparse data structures are used typically for large tensors such as
   two-electron integrals. For example, in the =trex.json= file sparse
   arrays appear as for the ~eri~ :

   #+begin_src python
   "ao_2e_int"  : {
     "eri"      : [ "float sparse", [ "ao.num", "ao.num", "ao.num", "ao.num" ] ]
   }
   #+end_src

   The electron repulsion integral (eri) $\langle ij | kl \rangle$ is
   represented as a quartet of integers $(i,j,k,l)$ and a floating
   point value.

   To store $N$ integrals in the file, we store

   - An array of quartets of integers
   - An array of values (floats)

   Both arrays have the same size, $N$, the number of non-zero integrals.
   Knowing the maximum dimensions allows to check that the integers are
   in a valid range, and also lets the library choose the smallest
   integer representation to compress the storage.

   Fortran uses 1-based array indexing, while C uses 0-based indexing.
   Internally, we use a 0-based representation but the Fortran binding
   does the appropriate conversion when reading or writing.

   As the number of integrals to store can be prohibitively large, we
   provide the possibility to read/write the integrals in chunks. So the
   functions take two extra parameters:

   - ~offset_file~ : how many integrals in the file should be skipped when reading/writing.
     An offset of zero implies to read the first integral.
   - ~buffer_size~ : the number of integrals to read/write.
     If EOF is encountered upon reading, the ~buffer_size~ is overwritten with the number
     of integrals that have been read before EOF and the ~trexio_read_~ function return
     ~TREXIO_END~ exit code instead of ~TREXIO_SUCCESS~.

   The storage of ~int~ indices is internally compressed based on the maximum possible value of an index,
   which is derived from the corresponding dimension of the sparse array (e.g. ~ao_num~ is the upper bound
   of indices in the aforementioned ~ao_2e_int_eri~ dataset).
   The upper bounds for different ~int~ types (e.g. ~uint16_t~) can be found in the in the =stdint.h= C library.
   Currently implemented list of compressions based on the upper bound of indices can be found below:

   | Max value of indices            | Internal representation (in the TREXIO file) |
   |---------------------------------+----------------------------------------------|
   | ~UINT8_MAX~  (e.g. $< 255$)     | 8-bit unsigned int                           |
   | ~UINT16_MAX~ (e.g. $< 65535$)   | 16-bit unsigned int                          |
   | Otherwise    (e.g. $\ge 65535$) | 32-bit signed int                            |


   This section concerns API calls related to sparse data structures.

   | Function name                    | Description                                                 | Precision                        |
   |----------------------------------+-------------------------------------------------------------+----------------------------------|
   | ~trexio_has_$group_dset$~        | Check if a sparse dset is present in a file                 | ---                              |
   | ~trexio_read_$group_dset$~       | Read indices and values of a sparse dset                    | Single/Double for indices/values |
   | ~trexio_read_$group_dset$_size~  | Read the number of sparse data elements stored in the file  | Double for size                  |
   | ~trexio_write_$group_dset$~      | Write indices and values of a sparse dset                   | Single/Double for indices/values |
   | ~trexio_read_safe_$group_dset$~  | Safe (bounded) read of indices and values  (for Python API) | Single/Double for indices/values |
   | ~trexio_write_safe_$group_dset$~ | Safe (bounded) write of indices and values (for Python API) | Single/Double for indices/values |

*** C templates for front end
**** Function declarations

     #+begin_src c :tangle hrw_dset_sparse_front.h :exports none
trexio_exit_code trexio_has_$group_dset$(trexio_t* const file);
trexio_exit_code trexio_read_$group_dset$(trexio_t* const file, const int64_t offset_file, int64_t* const buffer_size, int32_t* const index_sparse, double* const value_sparse);
trexio_exit_code trexio_read_$group_dset$_size(trexio_t* const file, int64_t* const size_max);
trexio_exit_code trexio_write_$group_dset$(trexio_t* const file, const int64_t offset_file, const int64_t buffer_size, const int32_t* index_sparse, const double* value_sparse);
trexio_exit_code trexio_read_safe_$group_dset$(trexio_t* const file, const int64_t offset_file, int64_t* const buffer_size_read, int32_t* const index_sparse_read, const int64_t size_index_read, double* const value_sparse_read, const int64_t size_value_read);
trexio_exit_code trexio_write_safe_$group_dset$(trexio_t* const file, const int64_t offset_file, const int64_t buffer_size, const int32_t* index_sparse_write, const int64_t size_index_write, const double* value_sparse_write, const int64_t size_value_write);
     #+end_src

**** Source code for default functions

  #+begin_src c :tangle read_dset_sparse_front.c
trexio_exit_code trexio_read_safe_$group_dset$(trexio_t* const file,
                                               const int64_t offset_file,
                                               int64_t* const buffer_size_read,
                                               int32_t* const index_sparse_read,
                                               const int64_t size_index_read,
                                               double* const value_sparse_read,
                                               const int64_t size_value_read
                                               )
{
  /* To be set by generator : number of indices */
  const uint32_t rank = $group_dset_rank$;

  if (size_index_read < rank * (*buffer_size_read)) return TREXIO_INVALID_ARG_5;
  if (size_value_read <        (*buffer_size_read)) return TREXIO_INVALID_ARG_7;

  return trexio_read_$group_dset$(file, offset_file, buffer_size_read, index_sparse_read, value_sparse_read);
}

trexio_exit_code
trexio_read_$group_dset$(trexio_t* const file,
                         const int64_t offset_file,
                         int64_t* const buffer_size,
                         int32_t* const index_sparse,
                         double* const value_sparse
                         )
{
  if (file  == NULL) return TREXIO_INVALID_ARG_1;
  if (offset_file < 0L) return TREXIO_INVALID_ARG_2;
  if (*buffer_size <= 0L) return TREXIO_INVALID_ARG_3;
  if (index_sparse == NULL) return TREXIO_INVALID_ARG_4;
  if (value_sparse == NULL) return TREXIO_INVALID_ARG_5;
  if (trexio_has_$group_dset$(file) != TREXIO_SUCCESS) return TREXIO_DSET_MISSING;

  const uint32_t rank = $group_dset_rank$;  // To be set by generator : number of indices

  int64_t size_max;         // Max number of integrals (already in the file)

  /* Read the max number of integrals stored in the file */
  trexio_exit_code rc = trexio_read_$group_dset$_size(file, &size_max);
  if (rc != TREXIO_SUCCESS) return rc;

  /* To be set by generator : number of unique dimensions
     (e.g. 1 for ERI in AO basis because only ao_num is present in the list of dimensions) */
#define unique_rank $group_dset_unique_rank$
  int64_t unique_dims[$group_dset_unique_rank$];

  // Below part is populated by the generator when unique_rank > 1
  rc = trexio_read_$group_dset_unique_dim$_64(file, &unique_dims[$dim_id$]); if (rc != TREXIO_SUCCESS) return rc;

  /* Find the maximal value along all dimensions to define the compression technique in the back end */
  int64_t max_dim = unique_dims[0];
#if (unique_rank != 1)
  for (uint32_t i = 1; i < unique_rank; i++) {
    if (unique_dims[i] > max_dim) max_dim = unique_dims[i];
  }
#endif
#undef unique_rank

  // introduce a new variable which will be modified with the number of integrals being read if EOF is encountered
  int64_t eof_read_size = 0L;

  switch (file->back_end) {

  case TREXIO_TEXT:
    rc = trexio_text_read_$group_dset$(file, offset_file, *buffer_size, max_dim, &eof_read_size, index_sparse, value_sparse);
    break;

  case TREXIO_HDF5:
#ifdef HAVE_HDF5
    rc = trexio_hdf5_read_$group_dset$(file, offset_file, *buffer_size, max_dim, &eof_read_size, index_sparse, value_sparse);
    break;
#else
    rc = TREXIO_BACK_END_MISSING;
    break;
#endif
/*
  case TREXIO_JSON:
    return trexio_json_read_$group_dset$(...);
    break;
,*/
  default:
    rc = TREXIO_FAILURE;  /* Impossible case */
    break;
  }

  if (rc != TREXIO_SUCCESS && rc != TREXIO_END) return rc;

  if (rc == TREXIO_END) *buffer_size = eof_read_size;

  // shift indices to be one-based if Fortran API is used
  if (file->one_based) {
    // if EOF is reached - shift only indices that have been read, not an entire buffer
    uint64_t index_size = rank*(*buffer_size) ;
    for (uint64_t i=0; i<index_size; ++i){
      index_sparse[i] += 1;
    }
  }

  return rc;
}
  #+end_src


  #+begin_src c :tangle read_dset_sparse_size_front.c
trexio_exit_code
trexio_read_$group_dset$_size(trexio_t* const file, int64_t* const size_max)
{
  if (file  == NULL) return TREXIO_INVALID_ARG_1;
  if (size_max == NULL) return TREXIO_INVALID_ARG_2;
  if (trexio_has_$group_dset$(file) != TREXIO_SUCCESS) return TREXIO_DSET_MISSING;

  switch (file->back_end) {

  case TREXIO_TEXT:
    return trexio_text_read_$group_dset$_size(file, size_max);
    break;

  case TREXIO_HDF5:
#ifdef HAVE_HDF5
    return trexio_hdf5_read_$group_dset$_size(file, size_max);
    break;
#else
    return TREXIO_BACK_END_MISSING;
#endif
/*
  case TREXIO_JSON:
    return trexio_json_read_$group_dset$_size(...);
    break;
,*/
  default:
    return TREXIO_FAILURE;  /* Impossible case */
  }
}
  #+end_src


  #+begin_src c :tangle write_dset_sparse_front.c
trexio_exit_code trexio_write_safe_$group_dset$(trexio_t* const file,
                                                const int64_t offset_file,
                                                const int64_t buffer_size,
                                                const int32_t* index_sparse_write,
                                                const int64_t size_index_write,
                                                const double* value_sparse_write,
                                                const int64_t size_value_write
                                                )
{
  /* To be set by generator : number of indices */
  const uint32_t rank = $group_dset_rank$;

  if (size_index_write < rank * buffer_size) return TREXIO_INVALID_ARG_5;
  if (size_value_write <        buffer_size) return TREXIO_INVALID_ARG_7;

  return trexio_write_$group_dset$(file, offset_file, buffer_size, index_sparse_write, value_sparse_write);
}

trexio_exit_code
trexio_write_$group_dset$(trexio_t* const file,
                          const int64_t offset_file,
                          const int64_t buffer_size,
                          const int32_t* index_sparse,
                          const double* value_sparse
                          )
{
  if (file  == NULL) return TREXIO_INVALID_ARG_1;
  if (offset_file < 0L) return TREXIO_INVALID_ARG_2;
  if (buffer_size <= 0L) return TREXIO_INVALID_ARG_3;
  if (index_sparse == NULL) return TREXIO_INVALID_ARG_4;
  if (value_sparse == NULL) return TREXIO_INVALID_ARG_5;

  /* To be set by generator : number of indices */
  const uint32_t rank = $group_dset_rank$;

  int64_t size_max = 0L; // Max number of integrals (already in the file)

  /* Read the max number of integrals stored in the file */
  trexio_exit_code rc = trexio_read_$group_dset$_size(file, &size_max);
  if (rc != TREXIO_SUCCESS && rc != TREXIO_DSET_MISSING) return rc;
  if (rc == TREXIO_DSET_MISSING) size_max = 0L;

  /* Dummy check to avoid overwriting existing data */
  if (offset_file < size_max) return TREXIO_CORRUPTION_ATTEMPT;

  /* To be set by generator : number of unique dimensions
     (e.g. 1 for ERI in AO basis because only ao_num is present in the list of dimensions) */
#define unique_rank $group_dset_unique_rank$
  int64_t unique_dims[$group_dset_unique_rank$];

  // Below part is populated by the generator when unique_rank > 1
  rc = trexio_read_$group_dset_unique_dim$_64(file, &unique_dims[$dim_id$]); if (rc != TREXIO_SUCCESS) return rc;

  /* Find the maximal value along all dimensions to define the compression technique in the back end */
  int64_t max_dim = unique_dims[0];
#if (unique_rank != 1)
  for (uint32_t i = 1; i < unique_rank; i++) {
    if (unique_dims[i] > max_dim) max_dim = unique_dims[i];
  }
#endif
#undef unique_rank

  // shift indices to be zero-based if Fortran API is used
  if (file->one_based) {

    uint64_t index_size = rank * buffer_size;

    int32_t* index_sparse_p = CALLOC(index_size, int32_t);
    if (index_sparse_p == NULL) return TREXIO_ALLOCATION_FAILED;

    for (uint64_t i=0; i<index_size; ++i){
      index_sparse_p[i] = index_sparse[i] - 1;
    }

    switch (file->back_end) {

    case TREXIO_TEXT:
      rc = trexio_text_write_$group_dset$(file, offset_file, buffer_size, max_dim,
                                          size_max, index_sparse_p, value_sparse);
      break;

    case TREXIO_HDF5:
#ifdef HAVE_HDF5
      rc = trexio_hdf5_write_$group_dset$(file, offset_file, buffer_size, max_dim,
                                          index_sparse_p, value_sparse);
      break;
#else
      rc = TREXIO_BACK_END_MISSING;
      break;
#endif
      /*
        case TREXIO_JSON:
        rc = trexio_json_write_$group_dset$(...);
        break;
      ,*/
    default:
      rc = TREXIO_FAILURE;  /* Impossible case */
      break;
    }

    FREE(index_sparse_p);

  }
  else {

    switch (file->back_end) {

    case TREXIO_TEXT:
      rc = trexio_text_write_$group_dset$(file, offset_file, buffer_size, max_dim,
                                          size_max, index_sparse, value_sparse);
      break;

    case TREXIO_HDF5:
#ifdef HAVE_HDF5
      rc = trexio_hdf5_write_$group_dset$(file, offset_file, buffer_size, max_dim,
                                          index_sparse, value_sparse);
      break;
#else
      rc = TREXIO_BACK_END_MISSING;
      break;
#endif
      /*
        case TREXIO_JSON:
        rc = trexio_json_write_$group_dset$(...);
        break;
      ,*/
    default:
      rc = TREXIO_FAILURE;  /* Impossible case */
      break;
    }

  }

  return rc;
}
  #+end_src


  #+begin_src c :tangle has_dset_sparse_front.c
trexio_exit_code
trexio_has_$group_dset$ (trexio_t* const file)
{

  if (file  == NULL) return TREXIO_INVALID_ARG_1;

  assert(file->back_end < TREXIO_INVALID_BACK_END);

  switch (file->back_end) {

  case TREXIO_TEXT:
    return trexio_text_has_$group_dset$(file);

  case TREXIO_HDF5:
#ifdef HAVE_HDF5
    return trexio_hdf5_has_$group_dset$(file);
#else
    return TREXIO_BACK_END_MISSING;
#endif
/*
  case TREXIO_JSON:
    return trexio_json_has_$group_dset$(file);
    break;
,*/
  }

  return TREXIO_FAILURE;
}
     #+end_src

*** Fortran templates for front end

    The ~Fortran~ templates that provide an access to the ~C~ API calls from ~Fortran~.
    These templates are based on the use of ~iso_c_binding~. Pointers have to be passed by value.

     #+begin_src f90 :tangle write_dset_sparse_front_fortran.f90
interface
   integer(trexio_exit_code) function &
        trexio_write_$group_dset$ &
        (trex_file, &
        offset_file, buffer_size, &
        index_sparse, value_sparse) bind(C)
     import
     integer(trexio_t), intent(in), value :: trex_file
     integer(c_int64_t), intent(in), value :: offset_file
     integer(c_int64_t), intent(in), value :: buffer_size
     integer(c_int32_t), intent(in)        :: index_sparse(*)
     real(c_double), intent(in)            :: value_sparse(*)
   end function trexio_write_$group_dset$
end interface

interface
   integer(trexio_exit_code) function &
        trexio_write_safe_$group_dset$ &
        (trex_file, &
        offset_file, buffer_size, &
        index_sparse, index_size, &
        value_sparse, value_size) bind(C)
     import
     integer(trexio_t), intent(in), value :: trex_file
     integer(c_int64_t), intent(in), value :: offset_file
     integer(c_int64_t), intent(in), value :: buffer_size
     integer(c_int32_t), intent(in)        :: index_sparse(*)
     integer(c_int64_t), intent(in), value :: index_size
     real(c_double), intent(in)            :: value_sparse(*)
     integer(c_int64_t), intent(in), value :: value_size
   end function trexio_write_safe_$group_dset$
end interface
     #+end_src

     #+begin_src f90 :tangle read_dset_sparse_front_fortran.f90
interface
   integer(trexio_exit_code) function &
        trexio_read_$group_dset$ &
        (trex_file, &
        offset_file, buffer_size, &
        index_sparse, value_sparse) bind(C)
     import
     integer(trexio_t), intent(in), value :: trex_file
     integer(c_int64_t), intent(in), value :: offset_file
     integer(c_int64_t), intent(inout)     :: buffer_size
     integer(c_int32_t), intent(out)       :: index_sparse(*)
     real(c_double), intent(out)           :: value_sparse(*)
   end function trexio_read_$group_dset$
end interface

interface
   integer(trexio_exit_code) function &
        trexio_read_safe_$group_dset$ &
        (trex_file, &
        offset_file, buffer_size, &
        index_sparse, index_size, &
        value_sparse, value_size) bind(C)
     import
     integer(trexio_t), intent(in), value :: trex_file
     integer(c_int64_t), intent(in), value :: offset_file
     integer(c_int64_t), intent(inout)     :: buffer_size
     integer(c_int32_t), intent(out)       :: index_sparse(*)
     integer(c_int64_t), intent(in), value :: index_size
     real(c_double), intent(out)           :: value_sparse(*)
     integer(c_int64_t), intent(in), value :: value_size
   end function trexio_read_safe_$group_dset$
end interface
     #+end_src

     #+begin_src f90 :tangle read_dset_sparse_size_front_fortran.f90
interface
   integer(trexio_exit_code) function &
        trexio_read_$group_dset$_size &
        (trex_file, size_max) bind(C)
     import
     integer(trexio_t), intent(in), value :: trex_file
     integer(c_int64_t), intent(out) :: size_max
   end function trexio_read_$group_dset$_size
end interface
     #+end_src

     #+begin_src f90 :tangle has_dset_sparse_front_fortran.f90
interface
   integer(trexio_exit_code) function &
        trexio_has_$group_dset$ &
        (trex_file) bind(C)
     import
     integer(trexio_t), intent(in), value :: trex_file
   end function trexio_has_$group_dset$
end interface
     #+end_src

*** Python templates for front end

     #+begin_src python :tangle write_dset_sparse_front.py
def write_$group_dset$(trexio_file: File, offset_file: int, buffer_size: int, indices: list, values: list) -> None:
    """Write the $group_dset$ indices and values in the TREXIO file.

    Parameters:

    trexio_file:
        TREXIO File object.

    offset_file: int
        The number of integrals to be skipped in the file when writing.

    buffer_size: int
        The number of integrals to write in the file from the provided sparse arrays.

    indices: list OR numpy.ndarray
        Array of $group_dset$ indices to be written. If array data type does not correspond to int32, the conversion is performed.

    values: list OR numpy.ndarray
        Array of $group_dset$ values to be written. If array data type does not correspond to float64, the conversion is performed.

    Raises:
        - trexio.Error if TREXIO return code ~rc~ is different from TREXIO_SUCCESS and prints the error message.
        - Exception from some other error (e.g. RuntimeError).
    """

    if not isinstance(offset_file, int):
        raise TypeError("offset_file argument has to be an integer.")
    if not isinstance(buffer_size, int):
        raise TypeError("buffer_size argument has to be an integer.")
    if not isinstance(indices, (list, tuple, np.ndarray)):
        raise TypeError("indices argument has to be an array (list, tuple or NumPy ndarray).")
    if not isinstance(values, (list, tuple, np.ndarray)):
        raise TypeError("values argument has to be an array (list, tuple or NumPy ndarray).")

    convertIndices = False
    convertValues = False
    flattenIndices = False
    if isinstance(indices, np.ndarray):
       # convert to int32 if input indices are in a different precision
       if not indices.dtype==np.int32:
           convertIndices = True

       if len(indices.shape) > 1:
           flattenIndices = True
           if convertIndices:
               indices_32 = np.int32(indices).flatten()
           else:
               indices_32 = np.array(indices, dtype=np.int32).flatten()
       else:
           if convertIndices:
               indices_32 = np.int32(indices)
    else:
       # if input array is a multidimensional list or tuple, we have to convert it
       try:
           doFlatten = True
           # if list of indices is flat - the attempt to compute len(indices[0]) will raise a TypeError
           ncol = len(indices[0])
           indices_32 = np.array(indices, dtype=np.int32).flatten()
       except TypeError:
           doFlatten = False
           pass

    if isinstance(values, np.ndarray):
       # convert to float64 if input values are in a different precision
       if not values.dtype==np.float64:
           convertValues = True
       if convertValues:
           values_64 = np.float64(values)

    if (convertIndices or flattenIndices) and convertValues:
        rc = pytr.trexio_write_safe_$group_dset$(trexio_file.pytrexio_s, offset_file, buffer_size, indices_32, values_64)
    elif (convertIndices or flattenIndices) and not convertValues:
        rc = pytr.trexio_write_safe_$group_dset$(trexio_file.pytrexio_s, offset_file, buffer_size, indices_32, values)
    elif not (convertIndices or flattenIndices) and convertValues:
        rc = pytr.trexio_write_safe_$group_dset$(trexio_file.pytrexio_s, offset_file, buffer_size, indices, values_64)
    else:
        rc = pytr.trexio_write_safe_$group_dset$(trexio_file.pytrexio_s, offset_file, buffer_size, indices, values)

    if rc != TREXIO_SUCCESS:
        raise Error(rc)
     #+end_src

     #+begin_src python :tangle read_dset_sparse_front.py
def read_$group_dset$(trexio_file: File, offset_file: int, buffer_size: int) -> tuple:
    """Read the $group_dset$ indices and values from the TREXIO file.

    Parameters:

    trexio_file:
        TREXIO File object.

    offset_file: int
        The number of integrals to be skipped in the file when reading.

    buffer_size: int
        The number of integrals to read from the file.

    Returns:
        (indices, values, n_int_read, eof_flag) tuple where
          - indices and values are NumPy arrays [numpy.ndarray] with the default int32 and float64 precision, respectively;
          - n_int_read [int] is the number of integrals read from the trexio_file
            (either strictly equal to buffer_size or less than buffer_size if EOF has been reached);
          - eof_flag [bool] is True when EOF has been reached (i.e. when call to low-level pytrexio API returns TREXIO_END)
                               False otherwise.

    Raises:
        - Exception from AssertionError if TREXIO return code ~rc~ is different from TREXIO_SUCCESS
            and prints the error message using trexio_string_of_error.
        - Exception from some other error (e.g. RuntimeError).
    """

    if not isinstance(offset_file, int):
        raise TypeError("offset_file argument has to be an integer.")
    if not isinstance(buffer_size, int):
        raise TypeError("buffer_size argument has to be an integer.")


    # read the number of integrals already in the file
    integral_num = read_$group_dset$_size(trexio_file)

    # additional modification needed to avoid allocating more memory than needed if EOF will be reached during read
    overflow = offset_file + buffer_size - integral_num
    eof_flag = False
    if overflow > 0:
        verified_size = buffer_size - overflow
        eof_flag = True
    else:
        verified_size = buffer_size

    # main call to the low-level (SWIG-wrapped) trexio_read function, which also requires the sizes of the output to be provided
    # as the last 2 arguments (for numpy arrays of indices and values, respectively)
    # read_buf_size contains the number of elements being read from the file, useful when EOF has been reached
    rc, n_int_read, indices, values = pytr.trexio_read_safe_$group_dset$(trexio_file.pytrexio_s,
                                                                         offset_file,
                                                                         verified_size,
                                                                         verified_size * $group_dset_rank$,
                                                                         verified_size)
    if rc != TREXIO_SUCCESS:
        raise Error(rc)
    if n_int_read == 0:
        raise ValueError("No integrals have been read from the file.")
    if indices is None or values is None:
        raise ValueError("Returned NULL array from the low-level pytrexio API.")

    # conversion to custom types can be performed on the user side, here we only reshape the returned flat array of indices according to group_dset_rank
    shape = tuple([verified_size, $group_dset_rank$])
    indices_reshaped = np.reshape(indices, shape, order='C')

    return (indices_reshaped, values, n_int_read, eof_flag)


def read_$group_dset$_size(trexio_file) -> int:
    """Read the number of $group_dset$ integrals stored in the TREXIO file.

    Parameter is a ~TREXIO File~ object that has been created by a call to ~open~ function.

    Returns:
        ~num_integral~: int
        Integer value of corresponding to the size of the $group_dset$ sparse array from ~trexio_file~.

    Raises:
        - Exception from AssertionError if TREXIO return code ~rc~ is different from TREXIO_SUCCESS and prints the error message using trexio_string_of_error.
        - Exception from some other error (e.g. RuntimeError).
    """

    rc, num_integral = pytr.trexio_read_$group_dset$_size(trexio_file.pytrexio_s)
    if rc != TREXIO_SUCCESS:
        raise Error(rc)

    return num_integral
     #+end_src

     #+begin_src python :tangle has_dset_sparse_front.py
def has_$group_dset$(trexio_file) -> bool:
    """Check that $group_dset$ variable exists in the TREXIO file.

    Parameter is a ~TREXIO File~ object that has been created by a call to ~open~ function.

    Returns:
          True if the variable exists, False otherwise

    Raises:
        - trexio.Error if TREXIO return code ~rc~ is TREXIO_FAILURE and prints the error message using string_of_error.
        - Exception from some other error (e.g. RuntimeError).
    """

    rc = pytr.trexio_has_$group_dset$(trexio_file.pytrexio_s)
    if rc == TREXIO_FAILURE:
        raise Error(rc)

    return rc == TREXIO_SUCCESS
     #+end_src

** Templates for front end has/read/write a dataset of strings
*** Introduction
   This section concerns API calls related to datasets of strings.

   | Function name               | Description                         |
   |-----------------------------+-------------------------------------|
   | ~trexio_has_$group_dset$~   | Check if a dataset exists in a file |
   | ~trexio_read_$group_dset$~  | Read  a dataset                     |
   | ~trexio_write_$group_dset$~ | Write a dataset                     |

*** C templates for front end

   First parameter is the ~TREXIO~ file handle. Second parameter is the variable to be written/read
   to/from the ~TREXIO~ file (except for ~trexio_has_~ functions).

**** Function declarations

     #+begin_src c :tangle hrw_dset_str_front.h :exports none
trexio_exit_code trexio_has_$group_dset$(trexio_t* const file);
trexio_exit_code trexio_read_$group_dset$_low(trexio_t* const file, char* dset_out, const int32_t max_str_len);
trexio_exit_code trexio_write_$group_dset$_low(trexio_t* const file, char* dset_in, const int32_t max_str_len);
trexio_exit_code trexio_read_$group_dset$(trexio_t* const file, char** dset_out, const int32_t max_str_len);
trexio_exit_code trexio_write_$group_dset$(trexio_t* const file, const char** dset_in, const int32_t max_str_len);
     #+end_src

**** Source code for default functions

     #+begin_src c :tangle read_dset_str_front.c
trexio_exit_code
trexio_read_$group_dset$_low (trexio_t* const file, char* dset_out, const int32_t max_str_len)
{

  if (file  == NULL) return TREXIO_INVALID_ARG_1;
  if (dset_out == NULL) return TREXIO_INVALID_ARG_2;
  if (max_str_len <= 0) return TREXIO_INVALID_ARG_3;
  if (trexio_has_$group_dset$(file) != TREXIO_SUCCESS) return TREXIO_DSET_MISSING;

  int64_t $group_dset_dim$ = 0;

  /* Error handling for this call is added by the generator */
  trexio_exit_code rc = trexio_read_$group_dset_dim$_64(file, &($group_dset_dim$));

  if ($group_dset_dim$ == 0L) return TREXIO_INVALID_NUM;

  uint32_t rank = $group_dset_rank$;
  uint64_t dims[$group_dset_rank$] = {$group_dset_dim_list$};

  assert(file->back_end < TREXIO_INVALID_BACK_END);
  switch (file->back_end) {

  case TREXIO_TEXT:
    return trexio_text_read_$group_dset$(file, dset_out, rank, dims, (uint32_t) max_str_len);

  case TREXIO_HDF5:
#ifdef HAVE_HDF5
    return trexio_hdf5_read_$group_dset$(file, dset_out, rank, dims, (uint32_t) max_str_len);
#else
    return TREXIO_BACK_END_MISSING;
#endif
/*
  case TREXIO_JSON:
    rc = trexio_json_read_$group_dset$(file, dset_out, rank, dims);
,*/
  }

  return TREXIO_FAILURE;
}

trexio_exit_code
trexio_read_$group_dset$ (trexio_t* const file, char** dset_out, const int32_t max_str_len)
{

  if (file  == NULL) return TREXIO_INVALID_ARG_1;
  if (dset_out == NULL) return TREXIO_INVALID_ARG_2;
  if (max_str_len <= 0) return TREXIO_INVALID_ARG_3;
  if (trexio_has_$group_dset$(file) != TREXIO_SUCCESS) return TREXIO_DSET_MISSING;

  assert(file->back_end < TREXIO_INVALID_BACK_END);

  int64_t dset_dim = 0;

  /* Error handling for this call is added by the generator */
  trexio_exit_code rc = trexio_read_$group_dset_dim$_64(file, &(dset_dim));

  if (dset_dim == 0L) return TREXIO_INVALID_NUM;

  char* str_compiled = CALLOC(dset_dim*(max_str_len+1) + 1, char);
  if (str_compiled == NULL) return TREXIO_ALLOCATION_FAILED;

  rc = trexio_read_$group_dset$_low(file, str_compiled, max_str_len);
  if (rc != TREXIO_SUCCESS) {
    FREE(str_compiled);
    return rc;
  }

  for (uint64_t i=0; i < (uint64_t) dset_dim; i++) {

    char * pch;
    pch = i == 0 ? strtok(str_compiled, TREXIO_DELIM) : strtok(NULL, TREXIO_DELIM) ;
    if (pch == NULL) {
      FREE(str_compiled);
      return TREXIO_FAILURE;
    }

    strcpy(dset_out[i], "");
    strcat(dset_out[i], pch);

  }

  FREE(str_compiled);
  return TREXIO_SUCCESS;

}
     #+end_src

     #+begin_src c :tangle write_dset_str_front.c
trexio_exit_code
trexio_write_$group_dset$_low (trexio_t* const file, char* dset_in, const int32_t max_str_len)
{

  if (file  == NULL) return TREXIO_INVALID_ARG_1;
  if (dset_in == NULL) return TREXIO_INVALID_ARG_2;
  if (max_str_len <= 0) return TREXIO_INVALID_ARG_3;
  if (trexio_has_$group_dset$(file) == TREXIO_SUCCESS && file->mode != 'u') return TREXIO_DSET_ALREADY_EXISTS;

  int64_t $group_dset_dim$ = 0;

  /* Error handling for this call is added by the generator */
  trexio_exit_code rc = trexio_read_$group_dset_dim$_64(file, &($group_dset_dim$));

  if ($group_dset_dim$ == 0L) return TREXIO_INVALID_NUM;

  uint32_t rank = $group_dset_rank$;
  uint64_t dims[$group_dset_rank$] = {$group_dset_dim_list$};

  assert(file->back_end < TREXIO_INVALID_BACK_END);

  char*  tmp_str  = CALLOC(dims[0]*(max_str_len+1), char);
  if (tmp_str == NULL) return TREXIO_ALLOCATION_FAILED;
  char** dset_str = CALLOC(dims[0], char*);
  if (dset_str == NULL) {
    FREE(tmp_str);
    return TREXIO_ALLOCATION_FAILED;
  }

  /* parse the string using strtok */
  for(uint64_t i=0; i<dims[0]; i++) {

    char* pch;
    pch = i == 0 ? strtok(dset_in, TREXIO_DELIM) : strtok(NULL, TREXIO_DELIM) ;

    if (pch == NULL) {
      FREE(dset_str[0]);
      FREE(dset_str);
      return TREXIO_FAILURE;
    }

    size_t pch_len = strlen(pch) + 1;

    if (pch_len > (size_t) max_str_len) {
      FREE(dset_str[0]);
      FREE(dset_str);
      return TREXIO_INVALID_STR_LEN;
    }

    dset_str[i] = tmp_str;
    strncpy(tmp_str, pch, pch_len);
    tmp_str += pch_len + 1;
  }

  rc = TREXIO_FAILURE;
  switch (file->back_end) {

  case TREXIO_TEXT:
    rc = trexio_text_write_$group_dset$(file, (const char**) dset_str, rank, dims);
    break;

  case TREXIO_HDF5:
#ifdef HAVE_HDF5
    rc = trexio_hdf5_write_$group_dset$(file, (const char**) dset_str, rank, dims);
    break;
#else
    rc =TREXIO_BACK_END_MISSING;
    break;
#endif
/*
  case TREXIO_JSON:
    rc = trexio_json_write_$group_dset$(file, dset, rank, dims);
    break;
,*/
  }

  FREE(dset_str[0]);
  FREE(dset_str);

  return rc;

}

trexio_exit_code
trexio_write_$group_dset$ (trexio_t* const file, const char** dset_in, const int32_t max_str_len)
{

  if (file  == NULL) return TREXIO_INVALID_ARG_1;
  if (dset_in == NULL) return TREXIO_INVALID_ARG_2;
  if (max_str_len <= 0) return TREXIO_INVALID_ARG_3;
  if (trexio_has_$group_dset$(file) == TREXIO_SUCCESS && file->mode != 'u') return TREXIO_DSET_ALREADY_EXISTS;

  assert(file->back_end < TREXIO_INVALID_BACK_END);

  int64_t dset_dim = 0;

  /* Error handling for this call is added by the generator */
  trexio_exit_code rc = trexio_read_$group_dset_dim$_64(file, &(dset_dim));

  if (dset_dim == 0L) return TREXIO_INVALID_NUM;

  char* str_compiled = CALLOC(dset_dim*max_str_len + 1, char);
  if (str_compiled == NULL) return TREXIO_ALLOCATION_FAILED;

  strcpy(str_compiled, "");
  for (uint64_t i=0; i < (uint64_t) dset_dim; i++) {
    strcat(str_compiled, dset_in[i]);
    strcat(str_compiled, TREXIO_DELIM);
  }

  rc = trexio_write_$group_dset$_low(file, str_compiled, max_str_len);

  FREE(str_compiled);

  return rc;
}
     #+end_src

     #+begin_src c :tangle has_dset_str_front.c
trexio_exit_code
trexio_has_$group_dset$ (trexio_t* const file)
{

  if (file  == NULL) return TREXIO_INVALID_ARG_1;

  assert(file->back_end < TREXIO_INVALID_BACK_END);

  switch (file->back_end) {

  case TREXIO_TEXT:
    return trexio_text_has_$group_dset$(file);

  case TREXIO_HDF5:
#ifdef HAVE_HDF5
    return trexio_hdf5_has_$group_dset$(file);
#else
    return TREXIO_BACK_END_MISSING;
#endif
/*
  case TREXIO_JSON:
    return trexio_json_has_$group_dset$(file);
    break;
,*/
  }

  return TREXIO_FAILURE;
}
     #+end_src

*** Fortran templates for front end

    The ~Fortran~ templates that provide an access to the ~C~ API calls from ~Fortran~.
    These templates are based on the use of ~iso_c_binding~. Pointers have to be passed by value.

     #+begin_src f90 :tangle write_dset_str_front_fortran.f90
interface
   integer(trexio_exit_code) function &
        trexio_write_$group_dset$_low &
        (trex_file, dset, max_str_len) bind(C)
     import
     integer(trexio_t), intent(in), value :: trex_file
     character(kind=c_char), intent(in)    :: dset(*)
     integer(c_int32_t), intent(in), value :: max_str_len
   end function trexio_write_$group_dset$_low
end interface
     #+end_src

     #+begin_src f90 :tangle read_dset_str_front_fortran.f90
interface
   integer(trexio_exit_code) function &
        trexio_read_$group_dset$_low &
        (trex_file, dset, max_str_len) bind(C)
     import
     integer(c_int64_t), intent(in), value  :: trex_file
     character(kind=c_char), intent(out)    :: dset(*)
     integer(c_int32_t), intent(in), value  :: max_str_len
   end function trexio_read_$group_dset$_low
end interface
     #+end_src

     #+begin_src f90 :tangle has_dset_str_front_fortran.f90
interface
   integer(trexio_exit_code) function &
        trexio_has_$group_dset$ &
        (trex_file) bind(C)
     import
     integer(trexio_t), intent(in), value :: trex_file
   end function trexio_has_$group_dset$
end interface
     #+end_src

  #+begin_src f90 :tangle helper_read_dset_str_front_fortran.fh_90
integer(trexio_exit_code) function &
     trexio_read_$group_dset$ &
     (trex_file, dset, max_str_len)
  implicit none
  integer(trexio_t), intent(in), value :: trex_file
  integer(c_int32_t), intent(in), value :: max_str_len
  character(len=*), intent(inout) :: dset(*)

  character, allocatable :: str_compiled(:)
  integer(c_int64_t) :: $group_dset_dim$
  integer(trexio_exit_code) :: rc

  rc = trexio_read_$group_dset_dim$_64 &
       (trex_file, $group_dset_dim$)
  if (rc /= TREXIO_SUCCESS) then
     trexio_read_$group_dset$ = rc
  endif

  allocate(str_compiled($group_dset_dim$*(max_str_len+1)+1))

  rc = trexio_read_$group_dset$_low(trex_file, str_compiled, max_str_len)
  if (rc /= TREXIO_SUCCESS) then
    deallocate(str_compiled)
    trexio_read_$group_dset$ = rc
  else
    call trexio_str2strarray(str_compiled, &
         $group_dset_dim$, max_str_len, dset)
    deallocate(str_compiled)
    trexio_read_$group_dset$ = TREXIO_SUCCESS
  endif

end function trexio_read_$group_dset$
  #+end_src

  #+begin_src f90 :tangle helper_write_dset_str_front_fortran.fh_90
   integer(trexio_exit_code) function &
        trexio_write_$group_dset$ &
        (trex_file, dset, max_str_len)
     implicit none
     integer(trexio_t), intent(in), value :: trex_file
     integer(c_int32_t), intent(in), value :: max_str_len
     character(len=*), intent(in) :: dset(*)

     character(len=:), allocatable :: str_compiled
     integer(c_int64_t) :: $group_dset_dim$
     integer(trexio_exit_code) :: rc

     rc = trexio_read_$group_dset_dim$_64 &
          (trex_file, $group_dset_dim$)
     if (rc /= TREXIO_SUCCESS) then
       trexio_write_$group_dset$ = rc
     else
       call trexio_strarray2str(dset, $group_dset_dim$, str_compiled)
       trexio_write_$group_dset$ = &
            trexio_write_$group_dset$_low &
            (trex_file, str_compiled, max_str_len)
     endif

   end function trexio_write_$group_dset$
  #+end_src

*** Python templates for front end

     #+begin_src python :tangle write_dset_str_front.py
def write_$group_dset$(trexio_file, dset_w: list) -> None:
    """Write the $group_dset$ array of strings in the TREXIO file.

    Parameters:

    trexio_file:
        TREXIO File object.

    dset_w: list
        Array of $group_dset$ strings to be written.

    Raises:
        - Exception from AssertionError if TREXIO return code ~rc~ is different from TREXIO_SUCCESS and prints the error message using trexio_string_of_error.
        - Exception from some other error (e.g. RuntimeError).
    """

    max_str_length = len(max(dset_w, key=len)) + 1

    rc = pytr.trexio_write_$group_dset$(trexio_file.pytrexio_s, dset_w, max_str_length)
    if rc != TREXIO_SUCCESS:
        raise Error(rc)
     #+end_src

     #+begin_src python :tangle read_dset_str_front.py
def read_$group_dset$(trexio_file, dim = None) -> list:
    """Read the $group_dset$ array of strings from the TREXIO file.

    Parameters:

    trexio_file:
        TREXIO File object.

    dim (Optional): int
        Size of the block to be read from the file (i.e. how many items of $group_dset$ will be returned)
        If None, the function will read all necessary array dimensions from the file.

    Returns:
        ~dset_r~: list
        1D list with ~dim~ elements corresponding to $group_dset$ strings read from the TREXIO file.

    Raises:
        - Exception from AssertionError if TREXIO return code ~rc~ is different from TREXIO_SUCCESS and prints the error message using trexio_string_of_error.
        - Exception from some other error (e.g. RuntimeError).
    """

    $group_dset_dim$ = read_$group_dset_dim$(trexio_file)

    dims_list = [$group_dset_dim_list$]
    dim_real  = 1
    for i in range($group_dset_rank$):
        dim_real *= dims_list[i]

    if dim:
        if dim_real != dim:
            raise Error(TREXIO_UNSAFE_ARRAY_DIM)
    else:
        dim = dim_real

    rc, dset_1d_r = pytr.trexio_read_$group_dset$_low(trexio_file.pytrexio_s, PYTREXIO_MAX_STR_LENGTH)
    if rc != TREXIO_SUCCESS:
        raise Error(rc)


    dset_full = dset_1d_r.split(pytr.TREXIO_DELIM)
    dset_2d_r = [dset_full[i] for i in range(dim) if dset_full[i]]
    if not dset_2d_r:
        raise ValueError(f"Output of {read_$group_dset$.__name__} function cannot be an empty list.")

    return dset_2d_r
     #+end_src

     #+begin_src python :tangle has_dset_str_front.py
def has_$group_dset$(trexio_file) -> bool:
    """Check that $group_dset$ variable exists in the TREXIO file.

    Parameter is a ~TREXIO File~ object that has been created by a call to ~open~ function.

    Returns:
          True if the variable exists, False otherwise

    Raises:
        - trexio.Error if TREXIO return code ~rc~ is TREXIO_FAILURE and prints the error message using string_of_error.
        - Exception from some other error (e.g. RuntimeError).
    """

    rc = pytr.trexio_has_$group_dset$(trexio_file.pytrexio_s)
    if rc == TREXIO_FAILURE:
        raise Error(rc)

    return rc == TREXIO_SUCCESS
     #+end_src

** Templates for front end has/read/write a buffered vector

   This corresponds to the ~buffer~ data type and is particularly useful for incremental additiona of values like
   it was done for ~sparse~ data but without the need to supply tuples of indices.


   | Function name                    | Description                                    | Precision |
   |----------------------------------+------------------------------------------------+-----------|
   | ~trexio_has_$group_dset$~        | Check if a buffered dset is present in a file  | ---       |
   | ~trexio_read_$group_dset$~       | Read values of a vector in buffers             | Double    |
   | ~trexio_read_$group_dset$_size~  | Read the number of elements stored in the file | Double    |
   | ~trexio_write_$group_dset$~      | Write values of a vector in buffers            | Double    |
   | ~trexio_read_safe_$group_dset$~  | Safe (bounded) read  (for Python API)          | Double    |
   | ~trexio_write_safe_$group_dset$~ | Safe (bounded) write (for Python API)          | Double    |

*** C source code

     #+begin_src c :tangle hrw_buffered_front.h :exports none
trexio_exit_code trexio_has_$group_dset$(trexio_t* const file);
trexio_exit_code trexio_read_$group_dset$(trexio_t* const file, const int64_t offset_file, int64_t* const buffer_size, double* const dset);
trexio_exit_code trexio_read_safe_$group_dset$(trexio_t* const file, const int64_t offset_file, int64_t* const buffer_size_read, double* const dset_out, const int64_t dim_out);
trexio_exit_code trexio_write_$group_dset$(trexio_t* const file, const int64_t offset_file, const int64_t buffer_size, const double* dset);
trexio_exit_code trexio_write_safe_$group_dset$(trexio_t* const file, const int64_t offset_file, const int64_t buffer_size, const double* dset_in, const int64_t dim_in);
trexio_exit_code trexio_read_$group_dset$_size(trexio_t* const file, int64_t* const size_max);
     #+end_src

     #+begin_src c :tangle read_buffered_front.c
trexio_exit_code
trexio_read_$group_dset$ (trexio_t* const file, const int64_t offset_file, int64_t* const buffer_size_read, double* const dset)
{

  if (file  == NULL) return TREXIO_INVALID_ARG_1;
  if (dset  == NULL) return TREXIO_INVALID_ARG_2;
  if (trexio_has_$group_dset$(file) != TREXIO_SUCCESS) return TREXIO_DSET_MISSING;

  trexio_exit_code rc = TREXIO_FAILURE;

  uint32_t rank = 1;
  uint64_t det_size = (uint64_t) (*buffer_size_read);
  uint64_t dims[1] = {det_size};

  // introduce a new variable which will be modified with the number of integrals being read if EOF is encountered
  int64_t eof_read_size = 0L;

  switch (file->back_end) {

  case TREXIO_TEXT:
    rc = trexio_text_read_$group_dset$(file, offset_file, rank, dims, &eof_read_size, dset);
    break;

  case TREXIO_HDF5:
#ifdef HAVE_HDF5
    rc = trexio_hdf5_read_$group_dset$(file, offset_file, rank, dims, &eof_read_size, dset);
    break;
#else
    rc = TREXIO_BACK_END_MISSING;
    break;
#endif
/*
  case TREXIO_JSON:
    return trexio_json_read_$group_dset$(...);
    break;
,*/
  default:
    rc = TREXIO_FAILURE;
    break;  /* Impossible case */
  }

  if (rc != TREXIO_SUCCESS && rc != TREXIO_END) return rc;

  if (rc == TREXIO_END) *buffer_size_read = eof_read_size;

  return rc;
}
     #+end_src

     #+begin_src c :tangle read_buffered_front.c
trexio_exit_code
trexio_read_$group_dset$_size(trexio_t* const file, int64_t* const size_max)
{

  if (file  == NULL) return TREXIO_INVALID_ARG_1;
  if (size_max == NULL) return TREXIO_INVALID_ARG_2;
  if (trexio_has_$group_dset$(file) != TREXIO_SUCCESS) return TREXIO_DSET_MISSING;

  switch (file->back_end) {

  case TREXIO_TEXT:
    return trexio_text_read_$group_dset$_size(file, size_max);
    break;

  case TREXIO_HDF5:
#ifdef HAVE_HDF5
    return trexio_hdf5_read_$group_dset$_size(file, size_max);
    break;
#else
    return TREXIO_BACK_END_MISSING;
#endif
/*
  case TREXIO_JSON:
    return trexio_json_read_
    break;
,*/
  default:
    return TREXIO_FAILURE;  /* Impossible case */
  }
}
     #+end_src

     #+begin_src c :tangle read_buffered_front.c
trexio_exit_code
trexio_read_safe_$group_dset$ (trexio_t* const file, const int64_t offset_file, int64_t* const buffer_size_read, double* const dset_out, const int64_t dim_out)
{
  if (dim_out < (*buffer_size_read)) return TREXIO_INVALID_ARG_5;
  return trexio_read_$group_dset$(file, offset_file, buffer_size_read, dset_out);
}
     #+end_src

     #+begin_src c :tangle write_buffered_front.c
trexio_exit_code
trexio_write_$group_dset$ (trexio_t* const file, const int64_t offset_file, const int64_t buffer_size, const double* dset)
{

  if (file == NULL) return TREXIO_INVALID_ARG_1;
  if (dset == NULL) return TREXIO_INVALID_ARG_2;

  uint32_t rank = 1;
  uint64_t dims[1] = {buffer_size};

  assert(file->back_end < TREXIO_INVALID_BACK_END);

  switch (file->back_end) {

  case TREXIO_TEXT:
    return trexio_text_write_$group_dset$(file, offset_file, rank, dims, dset);
    break;

  case TREXIO_HDF5:
#ifdef HAVE_HDF5
    return trexio_hdf5_write_$group_dset$(file, offset_file, rank, dims, dset);
    break;
#else
    return TREXIO_BACK_END_MISSING;
    break;
#endif
/*
  case TREXIO_JSON:
    rc = trexio_json_read_
    break;
,*/
  }

  return TREXIO_FAILURE;
}
     #+end_src

     #+begin_src c :tangle write_buffered_front.c
trexio_exit_code
trexio_write_safe_$group_dset$ (trexio_t* const file, const int64_t offset_file, const int64_t buffer_size, const double* dset_in, const int64_t dim_in)
{
  /* Check that dim_in is large enough */
  if (dim_in < buffer_size) return TREXIO_INVALID_ARG_5;

  return trexio_write_$group_dset$(file, offset_file, buffer_size, dset_in);
}
     #+end_src

     #+begin_src c :tangle has_buffered_front.c
trexio_exit_code
trexio_has_$group_dset$ (trexio_t* const file)
{

  if (file == NULL) return TREXIO_INVALID_ARG_1;

  assert(file->back_end < TREXIO_INVALID_BACK_END);

  switch (file->back_end) {

  case TREXIO_TEXT:
    return trexio_text_has_$group_dset$(file);

  case TREXIO_HDF5:
#ifdef HAVE_HDF5
    return trexio_hdf5_has_$group_dset$(file);
#else
    return TREXIO_BACK_END_MISSING;
#endif
/*
  case TREXIO_JSON:
    return trexio_json_has_
    break;
,*/
  }

  return TREXIO_FAILURE;
}
     #+end_src

*** Fortran interface

    The ~Fortran~ templates that provide an access to the ~C~ API calls from Fortran.
    These templates are based on the use of ~iso_c_binding~. Pointers have to be passed by value.

     #+begin_src f90 :tangle write_buffered_front_fortran.f90
interface
   integer(trexio_exit_code) function &
        trexio_write_$group_dset$ &
        (trex_file, offset_file, buffer_size, dset) bind(C)
     import
     integer(trexio_t), intent(in), value :: trex_file
     integer(c_int64_t), intent(in), value :: offset_file
     integer(c_int64_t), intent(in), value :: buffer_size
     real(c_double), intent(in)            :: dset(*)
   end function trexio_write_$group_dset$
end interface

interface
   integer(trexio_exit_code) function &
        trexio_write_safe_$group_dset$ &
        (trex_file, &
        offset_file, buffer_size, &
        dset, dset_size) bind(C)
     import
     integer(trexio_t), intent(in), value :: trex_file
     integer(c_int64_t), intent(in), value :: offset_file
     integer(c_int64_t), intent(in), value :: buffer_size
     real(c_double), intent(in)            :: dset(*)
     integer(c_int64_t), intent(in), value :: dset_size
   end function trexio_write_safe_$group_dset$
end interface
     #+end_src

     #+begin_src f90 :tangle read_buffered_front_fortran.f90
interface
   integer(trexio_exit_code) function &
        trexio_read_safe_$group_dset$ &
        (trex_file, &
        offset_file, buffer_size, &
        dset, dset_size) bind(C)
     import
     integer(trexio_t), intent(in), value :: trex_file
     integer(c_int64_t), intent(in), value :: offset_file
     integer(c_int64_t), intent(inout)     :: buffer_size
     real(c_double), intent(out)           :: dset(*)
     integer(c_int64_t), intent(in), value :: dset_size
   end function trexio_read_safe_$group_dset$
end interface

interface
   integer(trexio_exit_code) function &
        trexio_read_$group_dset$ &
        (trex_file, offset_file, buffer_size, dset) bind(C)
     import
     integer(trexio_t), intent(in), value :: trex_file
     integer(c_int64_t), intent(in), value :: offset_file
     integer(c_int64_t), intent(inout)     :: buffer_size
     real(c_double), intent(out)           :: dset(*)
   end function trexio_read_$group_dset$
end interface

interface
   integer(trexio_exit_code) function &
        trexio_read_$group_dset$_size &
        (trex_file, size_max) bind(C)
     import
     integer(trexio_t), intent(in), value :: trex_file
     integer(c_int64_t), intent(out) :: size_max
   end function trexio_read_$group_dset$_size
end interface
     #+end_src

     #+begin_src f90 :tangle has_buffered_front_fortran.f90
interface
   integer(trexio_exit_code) function &
        trexio_has_$group_dset$ &
        (trex_file) bind(C)
     import
     integer(trexio_t), intent(in), value :: trex_file
   end function trexio_has_$group_dset$
end interface
     #+end_src

*** Python interface

     #+begin_src python :tangle write_buffered_front.py
def write_$group_dset$(trexio_file: File, offset_file: int, buffer_size: int, dset) -> None:
    """Write the $group_dset$ in the TREXIO file.

    Parameters:

    trexio_file:
        TREXIO File object.

    offset_file: int
        The number of values to be skipped in the file when writing.

    buffer_size: int
        The number of values to write in the file.

    dset: list OR numpy.ndarray
        Array of $group_dset$ to be written. If array data type does not correspond to int64, the conversion is performed.

    Raises:
        - trexio.Error if TREXIO return code ~rc~ is different from TREXIO_SUCCESS and prints the error message.
        - Exception from some other error (e.g. RuntimeError).
    """

    if not isinstance(offset_file, int):
        raise TypeError("offset_file argument has to be an integer.")
    if not isinstance(buffer_size, int):
        raise TypeError("buffer_size argument has to be an integer.")
    if not isinstance(dset, (list, tuple, np.ndarray)):
        raise TypeError("dset argument has to be an array (list, tuple or NumPy ndarray).")

    if isinstance(dset, np.ndarray) and not dset.dtype==np.float64:
        # convert to float64 if input is in a different precision
        dset_64 = np.float64(dset)
        rc = pytr.trexio_write_safe_$group_dset$(trexio_file.pytrexio_s, offset_file, buffer_size, dset_64)
    else:
        rc = pytr.trexio_write_safe_$group_dset$(trexio_file.pytrexio_s, offset_file, buffer_size, dset)

    if rc != TREXIO_SUCCESS:
        raise Error(rc)
     #+end_src

     #+begin_src python :tangle read_buffered_front.py
def read_$group_dset$(trexio_file: File, offset_file: int, buffer_size: int) -> tuple:
    """Read $group_dset$ from the TREXIO file.

    Parameters:

    trexio_file:
        TREXIO File object.

    offset_file: int
        The number of values to be skipped in the file when reading.

    buffer_size: int
        The number of values to read from the file.

    Returns:
        (dset, n_int_read, eof_flag) tuple where
          - dset is the NumPy array [numpy.ndarray] with the default int64 precision;
          - n_int_read [int] is the number of coefficients read from the trexio_file
            (either strictly equal to buffer_size or less than buffer_size if EOF has been reached);
          - eof_flag [bool] is True when EOF has been reached (i.e. when call to low-level pytrexio API returns TREXIO_END)
                               False otherwise.

    Raises:
        - trexio.Error if TREXIO return code ~rc~ is different from TREXIO_SUCCESS and prints the error message.
        - Exception from some other error (e.g. RuntimeError).
    """

    if not isinstance(offset_file, int):
        raise TypeError("offset_file argument has to be an integer.")
    if not isinstance(buffer_size, int):
        raise TypeError("buffer_size argument has to be an integer.")


    # read the number of values already in the file
    det_num = read_$group_dset$_size(trexio_file)

    # additional modification needed to avoid allocating more memory than needed if EOF will be reached during read
    overflow = offset_file + buffer_size - det_num
    eof_flag = False
    if overflow > 0:
        verified_size = buffer_size - overflow
        eof_flag = True
    else:
        verified_size = buffer_size

    # main call to the low-level (SWIG-wrapped) trexio_read function, which also requires the sizes of the output to be provided
    # read_buf_size contains the number of elements being read from the file, useful when EOF has been reached
    rc, n_int_read, dset = pytr.trexio_read_safe_$group_dset$(trexio_file.pytrexio_s, offset_file, verified_size, verified_size)

    if rc != TREXIO_SUCCESS:
        raise Error(rc)
    if n_int_read == 0:
        raise ValueError("No integrals have been read from the file.")
    if dset is None:
        raise ValueError("Returned NULL array from the low-level pytrexio API.")

    return (dset, n_int_read, eof_flag)


def read_$group_dset$_size(trexio_file) -> int:
    """Read the number of elements stored in the TREXIO file.

    Parameter is a ~TREXIO File~ object that has been created by a call to ~open~ function.

    Returns:
        ~num~: int
        Integer value of corresponding to the size of the $group_dset$ array from ~trexio_file~.

    Raises:
        - Exception from AssertionError if TREXIO return code ~rc~ is different from TREXIO_SUCCESS and prints the error message using trexio_string_of_error.
        - Exception from some other error (e.g. RuntimeError).
    """

    rc, num = pytr.trexio_read_$group_dset$_size(trexio_file.pytrexio_s)
    if rc != TREXIO_SUCCESS:
        raise Error(rc)

    return num
     #+end_src

     #+begin_src python :tangle has_buffered_front.py
def has_$group_dset$(trexio_file) -> bool:
    """Check that $group_dset$ exists in the TREXIO file.

    Parameter is a ~TREXIO File~ object that has been created by a call to ~open~ function.

    Returns:
          True if the variable exists, False otherwise

    Raises:
        - trexio.Error if TREXIO return code ~rc~ is TREXIO_FAILURE and prints the error message using string_of_error.
        - Exception from some other error (e.g. RuntimeError).
    """

    rc = pytr.trexio_has_$group_dset$(trexio_file.pytrexio_s)
    if rc == TREXIO_FAILURE:
        raise Error(rc)

    return rc == TREXIO_SUCCESS
     #+end_src

** Templates for front end has/read/write a single string attribute
*** Introduction

   This section concerns API calls related to string attributes.

   | Function name              | Description                                  |
   |----------------------------+----------------------------------------------|
   | ~trexio_has_$group_str$~   | Check if a string attribute exists in a file |
   | ~trexio_read_$group_str$~  | Read a string attribute                      |
   | ~trexio_write_$group_str$~ | Write a string attribute                     |

*** C templates for front end
**** Function declarations

     #+begin_src c :tangle hrw_attr_str_front.h :exports none
trexio_exit_code trexio_has_$group_str$(trexio_t* const file);
trexio_exit_code trexio_read_$group_str$(trexio_t* const file, char* const str_out, const int32_t max_str_len);
trexio_exit_code trexio_write_$group_str$(trexio_t* const file, const char* str, const int32_t max_str_len);
     #+end_src

**** Source code for default functions

     #+begin_src c :tangle read_attr_str_front.c
trexio_exit_code
trexio_read_$group_str$ (trexio_t* const file, char* const str_out, const int32_t max_str_len)
{

  if (file == NULL) return TREXIO_INVALID_ARG_1;
  if (str_out  == NULL) return TREXIO_INVALID_ARG_2;
  if (max_str_len <= 0) return TREXIO_INVALID_ARG_3;
  if (trexio_has_$group_str$(file) != TREXIO_SUCCESS) return TREXIO_ATTR_MISSING;

  switch (file->back_end) {

  case TREXIO_TEXT:
    return trexio_text_read_$group_str$(file, str_out, (uint32_t) max_str_len);

  case TREXIO_HDF5:
#ifdef HAVE_HDF5
    return trexio_hdf5_read_$group_str$(file, str_out, (uint32_t) max_str_len);
#else
    return TREXIO_BACK_END_MISSING;
#endif
/*
  case TREXIO_JSON:
    return trexio_json_read_$group_str$(file, str);
    break;
,*/
  }

  return TREXIO_FAILURE;
}
     #+end_src

     #+begin_src c :tangle write_attr_str_front.c
trexio_exit_code
trexio_write_$group_str$ (trexio_t* const file, const char* str, const int32_t max_str_len)
{

  if (file == NULL) return TREXIO_INVALID_ARG_1;
  if (str  == NULL) return TREXIO_INVALID_ARG_2;
  if (max_str_len <= 0) return TREXIO_INVALID_ARG_3;
  if (trexio_has_$group_str$(file) == TREXIO_SUCCESS && file->mode != 'u') return TREXIO_ATTR_ALREADY_EXISTS;

  size_t len_write = strlen(str);
  if ((size_t) max_str_len < len_write) return TREXIO_INVALID_STR_LEN;

  switch (file->back_end) {

  case TREXIO_TEXT:
    return trexio_text_write_$group_str$(file, str);

  case TREXIO_HDF5:
#ifdef HAVE_HDF5
    return trexio_hdf5_write_$group_str$(file, str);
#else
    return TREXIO_BACK_END_MISSING;
#endif
/*
  case TREXIO_JSON:
    return trexio_json_write_$group_str$(file, str);
,*/
  }

  return TREXIO_FAILURE;
}
     #+end_src

     #+begin_src c :tangle has_attr_str_front.c
trexio_exit_code
trexio_has_$group_str$ (trexio_t* const file)
{

  if (file == NULL) return TREXIO_INVALID_ARG_1;

  assert(file->back_end < TREXIO_INVALID_BACK_END);

  switch (file->back_end) {

  case TREXIO_TEXT:
    return trexio_text_has_$group_str$(file);

  case TREXIO_HDF5:
#ifdef HAVE_HDF5
    return trexio_hdf5_has_$group_str$(file);
#else
    return TREXIO_BACK_END_MISSING;
#endif
/*
  case TREXIO_JSON:
    return trexio_json_has_$group_str$(file);
,*/
  }

  return TREXIO_FAILURE;
}
     #+end_src

*** Fortran templates for front end

    The ~Fortran~ templates that provide an access to the ~C~ API calls from Fortran.
    These templates are based on the use of ~iso_c_binding~. Pointers have to be passed by value.


     #+begin_src f90 :tangle write_attr_str_front_fortran.f90
interface
   integer(trexio_exit_code) function &
        trexio_write_$group_str$_c &
        (trex_file, str, max_str_len) bind(C, &
        name="trexio_write_$group_str$")
     import
     integer(trexio_t), intent(in), value  :: trex_file
     character(kind=c_char), intent(in)    :: str(*)
     integer(c_int32_t), intent(in), value :: max_str_len
   end function trexio_write_$group_str$_c
end interface
     #+end_src

     #+begin_src f90 :tangle read_attr_str_front_fortran.f90
interface
   integer(trexio_exit_code) function &
        trexio_read_$group_str$_c &
        (trex_file, str, max_str_len) bind(C, &
        name="trexio_read_$group_str$")
     import
     integer(trexio_t), intent(in), value  :: trex_file
     character(kind=c_char), intent(out)   :: str(*)
     integer(c_int32_t), intent(in), value :: max_str_len
   end function trexio_read_$group_str$_c
end interface
     #+end_src

     #+begin_src f90 :tangle has_attr_str_front_fortran.f90
interface
   integer(trexio_exit_code) function &
        trexio_has_$group_str$ &
        (trex_file) bind(C)
     import
     integer(trexio_t), intent(in), value  :: trex_file
   end function trexio_has_$group_str$
end interface
     #+end_src

  #+begin_src f90 :tangle helper_read_attr_str_front_fortran.fh_90
integer(trexio_exit_code) function &
     trexio_read_$group_str$ &
     (trex_file, str, max_str_len)
  implicit none
  integer(trexio_t), intent(in), value  :: trex_file
  integer(c_int32_t), intent(in), value :: max_str_len
  character, intent(out) :: str(*)

  trexio_read_$group_str$ = &
   trexio_read_$group_str$_c &
   (trex_file, str, max_str_len)

end function trexio_read_$group_str$
  #+end_src

  #+begin_src f90 :tangle helper_write_attr_str_front_fortran.fh_90
integer(trexio_exit_code) function &
     trexio_write_$group_str$ &
     (trex_file, str, max_str_len)
  implicit none
  integer(trexio_t), intent(in), value  :: trex_file
  integer(c_int32_t), intent(in), value :: max_str_len
  character(len=*), intent(in) :: str

  trexio_write_$group_str$ = &
   trexio_write_$group_str$_c &
   (trex_file, trim(str) // c_null_char, max_str_len)

end function trexio_write_$group_str$
  #+end_src

*** Python templates for front end

     #+begin_src python :tangle write_attr_str_front.py
def write_$group_str$(trexio_file, str_w: str) -> None:
    """Write the $group_str$ variable in the TREXIO file.

    Parameters:

    trexio_file:
        TREXIO File object.

    str_w: str
        String corresponding to the $group_str$ variable to be written.

    Raises:
        - Exception from AssertionError if TREXIO return code ~rc~ is different from TREXIO_SUCCESS and prints the error message using trexio_string_of_error.
        - Exception from some other error (e.g. RuntimeError).
    """

    max_str_length = len(str_w) + 1

    rc = pytr.trexio_write_$group_str$(trexio_file.pytrexio_s, str_w, max_str_length)
    if rc != TREXIO_SUCCESS:
        raise Error(rc)
     #+end_src

     #+begin_src python :tangle read_attr_str_front.py
def read_$group_str$(trexio_file) -> str:
    """Read the $group_str$ variable from the TREXIO file.

    Parameter is a ~TREXIO File~ object that has been created by a call to ~open~ function.

    Returns:
        ~str_r~: str
        String corresponding to the $group_str$ variable read from ~trexio_file~.

    Raises:
        - Exception from AssertionError if TREXIO return code ~rc~ is different from TREXIO_SUCCESS and prints the error message using trexio_string_of_error.
        - Exception from some other error (e.g. RuntimeError).
    """

    rc, str_r = pytr.trexio_read_$group_str$(trexio_file.pytrexio_s, PYTREXIO_MAX_STR_LENGTH)
    if rc != TREXIO_SUCCESS:
        raise Error(rc)

    return str_r
     #+end_src

     #+begin_src python :tangle has_attr_str_front.py
def has_$group_str$(trexio_file) -> bool:
    """Check that $group_str$ variable exists in the TREXIO file.

    Parameter is a ~TREXIO File~ object that has been created by a call to ~open~ function.

    Returns:
          True if the variable exists, False otherwise

    Raises:
        - trexio.Error if TREXIO return code ~rc~ is TREXIO_FAILURE and prints the error message using string_of_error.
        - Exception from some other error (e.g. RuntimeError).
    """

    rc = pytr.trexio_has_$group_str$(trexio_file.pytrexio_s)
    if rc == TREXIO_FAILURE:
        raise Error(rc)

    return rc == TREXIO_SUCCESS
     #+end_src

** Templates for front end delete an entire group (UNSAFE MODE)
*** Introduction

   This section concerns API calls related to string attributes.

   | Function name           | Description                               |
   |-------------------------+-------------------------------------------|
   | ~trexio_delete_$group$~ | Delete a given group from the TREXIO file |

*** C templates for front end

     #+begin_src c :tangle delete_group_front.h :exports none
trexio_exit_code trexio_delete_$group$(trexio_t* const file);
     #+end_src


     #+begin_src c :tangle delete_group_front.c
trexio_exit_code
trexio_delete_$group$ (trexio_t* const file)
{

  if (file == NULL) return TREXIO_INVALID_ARG_1;
  if (file->mode != 'u') return TREXIO_SAFE_MODE;

  switch (file->back_end) {

  case TREXIO_TEXT:
    return trexio_text_delete_$group$(file);

  case TREXIO_HDF5:
#ifdef HAVE_HDF5
    return trexio_hdf5_delete_$group$(file);
#else
    return TREXIO_BACK_END_MISSING;
#endif
/*
  case TREXIO_JSON:
    return trexio_json_delete_$group$(file);
    break;
,*/
  }

  return TREXIO_FAILURE;
}
     #+end_src

*** Fortran templates for front end

    The ~Fortran~ templates that provide an access to the ~C~ API calls from Fortran.
    These templates are based on the use of ~iso_c_binding~. Pointers have to be passed by value.

     #+begin_src f90 :tangle delete_group_front_fortran.f90
interface
   integer(trexio_exit_code) function &
        trexio_delete_$group$ &
        (trex_file) bind(C)
     import
     integer(trexio_t), intent(in), value  :: trex_file
   end function trexio_delete_$group$
end interface
     #+end_src

*** Python templates for front end

     #+begin_src python :tangle delete_group_front.py
def delete_$group$(trexio_file) -> None:
    """Delete the entire $group$ group from the TREXIO file.

    Parameters:

    trexio_file:
        TREXIO File object.

    Raises:
        - Exception from AssertionError if TREXIO return code ~rc~ is different from TREXIO_SUCCESS and prints the error message using trexio_string_of_error.
        - Exception from some other error (e.g. RuntimeError).
    """

    rc = pytr.trexio_delete_$group$(trexio_file.pytrexio_s)
    if rc != TREXIO_SUCCESS:
        raise Error(rc)
     #+end_src

* Source code for the determinant part

   Storage of the determinants is a particular case,
   which requires special treatment, but has to be coded only once
   (since there is only one group that corresponds to it).
   Thus, there is no need to auto-generate this part via templates.

   This section concerns API calls related to Slater determinants.

   | Function name                   | Description                                        |
   |---------------------------------+----------------------------------------------------|
   | ~trexio_has_determinant_list~   | Check if an attribute exists in a file             |
   | ~trexio_write_determinant_list~ | Write an attribute                                 |
   | ~trexio_read_determinant_list~  | Read an attribute                                  |
   | ~trexio_get_int64_num~          | Get the number of int64 bit fields per determinant |

*** C source code

     #+begin_src c :tangle hrw_determinant_front.h :exports none
trexio_exit_code trexio_has_determinant_list(trexio_t* const file);
trexio_exit_code trexio_read_determinant_list(trexio_t* const file, const int64_t offset_file, int64_t* const buffer_size, int64_t* const dset);
trexio_exit_code trexio_read_safe_determinant_list(trexio_t* const file, const int64_t offset_file, int64_t* const buffer_size_read, int64_t* const dset_out, const int64_t dim_out);
trexio_exit_code trexio_write_determinant_list(trexio_t* const file, const int64_t offset_file, const int64_t buffer_size, const int64_t* dset);
trexio_exit_code trexio_write_safe_determinant_list(trexio_t* const file, const int64_t offset_file, const int64_t buffer_size, const int64_t* dset_in, const int64_t dim_in);
trexio_exit_code trexio_get_int64_num(trexio_t* const file, int32_t* const num);
     #+end_src

     #+begin_src c :tangle read_determinant_front.c
trexio_exit_code
trexio_get_int64_num(trexio_t* const file, int32_t* const num)
{

  if (file  == NULL) return TREXIO_INVALID_ARG_1;
  if (num   == NULL) return TREXIO_INVALID_ARG_2;

  /* Read the number of mos */
  int64_t mo_num = 0L;
  trexio_exit_code rc = trexio_read_mo_num_64(file, &mo_num);
  if (rc != TREXIO_SUCCESS) return rc;
  if (mo_num == 0L) return TREXIO_INVALID_NUM;

  /* Compute how many integer numbers is needed to represent a determinant */
  int32_t int_num = 0;
  int_num = (int32_t) (mo_num - 1L)/64 + 1;

  *num = int_num;

  return TREXIO_SUCCESS;
}
     #+end_src

     #+begin_src c :tangle read_determinant_front.c
trexio_exit_code
trexio_read_determinant_list (trexio_t* const file, const int64_t offset_file, int64_t* const buffer_size_read, int64_t* const dset)
{

  if (file  == NULL) return TREXIO_INVALID_ARG_1;
  if (offset_file < 0) return TREXIO_INVALID_ARG_2;
  if (buffer_size_read == NULL) return TREXIO_INVALID_ARG_3;
  if (*buffer_size_read < 0) return TREXIO_INVALID_ARG_3;
  if (dset  == NULL) return TREXIO_INVALID_ARG_4;
  if (trexio_has_determinant_list(file) != TREXIO_SUCCESS) return TREXIO_DSET_MISSING;

  /* Get the number of int bit fields per determinant */
  int32_t int_num = 0;
  trexio_exit_code rc = trexio_get_int64_num(file, &int_num);
  if (rc != TREXIO_SUCCESS) return rc;

  uint32_t rank = 2;
  uint64_t det_size = (uint64_t) (*buffer_size_read);
  uint64_t dims[2] = {det_size, int_num*2UL};

  // introduce a new variable which will be modified with the number of integrals being read if EOF is encountered
  int64_t eof_read_size = 0L;

  switch (file->back_end) {

  case TREXIO_TEXT:
    rc = trexio_text_read_determinant_list(file, offset_file, rank, dims, &eof_read_size, dset);
    break;

  case TREXIO_HDF5:
#ifdef HAVE_HDF5
    rc = trexio_hdf5_read_determinant_list(file, offset_file, rank, dims, &eof_read_size, dset);
    break;
#else
    rc = TREXIO_BACK_END_MISSING;
    break;
#endif
/*
  case TREXIO_JSON:
    return trexio_json_read_$group_dset$(...);
    break;
,*/
  default:
    rc = TREXIO_FAILURE;  /* Impossible case */
    break;
  }

  if (rc != TREXIO_SUCCESS && rc != TREXIO_END) return rc;

  if (rc == TREXIO_END) *buffer_size_read = eof_read_size;

  return rc;
}
     #+end_src

     #+begin_src c :tangle read_determinant_front.c
trexio_exit_code
trexio_read_safe_determinant_list (trexio_t* const file, const int64_t offset_file, int64_t* const buffer_size_read, int64_t* const dset_out, const int64_t dim_out)
{
  /* Get the number of int bit fields per determinant */
  int32_t int_num = 0;
  trexio_exit_code rc = trexio_get_int64_num(file, &int_num);
  if (rc != TREXIO_SUCCESS) return rc;

  /* Check that dset_out is large enough */
  if (dim_out < (*buffer_size_read) * int_num * 2) return TREXIO_INVALID_ARG_5;

  return trexio_read_determinant_list(file, offset_file, buffer_size_read, dset_out);
}
     #+end_src

     When writing a determinant list, the indices of the MOs are checked. If they
     are out of bounds (<0 or >= mo_num), the error ~TREXIO_INVALID_MO_INDEX~ is returned.
     If the number of orbitals in up-spin or down-spin determinants is different from
     the number of up-spin and down-spin electrons, the error ~TREXIO_INVALID_ELECTRON_NUM~
     is returned.

     #+begin_src c :tangle write_determinant_front.c
trexio_exit_code
trexio_write_determinant_list (trexio_t* const file, const int64_t offset_file, const int64_t buffer_size, const int64_t* dset)
{

  if (file == NULL) return TREXIO_INVALID_ARG_1;
  if (offset_file < 0) return TREXIO_INVALID_ARG_2;
  if (buffer_size <= 0) return TREXIO_INVALID_ARG_3;
  if (dset == NULL) return TREXIO_INVALID_ARG_4;

  // Update the determinant_num value with the number of determinants written
  int64_t det_num_current = 0L;
  // Read the determinant_num if it exists already
  if (trexio_has_determinant_num(file) == TREXIO_SUCCESS) {
     trexio_exit_code rc = trexio_read_determinant_num_64(file, &det_num_current);
     if (rc != TREXIO_SUCCESS) return rc;
  }

  /* Dummy check to avoid overwriting existing data */
  if (offset_file < det_num_current) return TREXIO_CORRUPTION_ATTEMPT;

  /* Get the number of int bit fields per determinant */
  int32_t int_num = 0;
  trexio_exit_code rc = trexio_get_int64_num(file, &int_num);
  if (rc != TREXIO_SUCCESS) return rc;

  uint32_t rank = 2;
  uint64_t dims[2] = {buffer_size, int_num*2UL};

  assert(file->back_end < TREXIO_INVALID_BACK_END);

  /* Read the number of mos */
  int64_t mo_num = 0L;
  rc = trexio_read_mo_num_64(file, &mo_num);
  if (rc != TREXIO_SUCCESS) return rc;

  // Read up/dn num
  int32_t nup = 0;
  rc = trexio_read_electron_up_num(file, &nup);
  if (rc != TREXIO_SUCCESS) return rc;

  int32_t ndn = 0;
  rc = trexio_read_electron_dn_num(file, &ndn);
  if (rc != TREXIO_SUCCESS) return rc;

  /* Check all determinants */
  int32_t occ_num_up = 0;
  int32_t occ_num_dn = 0;

  /*   list_up contains first the up-spin orbitals, then the down-spin */
  int32_t* list_up = (int32_t*) calloc(nup+ndn,sizeof(int32_t));

  if (list_up == NULL) {
    return TREXIO_ALLOCATION_FAILED;
  }

  int32_t* list_dn = &(list_up[nup]);

  for (int64_t i=0 ; i<buffer_size ; i+= 2*int_num) {
    rc = trexio_to_orbital_list_up_dn(int_num, &dset[i],
                                      list_up, list_dn,
                                      &occ_num_up, &occ_num_dn);
    if (rc != TREXIO_SUCCESS) {
        free(list_up);
        return rc;
    }
    if (occ_num_up != nup || occ_num_dn != ndn) {
        free(list_up);
        return TREXIO_INVALID_ELECTRON_NUM;
    }
    for (int32_t j=0 ; j<nup+ndn ; ++j) {
      if (list_up[j] < 0 || list_up[j] >= mo_num) {
        free(list_up);
        return TREXIO_INVALID_MO_INDEX;
      }
    }

  }
  free(list_up);

  /* Up to this point, all the determinants have been checked to
     have the correct sizes (number of electrons), and MOs in the
     correct range */

  switch (file->back_end) {

  case TREXIO_TEXT:
    rc = trexio_text_write_determinant_list(file, offset_file, rank, dims, dset);
    break;

  case TREXIO_HDF5:
#ifdef HAVE_HDF5
    rc = trexio_hdf5_write_determinant_list(file, offset_file, rank, dims, dset);
    break;
#else
    return TREXIO_BACK_END_MISSING;
    break;
#endif
/*
  case TREXIO_JSON:
    rc = trexio_json_read_
    break;
,*/
  }

  if (rc != TREXIO_SUCCESS) return rc;

  // Update the determinant_num value with the number of determinants written
  int64_t det_num = 0L;
  // Read the determinant_num if it exists already
  if (trexio_has_determinant_num(file) == TREXIO_SUCCESS) {
     rc = trexio_read_determinant_num_64(file, &det_num);
     if (rc != TREXIO_SUCCESS) return rc;
  }
  // Check for the INT64 overflow before writing an updated value
  if (INT64_MAX - det_num > buffer_size) {
    det_num += buffer_size;
  } else {
    return TREXIO_INT_SIZE_OVERFLOW;
  }
  // Overwrite previous value. Here we have to temporarily set the file->mode to 'u' to trick the API
  //   in order to overwrite existing determinant_num. Otherwise the API returns TREXIO_NUM_ALREADY_EXISTS.
  char mode_tmp = file->mode;
  file->mode = 'u';
  rc = trexio_write_determinant_num_64(file, det_num);
  file->mode = mode_tmp;
  if (rc != TREXIO_SUCCESS) return rc;

  return TREXIO_SUCCESS;
}
     #+end_src

     #+begin_src c :tangle write_determinant_front.c
trexio_exit_code
trexio_write_safe_determinant_list (trexio_t* const file, const int64_t offset_file, const int64_t buffer_size, const int64_t* dset_in, const int64_t dim_in)
{
  /* Get the number of int bit fields per determinant */
  int32_t int_num = 0;
  trexio_exit_code rc = trexio_get_int64_num(file, &int_num);
  if (rc != TREXIO_SUCCESS) return rc;

  /* Check that dim_in is large enough */
  if (dim_in < buffer_size * int_num * 2) return TREXIO_INVALID_ARG_5;

  return trexio_write_determinant_list(file, offset_file, buffer_size, dset_in);
}
     #+end_src

     #+begin_src c :tangle has_determinant_front.c
trexio_exit_code
trexio_has_determinant_list (trexio_t* const file)
{

  if (file == NULL) return TREXIO_INVALID_ARG_1;

  assert(file->back_end < TREXIO_INVALID_BACK_END);

  switch (file->back_end) {

  case TREXIO_TEXT:
    return trexio_text_has_determinant_list(file);

  case TREXIO_HDF5:
#ifdef HAVE_HDF5
    return trexio_hdf5_has_determinant_list(file);
#else
    return TREXIO_BACK_END_MISSING;
#endif
/*
  case TREXIO_JSON:
    return trexio_json_has_
    break;
,*/
  }

  return TREXIO_FAILURE;
}
     #+end_src

*** Fortran interface

    The ~Fortran~ templates that provide an access to the ~C~ API calls from Fortran.
    These templates are based on the use of ~iso_c_binding~. Pointers have to be passed by value.

     #+begin_src f90 :tangle write_determinant_front_fortran.f90
interface
   integer(trexio_exit_code) function &
        trexio_write_determinant_list &
        (trex_file, offset_file, buffer_size, list) bind(C)
     import
     integer(trexio_t), intent(in), value :: trex_file
     integer(c_int64_t), intent(in), value :: offset_file
     integer(c_int64_t), intent(in), value :: buffer_size
     integer(c_int64_t), intent(in)        :: list(*)
   end function trexio_write_determinant_list
end interface

interface
   integer(trexio_exit_code) function &
        trexio_write_safe_determinant_list &
        (trex_file, &
        offset_file, buffer_size, &
        list, list_size) bind(C)
     import
     integer(trexio_t), intent(in), value :: trex_file
     integer(c_int64_t), intent(in), value :: offset_file
     integer(c_int64_t), intent(in), value :: buffer_size
     integer(c_int64_t), intent(in)        :: list(*)
     integer(c_int64_t), intent(in), value :: list_size
   end function trexio_write_safe_determinant_list
end interface
     #+end_src

     #+begin_src f90 :tangle read_determinant_front_fortran.f90
interface
   integer(trexio_exit_code) function &
        trexio_read_determinant_list &
     (trex_file, offset_file, buffer_size, list) bind(C)
     import
     integer(trexio_t), intent(in), value :: trex_file
     integer(c_int64_t), intent(in), value :: offset_file
     integer(c_int64_t), intent(inout)     :: buffer_size
     integer(c_int64_t), intent(out)       :: list(*)
   end function trexio_read_determinant_list
end interface

interface
   integer(trexio_exit_code) function &
        trexio_read_safe_determinant_list &
        (trex_file, &
        offset_file, buffer_size, &
        list, list_size) bind(C)
     import
     integer(trexio_t), intent(in), value :: trex_file
     integer(c_int64_t), intent(in), value :: offset_file
     integer(c_int64_t), intent(inout)     :: buffer_size
     integer(c_int64_t), intent(out)       :: list(*)
     integer(c_int64_t), intent(in), value :: list_size
   end function trexio_read_safe_determinant_list
end interface
     #+end_src

     #+begin_src f90 :tangle has_determinant_front_fortran.f90
interface
   integer(trexio_exit_code) function &
        trexio_has_determinant_list &
        (trex_file) bind(C)
     import
     integer(trexio_t), intent(in), value :: trex_file
   end function trexio_has_determinant_list
end interface

interface
   integer(trexio_exit_code) function &
        trexio_get_int64_num &
        (trex_file, num) bind(C)
     import
     integer(trexio_t), intent(in), value :: trex_file
     integer(c_int32_t), intent(out) :: num
   end function trexio_get_int64_num
end interface
     #+end_src

*** Python interface

     #+begin_src python :tangle write_determinant_front.py
def write_determinant_list(trexio_file: File, offset_file: int, buffer_size: int, determinants: list) -> None:
    """Write the determinant list in the TREXIO file.

    Parameters:

    trexio_file:
        TREXIO File object.

    offset_file: int
        The number of determinants to be skipped in the file when writing.

    buffer_size: int
        The number of determinants to write in the file.

    determinants: list OR numpy.ndarray
        Array of determinant_list to be written. If array data type does not correspond to int64, the conversion is performed.

    Raises:
        - trexio.Error if TREXIO return code ~rc~ is different from TREXIO_SUCCESS and prints the error message.
        - Exception from some other error (e.g. RuntimeError).
    """

    if not isinstance(offset_file, int):
        raise TypeError("offset_file argument has to be an integer.")
    if not isinstance(buffer_size, int):
        raise TypeError("buffer_size argument has to be an integer.")
    if not isinstance(determinants, (list, tuple, np.ndarray)):
        raise TypeError("determinants argument has to be an array (list, tuple or NumPy ndarray).")

    convert = False
    flatten = False
    if isinstance(determinants, np.ndarray):
       # convert to int64 if input determinants are in a different precision
       if not determinants.dtype==np.int64:
           convert= True

       if len(determinants.shape) > 1:
           flatten = True
           if convert:
               dets_64 = np.int64(determinants).flatten()
           else:
               dets_64 = np.array(determinants, dtype=np.int64).flatten()
       else:
           if convert:
               dets_64 = np.int64(determinants)
    else:
       # if input array is a multidimensional list or tuple, we have to convert it
       try:
           # if list is flat - the attempt to compute len() will raise a TypeError
           _ = len(determinants[0])
           dets_64 = np.array(determinants, dtype=np.int64).flatten()
           flatten = True
       except TypeError:
           pass

    if flatten or convert:
        rc = pytr.trexio_write_safe_determinant_list(trexio_file.pytrexio_s, offset_file, buffer_size, dets_64)
    else:
        rc = pytr.trexio_write_safe_determinant_list(trexio_file.pytrexio_s, offset_file, buffer_size, determinants)

    if rc != TREXIO_SUCCESS:
        raise Error(rc)
     #+end_src

     #+begin_src python :tangle read_determinant_front.py
def read_determinant_list(trexio_file: File, offset_file: int, buffer_size: int) -> tuple:
    """Read determinant_list from the TREXIO file.

    Parameters:

    trexio_file:
        TREXIO File object.

    offset_file: int
        The number of determinants to be skipped in the file when reading.

    buffer_size: int
        The number of determinants to read from the file.

    Returns:
        (determinants, n_int_read, eof_flag) tuple where
          - determinants are NumPy arrays [numpy.ndarray] with the default int64 precision;
          - n_int_read [int] is the number of determinants read from the trexio_file
            (either strictly equal to buffer_size or less than buffer_size if EOF has been reached);
          - eof_flag [bool] is True when EOF has been reached (i.e. when call to low-level pytrexio API returns TREXIO_END)
                               False otherwise.

    Raises:
        - trexio.Error if TREXIO return code ~rc~ is different from TREXIO_SUCCESS and prints the error message.
        - Exception from some other error (e.g. RuntimeError).
    """

    if not isinstance(offset_file, int):
        raise TypeError("offset_file argument has to be an integer.")
    if not isinstance(buffer_size, int):
        raise TypeError("buffer_size argument has to be an integer.")


    # read the number of determinants already in the file
    det_num = read_determinant_num(trexio_file)
    # calculate the int_num (number of int bit fields per determinant)
    int_num = 2 * get_int64_num(trexio_file)

    # additional modification needed to avoid allocating more memory than needed if EOF will be reached during read
    overflow = offset_file + buffer_size - det_num
    eof_flag = False
    if overflow > 0:
        verified_size = buffer_size - overflow
        eof_flag = True
    else:
        verified_size = buffer_size

    # main call to the low-level (SWIG-wrapped) trexio_read function, which also requires the sizes of the output to be provided
    # read_buf_size contains the number of elements being read from the file, useful when EOF has been reached
    rc, n_int_read, determinants = pytr.trexio_read_safe_determinant_list(trexio_file.pytrexio_s,
                                                                          offset_file,
                                                                          verified_size,
                                                                          verified_size * int_num)
    if rc != TREXIO_SUCCESS:
        raise Error(rc)
    if n_int_read == 0:
        raise ValueError("No integrals have been read from the file.")
    if determinants is None:
        raise ValueError("Returned NULL array from the low-level pytrexio API.")

    # conversion to custom types can be performed on the user side, here we only reshape the returned flat array according to int_num
    dets_reshaped = np.reshape(determinants, (verified_size, int_num), order='C')

    return (dets_reshaped, n_int_read, eof_flag)


def get_int64_num(trexio_file) -> int:
    """Compute the number of int64 bit fields corresponding to the TREXIO file.

    Parameter is a ~TREXIO File~ object that has been created by a call to ~open~ function.

    Returns:
        ~num~: int
        Number of int64 bit fields per determinant.

    Raises:
        - Exception from AssertionError if TREXIO return code ~rc~ is different from TREXIO_SUCCESS and prints the error message using trexio_string_of_error.
        - Exception from some other error (e.g. RuntimeError).
    """

    rc, num = pytr.trexio_get_int64_num(trexio_file.pytrexio_s)
    if rc != TREXIO_SUCCESS:
        raise Error(rc)

    return num
     #+end_src

     #+begin_src python :tangle has_determinant_front.py
def has_determinant_list(trexio_file) -> bool:
    """Check that determinant_list exists in the TREXIO file.

    Parameter is a ~TREXIO File~ object that has been created by a call to ~open~ function.

    Returns:
          True if the variable exists, False otherwise

    Raises:
        - trexio.Error if TREXIO return code ~rc~ is TREXIO_FAILURE and prints the error message using string_of_error.
        - Exception from some other error (e.g. RuntimeError).
    """

    rc = pytr.trexio_has_determinant_list(trexio_file.pytrexio_s)
    if rc == TREXIO_FAILURE:
        raise Error(rc)

    return rc == TREXIO_SUCCESS
     #+end_src

* General helper functions

  This section contains general helper functions like ~trexio_info~.

  ~trexio_info~ prints information about the TREXIO configuration (see =config.h= file).
  In particular:

  1) ~TREXIO_PACKAGE_VERSION~ [string]
  2) ~HAVE_HDF5~ [bool]
  3) ~HDF5_VERSION~ [string] (optional, only if ~HAVE_HDF5~ is ~true~)
  4) ~TREXIO_GIT_HASH~ [string]

  ~trexio_mark_safety~ checks if the file has been open in UNSAFE mode.
  If it was, the ~metadata_unsafe~ attribute can be overwritten with the value provided in a second argument of the function.
  Since ~metadata_unsafe~ is set to ~1~ (~true~) upon the first opening of the file in UNSAFE mode, this value is immutable.
  However, if the user validated that the file is correct (e.g. using ~trexio-tools~),
  then value of the ~metadata_unsafe~ attribute can be changed using the aforementioned function.

  ~trexio_to_orbital_list~ function converts the list of integer bit fields of a
  given determinant into a list of indices of the occupied orbitals (for one spin component).
  ~trexio_to_orbital_list_up_dn~ function does the same but for both up- and down-spin components
  of the determinant and returns two list of orbitals each corresponding to a different component.

  ~trexio_to_bitfield_list~ function converts the list of occupied orbitals (up- or down-spin) into the corresponding ~int64_t~
  bitfield representation of the determinant. If the creation of the bitfield requires a change of sign, the return code is
  ~TREXIO_PHASE_CHANGE~.

  ~trexio_convert_nao_radius~ functions convert a radius from the center of an NAO to its logarithmic interpolation grid.

  ~trexio_evaluate_nao_radial~ function evaluates the radial function of an NAO for a given distance from the center.

  ~trexio_evaluate_nao_radial_all~ evaluates all radial functions at a given position in space.

** C

     #+begin_src c :tangle prefix_front.h
trexio_exit_code trexio_info(void);
trexio_exit_code trexio_mark_safety(trexio_t* const file, const int32_t safety_flag);

typedef int64_t  bitfield_t;

#define TREXIO_ORBITAL_SHIFT      1
#define TREXIO_INT_SIZE           64
#define TREXIO_NORB_PER_INT       ( 8*sizeof(bitfield_t) )
#define TREXIO_NORB_PER_INT_SHIFT ( trailz( TREXIO_NORB_PER_INT ) )

trexio_exit_code trexio_to_orbital_list (const int32_t N_int, const bitfield_t* d1, int32_t* const list, int32_t* const occupied_num);
trexio_exit_code trexio_to_orbital_list_up_dn (const int32_t N_int, const bitfield_t* d1, int32_t* const list_up, int32_t* const list_dn, int32_t* const occ_num_up, int32_t* const occ_num_dn);
trexio_exit_code trexio_safe_to_orbital_list (const int32_t N_int, const bitfield_t* dset_in, const int64_t dim_in, int32_t* const dset_out, const int64_t dim_out, int32_t* const num);
trexio_exit_code trexio_safe_to_orbital_list_up_dn (const int32_t N_int, const bitfield_t* dset_in, const int64_t dim_in, int32_t* const dset_up_out, const int64_t dim_up_out, int32_t* const dset_dn_out, const int64_t dim_dn_out, int32_t* const num_up, int32_t* const num_dn);
trexio_exit_code trexio_to_bitfield_list (const int32_t* orb_list, const int32_t occupied_num, bitfield_t* const bit_list, const int32_t N_int);

trexio_exit_code trexio_convert_nao_radius_32 (const float r,
  const float* const grid_r, float* const log_r_out);
trexio_exit_code trexio_convert_nao_radius_64 (const double r,
  const double* const grid_r, double* const log_r_out);
trexio_exit_code trexio_convert_nao_radius_py (const double r,
  double* grid_r, int32_t n_grid_r, double* const log_r_out);
trexio_exit_code trexio_evaluate_nao_radial (const int32_t shell_index,
  const double r, const int32_t* const grid_start, const int32_t* const grid_size,
  const double* const grid_r, const double* const interpolator,
  const double* const normalization, double* const amplitude);

trexio_exit_code trexio_evaluate_nao_radial_all (const int32_t shell_num,
  const int32_t* const nucleus_index, const double* const nucleus_coords,
  const int32_t* const grid_start, const int32_t* const grid_size,
  const double* const grid_r, const double* const interpolator, const double* const normalization,
  const double rx, const double ry, const double rz, double* const amplitude);

trexio_exit_code trexio_evaluate_nao_radial_py (const int shell_index,
  const double r, int64_t* grid_start, int n_grid_st, int64_t* grid_size,
  int n_grid_si, double* grid_r, int n_grid_r, double* interpolator,
  int n_interp, double* normalization, int n_norm, double* const amplitude);

trexio_exit_code trexio_evaluate_nao_radial_all_py (const int32_t shell_num,
  int64_t* nucleus_index, int n_nuc_id, double* nucleus_coords, int n_nuc_co,
  int64_t* grid_start, int n_grid_st, int64_t* grid_size, int n_grid_si,
  double* grid_r, int n_grid_r, double* interpolator, int n_interp, double* normalization, int n_norm,
  const double rx, const double ry, const double rz, double* const amplitudes, int amplitude_cnt);

     #+end_src


    #+begin_src c :tangle prefix_front.c
trexio_exit_code trexio_to_bitfield_list (const int32_t* orb_list,
                                          const int32_t occupied_num,
                                          bitfield_t* const bit_list,
                                          const int32_t N_int)
{
  if (orb_list == NULL)  return TREXIO_INVALID_ARG_1;
  if (occupied_num <= 0) return TREXIO_INVALID_ARG_2;
  if (bit_list == NULL)  return TREXIO_INVALID_ARG_3;
  if (N_int <= 0)        return TREXIO_INVALID_ARG_4;

  for (int32_t j = 0 ; j < N_int ; j++) {
      bit_list[j] = (bitfield_t) 0;
  }

  uint32_t nswaps = 0;

  for (int32_t pos = 0 ; pos < occupied_num ; pos++) {
    const uint32_t iorb = ((uint32_t) (orb_list[pos] + 1)) - TREXIO_ORBITAL_SHIFT;

    // Set the bit of to one
    const uint32_t i = (uint32_t) (iorb >> TREXIO_NORB_PER_INT_SHIFT);
    const uint32_t k = (uint32_t) (iorb & (TREXIO_NORB_PER_INT - 1) );
    bitfield_t mask = ((bitfield_t) 1) << k;
    bit_list[i] |= mask;

    // Check for phase changes
    mask = ~(mask - (bitfield_t) 1);
    nswaps += popcnt(mask & bit_list[i]) - 1;
    for (int j=i+1 ; j < N_int ; ++j) {
      if (bit_list[j] != (bitfield_t) 0)
        nswaps += popcnt(bit_list[j]);
    }
  }

  if ( (nswaps & 1) == 0)
    return TREXIO_SUCCESS;
  else
    return TREXIO_PHASE_CHANGE;
}
    #+end_src


     #+begin_src c :tangle prefix_front.c
trexio_exit_code trexio_to_orbital_list(const int32_t N_int,
                                        const bitfield_t* d1,
                                        int32_t* const list,
                                        int32_t* const occupied_num)
{
  if (N_int <= 0) return TREXIO_INVALID_ARG_1;
  if (d1 == NULL) return TREXIO_INVALID_ARG_2;
  if (list == NULL) return TREXIO_INVALID_ARG_3;
  if (occupied_num == NULL) return TREXIO_INVALID_ARG_4;

  int32_t k = 0;
  int32_t shift = TREXIO_ORBITAL_SHIFT;

  for (int32_t i=0 ; i<N_int ; i++)
  {
      bitfield_t tmp = d1[i];

      while (tmp != (bitfield_t) 0)
      {
          const int32_t pos = trailz(tmp);
          if (pos < 0) return TREXIO_FAILURE;

          list[k] = ( (int32_t) pos) + shift - 1;
          tmp ^= ( ((bitfield_t) 1) << pos);
          k++;
      }
      shift += TREXIO_NORB_PER_INT;
  }

  ,*occupied_num = (int32_t) k;
  return TREXIO_SUCCESS;
}
    #+end_src

    #+begin_src c :tangle prefix_front.c
trexio_exit_code trexio_to_orbital_list_up_dn(const int32_t N_int,
                                              const bitfield_t* d1,
                                              int32_t* const list_up,
                                              int32_t* const list_dn,
                                              int32_t* const occ_num_up,
                                              int32_t* const occ_num_dn)
{
  if (N_int <= 0) return TREXIO_INVALID_ARG_1;
  if (d1 == NULL) return TREXIO_INVALID_ARG_2;
  if (list_up == NULL) return TREXIO_INVALID_ARG_3;
  if (list_dn == NULL) return TREXIO_INVALID_ARG_4;
  if (occ_num_up == NULL) return TREXIO_INVALID_ARG_5;
  if (occ_num_dn == NULL) return TREXIO_INVALID_ARG_6;

  /* First process up-spin electrons */
  trexio_exit_code rc = trexio_to_orbital_list(N_int, &d1[0], list_up, occ_num_up);
  if (rc != TREXIO_SUCCESS) return rc;

  /* Now process down-spin electrons */
  rc = trexio_to_orbital_list(N_int, &d1[N_int], list_dn, occ_num_dn);
  if (rc != TREXIO_SUCCESS) return rc;

  return TREXIO_SUCCESS;
}
    #+end_src

    #+begin_src c :tangle prefix_front.c
trexio_exit_code
trexio_safe_to_orbital_list (const int32_t N_int,
			     const bitfield_t* dset_in,
                             const int64_t dim_in,
			     int32_t* const dset_out,
                             const int64_t dim_out,
			     int32_t* const num)
{
  if (dim_in < N_int) return TREXIO_INVALID_ARG_3;

  /* Count number of up electrons in first bitfield */
  int count = 0;
  for (int i=0 ; i<N_int; i++) {
    count += popcnt(dset_in[i]);
  }
  if (dim_out < count) return TREXIO_INVALID_ARG_5;
  return trexio_to_orbital_list(N_int, dset_in, dset_out, num);
}

trexio_exit_code
trexio_safe_to_orbital_list_up_dn (const int32_t N_int,
			           const bitfield_t* dset_in,
                                   const int64_t dim_in,
			           int32_t* const dset_up_out,
                                   const int64_t dim_up_out,
			           int32_t* const dset_dn_out,
                                   const int64_t dim_dn_out,
			           int32_t* const num_up,
			           int32_t* const num_dn)
{
  if (dim_in < 2*N_int) return TREXIO_INVALID_ARG_3;

  /* Count number of up electrons in first bitfield */
  int count = 0;
  for (int i=0 ; i<N_int; i++) {
    count += popcnt(dset_in[i]);
  }
  if (dim_up_out < count) return TREXIO_INVALID_ARG_5;

  /* Count number of up electrons in second bitfield */
  count = 0;
  for (int i=N_int ; i<2*N_int; i++) {
    count += popcnt(dset_in[i]);
  }
  if (dim_dn_out < count) return TREXIO_INVALID_ARG_7;
  return trexio_to_orbital_list_up_dn(N_int, dset_in, dset_up_out, dset_dn_out, num_up, num_dn);
}
    #+end_src

    #+begin_src c :tangle prefix_front.c
trexio_exit_code
trexio_convert_nao_radius_32 (const float r, const float* const grid_r, float* const log_r_out)
{
  if (r <= 0.) return TREXIO_INVALID_ARG_1;
  if (grid_r == NULL) return TREXIO_INVALID_ARG_2;
  if (log_r_out == NULL) return TREXIO_INVALID_ARG_3;

  ,*log_r_out = (float) log((double) r / grid_r[0]) / log((double) grid_r[1] / grid_r[0]);
  return TREXIO_SUCCESS;
}

trexio_exit_code
trexio_convert_nao_radius_64 (const double r, const double* const grid_r, double* const log_r_out)
{
  if (r <= 0.) return TREXIO_INVALID_ARG_1;
  if (grid_r == NULL) return TREXIO_INVALID_ARG_2;
  if (log_r_out == NULL) return TREXIO_INVALID_ARG_3;

  ,*log_r_out = log(r / grid_r[0]) / log(grid_r[1] / grid_r[0]);

  return TREXIO_SUCCESS;
}

trexio_exit_code
trexio_convert_nao_radius_py (const double r, double* grid_r, int32_t n_grid, double* const log_r_out)
{
  if (r <= 0.) return TREXIO_INVALID_ARG_1;
  if (grid_r == NULL) return TREXIO_INVALID_ARG_2;
  if (n_grid < 2) return TREXIO_INVALID_ARG_3;
  if (log_r_out == NULL) return TREXIO_INVALID_ARG_4;

  ,*log_r_out = log(r / grid_r[0]) / log(grid_r[1] / grid_r[0]);

  return TREXIO_SUCCESS;
}

  #+end_src

  #+begin_src c :tangle prefix_front.c
trexio_exit_code
trexio_evaluate_nao_radial (const int32_t shell_index, const double r, const int32_t* const grid_start,
                            const int32_t* const grid_size, const double* const grid_r, const double* const interpolator, const double* const normalization, double* const amplitude)
{
  if (shell_index < 0) return TREXIO_INVALID_ARG_1;
  if (r < 0) return TREXIO_INVALID_ARG_2;
  if (grid_start == 0) return TREXIO_INVALID_ARG_3;
  if (grid_size == 0) return TREXIO_INVALID_ARG_4;
  if (grid_r == NULL) return TREXIO_INVALID_ARG_5;
  if (interpolator == 0) return TREXIO_INVALID_ARG_6;
  if (normalization == 0) return TREXIO_INVALID_ARG_7;

  const int64_t i0 = 4*grid_start[shell_index];

  // Convert radius to logarithmic units
  double r_log = 0.0;
  trexio_convert_nao_radius_64 (r, grid_r + grid_start[shell_index], &r_log);
  int64_t i_log = (int64_t) r_log;
  if (i_log < 0)
    i_log = 0;
  else if (i_log >= grid_size[shell_index])
    return 0; // NAOs vanish at the boundary by definition

  double t = r_log - (double) i_log;
  double val_spline = interpolator[i0 + 4*i_log + 0];
  val_spline += t * interpolator[i0 + 4*i_log + 1];
  val_spline += t * t * interpolator[i0 + 4*i_log + 2];
  val_spline += t * t * t * interpolator[i0 + 4*i_log + 3];

  ,*amplitude = val_spline * normalization[shell_index] / r;
  return TREXIO_SUCCESS;
}

trexio_exit_code
trexio_evaluate_nao_radial_all (const int32_t shell_num, const int32_t* const nucleus_index, const double* const nucleus_coords, const int32_t* const grid_start,
                            const int32_t* const grid_size, const double* const grid_r, const double* const interpolator,
                            const double* const normalization,  const double rx, const double ry, const double rz, double* const amplitude)
{
  if (shell_num < 0) return TREXIO_INVALID_ARG_1;
  if (nucleus_index == 0) return TREXIO_INVALID_ARG_2;
  if (nucleus_coords == 0) return TREXIO_INVALID_ARG_3;
  if (grid_start == 0) return TREXIO_INVALID_ARG_4;
  if (grid_size == 0) return TREXIO_INVALID_ARG_5;
  if (grid_r == NULL) return TREXIO_INVALID_ARG_6;
  if (interpolator == 0) return TREXIO_INVALID_ARG_7;
  if (normalization == 0) return TREXIO_INVALID_ARG_8;

  for (int shell_index = 0; shell_index < shell_num; shell_index++) {
    const int32_t nuc_index = nucleus_index[shell_index];
    const double dx = nucleus_coords[3*nuc_index + 0] - rx;
    const double dy = nucleus_coords[3*nuc_index + 1] - ry;
    const double dz = nucleus_coords[3*nuc_index + 2] - rz;
    const double r = sqrt(dx*dx + dy*dy + dz*dz);

    // All possibly reported errors have been caught above
    trexio_exit_code rc = trexio_evaluate_nao_radial(shell_index, r, grid_start,
      grid_size, grid_r, interpolator, normalization, &amplitude[shell_index]);

    if (rc != TREXIO_SUCCESS)
      return rc;
  }

  return TREXIO_SUCCESS;
}

trexio_exit_code trexio_evaluate_nao_radial_py (const int shell_index,
  const double r, int64_t* grid_start, int n_grid_st,
  int64_t* grid_size, int n_grid_si, double* grid_r, int n_grid_r,
  double* interpolator, int n_interp, double* normalization, int n_norm,
  double* const amplitude)
{
  // Code needs to be copied because of the use of int64_t mandated by Python
  // If a 64-bit version is implemented, this can be avoided
  if (shell_index < 0) return TREXIO_INVALID_ARG_1;
  if (r < 0) return TREXIO_INVALID_ARG_2;
  if (grid_start == 0) return TREXIO_INVALID_ARG_3;
  if (n_grid_st < shell_index) return TREXIO_INVALID_ARG_4;
  if (grid_size == 0) return TREXIO_INVALID_ARG_5;
  if (n_grid_si < shell_index) return TREXIO_INVALID_ARG_6;
  if (grid_r == NULL) return TREXIO_INVALID_ARG_7;
  if (n_grid_r < grid_start[shell_index]) return TREXIO_INVALID_ARG_8;
  if (interpolator == NULL) return TREXIO_INVALID_ARG_9;
  if (normalization == 0) return TREXIO_INVALID_ARG_11;
  if (n_norm < shell_index) return TREXIO_INVALID_ARG_12;

  const int64_t i0 = 4*grid_start[shell_index];
  if (n_interp < i0) return TREXIO_INVALID_ARG_10;

  // Convert radius to logarithmic units
  double r_log = 0.0;
  trexio_convert_nao_radius_64 (r, grid_r + grid_start[shell_index], &r_log);
  int64_t i_log = (int64_t) r_log;
  if (i_log < 0) {
    ,*amplitude = interpolator[i0] * normalization[shell_index] / r;
    return TREXIO_SUCCESS;
  } else if (i_log >= grid_size[shell_index]) {
    ,*amplitude = 0.0;
    return TREXIO_SUCCESS; // NAOs vanish at the boundary by definition
  }

  double t = r_log - (double) i_log;
  if (n_interp < i0+4*i_log+3) return TREXIO_INVALID_ARG_10;

  double val_spline = interpolator[i0 + 4*i_log + 0];
  val_spline += t * interpolator[i0 + 4*i_log + 1];
  val_spline += t * t * interpolator[i0 + 4*i_log + 2];
  val_spline += t * t * t * interpolator[i0 + 4*i_log + 3];

  ,*amplitude = val_spline * normalization[shell_index] / r;
  return TREXIO_SUCCESS;
}

trexio_exit_code trexio_evaluate_nao_radial_all_py (const int32_t shell_num,
  int64_t* nucleus_index, int n_nuc_id, double* nucleus_coords, int n_nuc_co,
  int64_t* grid_start, int n_grid_st, int64_t* grid_size, int n_grid_si,
  double* grid_r, int n_grid_r, double* interpolator, int n_interp,
  double* normalization, int n_norm,
  const double rx, const double ry, const double rz,
  double* const amplitudes, int amplitude_cnt)
{
  if (shell_num < 0) return TREXIO_INVALID_ARG_1;
  if (nucleus_index == NULL) return TREXIO_INVALID_ARG_2;
  if (nucleus_coords == NULL) return TREXIO_INVALID_ARG_4;
  if (grid_start == NULL) return TREXIO_INVALID_ARG_6;
  if (grid_size == NULL) return TREXIO_INVALID_ARG_8;
  if (grid_r == NULL) return TREXIO_INVALID_ARG_10;
  if (interpolator == NULL) return TREXIO_INVALID_ARG_12;
  if (normalization == NULL) return TREXIO_INVALID_ARG_14;

  assert (amplitudes != NULL); // 19 arguments!!! Don't want to make TREXIO_INVALID_ARG_19
  assert (amplitude_cnt > shell_num);

  if (n_nuc_id < shell_num) return TREXIO_INVALID_ARG_3;
  if (n_nuc_co <  3*nucleus_index[shell_num-1]+2) return TREXIO_INVALID_ARG_5;

  for (int shell_index = 0; shell_index < shell_num; shell_index++) {
    const int64_t nuc_index = nucleus_index[shell_index];

    const double dx = nucleus_coords[3*nuc_index + 0] - rx;
    const double dy = nucleus_coords[3*nuc_index + 1] - ry;
    const double dz = nucleus_coords[3*nuc_index + 2] - rz;
    const double r = sqrt(dx*dx + dy*dy + dz*dz);

    // All possibly reported errors have been caught above
    trexio_exit_code rc =
      trexio_evaluate_nao_radial_py(shell_index, r, grid_start, n_grid_st, grid_size,
                                    n_grid_si, grid_r, n_grid_r, interpolator, n_interp,
                                    normalization, n_norm, &amplitudes[shell_index]);

    if (rc != TREXIO_SUCCESS)
      return rc;
  }

  return TREXIO_SUCCESS;
}
  #+end_src

  #+begin_src c :tangle trexio_private.h
/* Popcount and trailz */
#if TREXIO_INT_SIZE == 64

  extern int __builtin_popcountll (unsigned long long x_0);
  #define popcnt(X) __builtin_popcountll((unsigned long long) X)

  extern int __builtin_ctzll (unsigned long long x_0);
  #define trailz(X) __builtin_ctzll((unsigned long long) X)

#elif TREXIO_INT_SIZE == 32

  extern int __builtin_popcountl (unsigned long x_0);
  #define popcnt(X) __builtin_popcountl((unsigned long) X)

  extern int __builtin_ctzl(unsigned long x_0);
  #define trailz(X) __builtin_ctzl((unsigned long) X)

#elif TREXIO_INT_SIZE == 16

  extern int __builtin_popcount (unsigned int x_0);
  #define popcnt(X) __builtin_popcount((unsigned int) X)

  extern int __builtin_ctz (unsigned int x_0);
  #define trailz(X) __builtin_ctz((unsigned int) X)

#else

 #error("Invalid TREXIO_INT_SIZE")

#endif
     #+end_src


    #+begin_src c :tangle prefix_front.c
trexio_exit_code
trexio_info (void)
{
  printf("TREXIO_PACKAGE_VERSION : %s\n", TREXIO_PACKAGE_VERSION);

#ifdef TREXIO_GIT_HASH
  printf("TREXIO_GIT_HASH        : %s\n", TREXIO_GIT_HASH);
#else
  printf("GIT_HASH is stored in the config.h file, which is missing.");
#endif

#ifdef HAVE_HDF5
  printf("HAVE_HDF5              : true\n");
  printf("%s\n", H5_VERS_INFO);
#else
  printf("HAVE_HDF5              : false\n");
  printf("TREXIO configured without the HDF5 library\n");
#endif

  return TREXIO_SUCCESS;
}
    #+end_src

    #+begin_src c :tangle prefix_front.c
trexio_exit_code
trexio_mark_safety (trexio_t* const file, const int32_t safety_flag)
{

 if (file == NULL) return TREXIO_INVALID_ARG_1;
 /* 1 for true ; 0 for false */
 if (safety_flag != 0 && safety_flag != 1) return TREXIO_INVALID_ARG_2;
 /* Cannot mark the file in safe mode */
 if (file->mode != 'u') return TREXIO_FAILURE;

 return trexio_write_metadata_unsafe(file, safety_flag);
}
    #+end_src

** Fortran

   #+begin_src f90 :tangle prefix_fortran.f90
interface
   integer(c_int32_t) function trexio_info_c () bind(C, name="trexio_info")
   import
   end function trexio_info_c
end interface
   #+end_src

   #+begin_src f90 :tangle prefix_fortran.f90
interface
   integer(trexio_exit_code) function &
        trexio_to_bitfield_list_c &
        (list, occupied_num, det_list, N_int) &
        bind(C, name="trexio_to_bitfield_list")
     import
     integer(c_int32_t), intent(in)        :: list(*)
     integer(c_int32_t), intent(in), value :: occupied_num
     integer(c_int64_t), intent(inout)     :: det_list(*)
     integer(c_int32_t), intent(in), value :: N_int
   end function trexio_to_bitfield_list_c
end interface
   #+end_src

   #+begin_src f90 :tangle prefix_fortran.f90
interface
   integer(trexio_exit_code) function &
        trexio_to_orbital_list_c &
        (N_int, d1, list, occupied_num) &
        bind(C, name="trexio_to_orbital_list")
     import
     integer(c_int32_t), intent(in), value :: N_int
     integer(c_int64_t), intent(in)        :: d1(*)
     integer(c_int32_t), intent(inout)     :: list(*)
     integer(c_int32_t), intent(inout)     :: occupied_num
   end function trexio_to_orbital_list_c
end interface
   #+end_src

   #+begin_src f90 :tangle prefix_fortran.f90
interface
   integer(trexio_exit_code) function &
        trexio_to_orbital_list_up_dn_c &
        (N_int, d1, list_up, list_dn, occ_num_up, occ_num_dn) &
        bind(C, name="trexio_to_orbital_list_up_dn")
     import
     integer(c_int32_t), intent(in), value :: N_int
     integer(c_int64_t), intent(in)        :: d1(*)
     integer(c_int32_t), intent(inout)     :: list_up(*)
     integer(c_int32_t), intent(inout)     :: list_dn(*)
     integer(c_int32_t), intent(inout)     :: occ_num_up
     integer(c_int32_t), intent(inout)     :: occ_num_dn
   end function trexio_to_orbital_list_up_dn_c
end interface
   #+end_src

  #+begin_src f90 :tangle prefix_fortran.f90
interface
  integer(trexio_exit_code) function &
       trexio_convert_nao_radius_32 &
       (r, grid_r, log_r_out) &
       bind(C, name="trexio_convert_nao_radius_32")
    import
    real(c_float), intent(in), value  :: r
    real(c_float), intent(in)  :: grid_r(*)
    real(c_float), intent(out)        :: log_r_out
  end function trexio_convert_nao_radius_32
end interface
  #+end_src

  #+begin_src f90 :tangle prefix_fortran.f90
interface
  integer(trexio_exit_code) function &
       trexio_convert_nao_radius_64 &
       (r, grid_r, log_r_out) &
       bind(C, name="trexio_convert_nao_radius_64")
    import
    real(c_double), intent(in), value  :: r
    real(c_double), intent(in)  :: grid_r(*)
    real(c_double), intent(out)        :: log_r_out
  end function trexio_convert_nao_radius_64
end interface
  #+end_src

  #+begin_src f90 :tangle prefix_fortran.f90
interface
  integer(trexio_exit_code) function &
       trexio_evaluate_nao_radial &
       (shell_index, r, &
       grid_start, grid_size, grid_r, interpolator, normalization, amplitude) &
       bind(C, name="trexio_evaluate_nao_radial")
    import
    integer(c_int32_t), intent(in), value  :: shell_index
    real(c_double), intent(in), value   :: r
    integer(c_int32_t), intent(in)  :: grid_start(*)
    integer(c_int32_t), intent(in)  :: grid_size(*)
    real(c_double), intent(in)  :: grid_r(*)
    real(c_double), intent(in)  :: interpolator(*)
    real(c_double), intent(in)  :: normalization(*)
    real(c_double), intent(out)         :: amplitude
  end function trexio_evaluate_nao_radial
end interface
  #+end_src

  #+begin_src f90 :tangle prefix_fortran.f90
interface
  integer(trexio_exit_code) function &
       trexio_evaluate_nao_radial_all (shell_num, &
          nucleus_index, nucleus_coords, &
          grid_start, grid_size, grid_r, interpolator, &
          normalization, rx, ry, rz, amplitudes) &
          bind(C, name="trexio_evaluate_nao_radial_all")
    import
    integer(c_int32_t), intent(in), value  :: shell_num
    integer(c_int32_t), intent(in) :: nucleus_index(*)
    real(c_double), intent(in)  :: nucleus_coords(*)
    integer(c_int32_t), intent(in)  :: grid_start(*)
    integer(c_int32_t), intent(in)  :: grid_size(*)
    real(c_double), intent(in)  :: grid_r(*)
    real(c_double), intent(in)  :: interpolator(*)
    real(c_double), intent(in)  :: normalization(*)
    real(c_double), intent(in), value   :: rx
    real(c_double), intent(in), value   :: ry
    real(c_double), intent(in), value   :: rz
    real(c_double), intent(out)         :: amplitudes(*)
  end function trexio_evaluate_nao_radial_all
end interface
  #+end_src

** Python

   #+begin_src python :tangle basic_python.py
def info():
    """Print the info about the installed TREXIO library."""

    rc = pytr.trexio_info()
    if rc != TREXIO_SUCCESS:
        raise Error(rc)
   #+end_src


   #+begin_src python :tangle basic_python.py
def to_bitfield_list(n_int: int, orbitals: list) -> list:
    """Convert a list of occupied orbitals into a bitfield determinant.

    Input:
        ~orbitals~ - list of occupied orbital indices fields (integers)
        ~n_int~ - number of bitfields per determinant of a given spin

    Returns:
        ~bitfield_list~: list

    Raises:
        - Exception from AssertionError if TREXIO return code ~rc~ is different from TREXIO_SUCCESS and prints the error message using trexio_string_of_error.
        - Exception from some other error (e.g. RuntimeError).
    """


    rc, bitfield_list = pytr.trexio_to_bitfield_list(orbitals, n_int)
    if rc != TREXIO_SUCCESS:
        raise Error(rc)
    if len(bitfield_list) != n_int:
        raise Exception("Inconsistent size of the bitfield_list.")

    return bitfield_list
   #+end_src


   #+begin_src python :tangle basic_python.py
def to_orbital_list(n_int: int, determinant: list) -> list:
    """Convert a given determinant into a list of occupied orbitals.

    Input:
        ~determinant~ - list of bit fields (integers)
        ~n_int~ - number of bit fields per determinant of a given spin

    Returns:
        ~orbital_list~: list

    Raises:
        - Exception from AssertionError if TREXIO return code ~rc~ is different from TREXIO_SUCCESS and prints the error message using trexio_string_of_error.
        - Exception from some other error (e.g. RuntimeError).
    """

    # max possible size of the orbital list per spin component (upper limit on the number of MOs)
    size_max = n_int * 64

    rc, orbital_list, occ_num = pytr.trexio_safe_to_orbital_list(n_int, determinant, size_max)
    if rc != TREXIO_SUCCESS:
        raise Error(rc)
    if len(orbital_list) < occ_num:
        raise Exception("Inconsistent size of the orbital_list.")

    return orbital_list[0:occ_num]
   #+end_src


   #+begin_src python :tangle basic_python.py
def to_orbital_list_up_dn(n_int: int, determinant: list) -> tuple:
    """Convert a given determinant into two lists of occupied orbitals.

    Input:
        ~determinant~ - list of bit fields (integers)
        ~n_int~ - number of bit fields per determinant of a given spin

    Returns:
        result: tuple with the following items:
          ~orbital_list_up~: list of orbitals occupied by up-spin electrons
          ~orbital_list_dn~: list of orbitals occupied by down-spin electrons

    Raises:
        - Exception from AssertionError if TREXIO return code ~rc~ is different from TREXIO_SUCCESS and prints the error message using trexio_string_of_error.
        - Exception from some other error (e.g. RuntimeError).
    """

    # max possible size of the orbital list per spin component (upper limit on the number of MOs)
    size_max = n_int * 64

    rc, orbital_list_up, orbital_list_dn, occ_num_up, occ_num_dn = pytr.trexio_safe_to_orbital_list_up_dn(n_int, determinant, size_max, size_max)
    if rc != TREXIO_SUCCESS:
        raise Error(rc)
    if len(orbital_list_up) < occ_num_up:
        raise Exception("Inconsistent size of the orbital_list for up-spin electrons.")
    if len(orbital_list_dn) < occ_num_dn:
        raise Exception("Inconsistent size of the orbital_list for down-spin electrons.")

    return (orbital_list_up[0:occ_num_up], orbital_list_dn[0:occ_num_dn])
   #+end_src

   #+begin_src python :tangle basic_python.py
def convert_nao_radius(r: float, grid_r) -> float:
  """Converts the radius r as a distance from a nucleus to the shell
  s logarithmic grid.

  Input:
      ~r~ - the radius to be converted
      ~grid_r~ - The radial grid of the shell. Note that this is only the
                 grid of the shell of interest, not the array of all shells.

      Returns:
        Float that gives the radius in the shell's logarithmic units

      Raises:
        - Exception from AssertionError if TREXIO return code ~rc~ is different from TREXIO_SUCCESS and prints the error message using trexio_string_of_error.
        - Exception from some other error (e.g. RuntimeError).

  """

  rc, r_log = pytr.trexio_convert_nao_radius_py(r, grid_r)

  if rc != TREXIO_SUCCESS:
    raise Error(rc)

  return r_log

def evaluate_nao_radial(shell_index, r, grid_start, grid_size, grid_r, interpolator, normalization) -> float:
  """Evaluates the radial function of a given NAO shell at a distance from its center.

  Input:
      ~shell_index~ - index of the shell of interest
      ~r~ - distance from the shell center
      ~grid_start~ - array of starting points of the individual splines
      ~grid_size~ - array of number of data points per spline
      ~grid_r~ - The radial grid of the shell. Note that this is only the
                 grid of the shell of interest, not the array of all shells.
      ~interpolator~ - Interpolator of the spline. It is assumed to contain a cubic spline.
                       An interpolator for a kinetic energy spline can also be passed.
      ~normalization~ - array of radial function normalization constants.

      Returns:
        Value of the spline at the given radius

      Raises:
        - Error from AssertionError if TREXIO return code ~rc~ is different from TREXIO_SUCCESS and prints the error message using trexio_string_of_error.
        - Error from some other error (e.g. RuntimeError).

  """
  rc, amplitude = pytr.trexio_evaluate_nao_radial_py(shell_index, r, grid_start, grid_size, grid_r, interpolator.flatten(), normalization)

  if rc != TREXIO_SUCCESS:
    raise Error(rc)

  return amplitude

def evaluate_nao_radial_all(nucleus_index, nucleus_coords, grid_start,
  grid_size, grid_r, interpolator, normalization, r) -> float:
  """Evaluates the radial functions of all NAO shells at a given position in space.

  Input:
      ~nucleus_index~ - array giving the centers of the NAO
      ~nucleus_coords~ - array giving the coordinates of the NAO centers
      ~grid_start~ - array of starting points of the individual splines
      ~grid_size~ - array of number of data points per spline
      ~grid_r~ - The radial grid of the shell. Note that this is only the
                 grid of the shell of interest, not the array of all shells.
      ~interpolator~ - Interpolator of the spline. It is assumed to contain a cubic spline.
                       An interpolator for a kinetic energy spline can also be passed.
      ~normalization~ - array of radial function normalization constants.
      ~r~ - the position in space at which the functions are evaluated

      Returns:
        Array of spline values at ~r~

      Raises:
        - Error if ~r~ is not three dimensional
        - Error from AssertionError if TREXIO return code ~rc~ is different from TREXIO_SUCCESS and prints the error message using trexio_string_of_error.
        - Error from some other error (e.g. RuntimeError).

  """
  if len(r) != 3:
    raise Error(TREXIO_INVALID_ARG7)
  shell_cnt = len(nucleus_index)
  rc, amplitudes = pytr.trexio_evaluate_nao_radial_all_py(shell_cnt, \
    nucleus_index, nucleus_coords.flatten(), grid_start, grid_size, grid_r, \
    interpolator.flatten(), normalization, r[0], r[1], r[2], shell_cnt)

  if rc != TREXIO_SUCCESS:
    raise Error(rc)

  return amplitudes
   #+end_src

* Fortran helper/wrapper functions

  #+begin_src f90 :tangle helper_fortran.f90
contains
integer function trexio_info ()
  implicit none
  trexio_info = trexio_info_c()
end function trexio_info
  #+end_src

  This function adds the string length as an extra argument to help the C code
  check that the passed string is large enough.

  #+begin_src f90 :tangle helper_fortran.f90 :noweb yes
subroutine trexio_string_of_error (error, string)
   implicit none
   integer(trexio_exit_code), intent(in) :: error
   character*(*), intent(out)            :: string
<<<<<<< HEAD
   call  trexio_string_of_error_f(error, int(len(string),c_int32_t), string)
=======
   integer(c_int32_t)                    :: lenstring
   lenstring = len(string)
   call  trexio_string_of_error_f(error, lenstring, string)
>>>>>>> 646a1a9b
end subroutine trexio_string_of_error
  #+end_src

  The function below adapts the original C-based ~trexio_open~ for Fortran.
  This is needed due to the fact that strings in C are terminated by ~NULL~ character ~\0~
  unlike strings in Fortran.
  Note, that Fortran interface calls the main ~TREXIO~ API, which is written in C.

  #+begin_src f90 :tangle helper_fortran.f90
integer(trexio_t) function trexio_open (filename, mode, back_end, rc_open)
  implicit none
  character(len=*), intent(in)                    :: filename
  character, intent(in), value                    :: mode
  integer(trexio_back_end_t), intent(in), value   :: back_end
  integer(trexio_exit_code), intent(out)          :: rc_open
  integer(trexio_exit_code) :: rc

  trexio_open = trexio_open_c(trim(filename) // c_null_char, mode, back_end, rc_open)
  if (trexio_open == 0_8 .or. rc_open /= TREXIO_SUCCESS) then
     return
  endif
  rc = trexio_set_one_based(trexio_open)
  if (rc /= TREXIO_SUCCESS) then
     rc = trexio_close(trexio_open)
     trexio_open = 0_8
  endif
end function trexio_open
  #+end_src

  The function below adapts the original C-based ~trexio_inquire~ for Fortran.
  This is needed due to the same reasons as for ~trexio_open~ function.
  Note, that Fortran interface calls the main ~TREXIO~ API, which is written in C.

  #+begin_src f90 :tangle helper_fortran.f90
integer(trexio_exit_code) function trexio_inquire (filename)
  implicit none
  character(len=*), intent(in)        :: filename

  trexio_inquire = trexio_inquire_c(trim(filename) // c_null_char)
end function trexio_inquire
  #+end_src

  Similarly, the following function adapts ~trexio_cp~.

  #+begin_src f90 :tangle helper_fortran.f90
integer(trexio_exit_code) function trexio_cp (source, destination)
  implicit none
  character(len=*), intent(in)           :: source
  character(len=*), intent(in)           :: destination

  trexio_cp = trexio_cp_c(trim(source) // c_null_char, trim(destination) // c_null_char)
end function trexio_cp
   #+end_src

  The subroutines below wrap the ~to_orbital_list~ functions to shift the MO indices
  by 1 since in Fortran arrays are 1-based and C/Python they are 0-based.

  #+begin_src f90 :tangle helper_fortran.f90
integer(trexio_exit_code) function &
     trexio_to_bitfield_list &
     (list, occupied_num, det_list, N_int)
  implicit none

  integer(c_int32_t), intent(in)        :: list(*)
  integer(c_int32_t), intent(in), value :: occupied_num
  integer(c_int64_t), intent(out)       :: det_list(*)
  integer(c_int32_t), intent(in), value :: N_int
  integer(c_int32_t)                    :: list_0based(occupied_num)

  integer :: i
  do i = 1,occupied_num
    list_0based(i) = list(i) - 1
  enddo

  trexio_to_bitfield_list = trexio_to_bitfield_list_c(list_0based, occupied_num, det_list, N_int)
  if (trexio_to_bitfield_list /= TREXIO_SUCCESS) then
    return
  endif

end function trexio_to_bitfield_list


integer(trexio_exit_code) function trexio_to_orbital_list(N_int, d1, list, occupied_num)
  implicit none

  integer(c_int32_t), intent(in), value :: N_int
  integer(c_int64_t), intent(in)        :: d1(*)
  integer(c_int32_t), intent(out)       :: list(*)
  integer(c_int32_t), intent(out)       :: occupied_num

  integer :: i

  trexio_to_orbital_list = trexio_to_orbital_list_c(N_int, d1, list, occupied_num)
  if (trexio_to_orbital_list /= TREXIO_SUCCESS) then
    return
  endif

  do i = 1,occupied_num
    list(i) = list(i) + 1
  enddo
end function trexio_to_orbital_list


integer(trexio_exit_code) function &
     trexio_to_orbital_list_up_dn &
     (N_int, d1, list_up, list_dn, occ_num_up, occ_num_dn)
  implicit none
  integer(c_int32_t), intent(in), value :: N_int
  integer(c_int64_t), intent(in)        :: d1(*)
  integer(c_int32_t), intent(out)       :: list_up(*)
  integer(c_int32_t), intent(out)       :: list_dn(*)
  integer(c_int32_t), intent(out)       :: occ_num_up
  integer(c_int32_t), intent(out)       :: occ_num_dn

  integer :: i

  trexio_to_orbital_list_up_dn = &
       trexio_to_orbital_list_up_dn_c &
       (N_int, d1, list_up, list_dn, occ_num_up, occ_num_dn)
  if (trexio_to_orbital_list_up_dn /= TREXIO_SUCCESS) then
    return
  endif

  do i = 1,occ_num_up
    list_up(i) = list_up(i) + 1
  enddo
  do i = 1,occ_num_dn
    list_dn(i) = list_dn(i) + 1
  enddo
end function trexio_to_orbital_list_up_dn
  #+end_src

  The subroutine below transforms an array of Fortran strings into one big string using ~TREXIO_DELIM~ symbol
  as a delimeter and adds ~NULL~ character in the end in order to properly pass the desired string to
  C API. This is needed due to the fact that strings in C are terminated by ~NULL~ character ~\0~.

  #+begin_src f90 :tangle helper_fortran.f90
subroutine trexio_strarray2str(str_array, max_num_str, str_res)
  implicit none

  integer(c_int64_t), intent(in), value   :: max_num_str  ! number of elements in string array
  character(len=*), intent(in)  :: str_array(*)
  character(len=:), allocatable, intent(out) :: str_res
  integer(c_int64_t) :: i

  str_res = ''
  do i = 1, max_num_str
     str_res = str_res // trim(str_array(i)) // TREXIO_DELIM
  enddo
  str_res = str_res // c_null_char

end subroutine trexio_strarray2str
     #+end_src

  The subroutine below does the reverse tranformation from one big string with delimeters into an array of Fortran strings.

  #+begin_src f90 :tangle helper_fortran.f90
subroutine trexio_str2strarray(str_flat, max_num_str, max_len_str, str_array)
  implicit none

  integer(c_int64_t), intent(in), value   :: max_num_str  ! number of elements in strign array
<<<<<<< HEAD
  integer(c_int32_t), intent(in), value              :: max_len_str  ! maximum length of a string in an array
=======
  integer(c_int32_t), intent(in), value   :: max_len_str  ! maximum length of a string in an array
>>>>>>> 646a1a9b
  character(kind=c_char), intent(in)      :: str_flat(*)
  character(len=*), intent(inout)         :: str_array(*)

  character(len=max_len_str)  :: tmp_str
  integer(c_int64_t) :: i, j, k, ind, len_flat

  len_flat = (max_len_str+1)*max_num_str + 1

  ind=1
  do i=1,max_num_str
     k = 1
     tmp_str=''
     do j=ind,len_flat
        if (str_flat(j) == TREXIO_DELIM) then
           ind=j+1
           exit
        endif
        tmp_str(k:k) = str_flat(j)
        k = k + 1
     enddo
     str_array(i)=tmp_str
  enddo

end subroutine trexio_str2strarray
     #+end_src


  The subroutine is a Fortran analogue of ~assert~ in C. It check that the the return code of the
  TREXIO API call is equal to a given return code. It can optionally print a success message if the
  two code are identical, i.e. if the ~assert~ statement pass.

  #+begin_src f90 :tangle helper_fortran.f90
subroutine trexio_assert(trexio_rc, check_rc, success_message)
  implicit none

  integer(trexio_exit_code), intent(in), value :: trexio_rc
  integer(trexio_exit_code), intent(in), value :: check_rc
  character(len=*), intent(in), optional  :: success_message

  character*(128) :: str

  if (trexio_rc == check_rc) then
     if (present(success_message)) write(*,*) success_message
  else
     call trexio_string_of_error(int(trexio_rc,c_int32_t), str)
     print *, trim(str)
     stop 1
  endif

end subroutine trexio_assert
     #+end_src

* File suffixes                                                     :noexport:

  #+begin_src c :tangle suffix_front.h

#ifdef __cplusplus
}
#endif

#endif
  #+end_src

  #+begin_src c :tangle suffix_s_front.h
#endif
  #+end_src

  #+begin_src f90 :tangle suffix_fortran.f90
end module trexio
  #+end_src<|MERGE_RESOLUTION|>--- conflicted
+++ resolved
@@ -6942,13 +6942,9 @@
    implicit none
    integer(trexio_exit_code), intent(in) :: error
    character*(*), intent(out)            :: string
-<<<<<<< HEAD
-   call  trexio_string_of_error_f(error, int(len(string),c_int32_t), string)
-=======
    integer(c_int32_t)                    :: lenstring
    lenstring = len(string)
    call  trexio_string_of_error_f(error, lenstring, string)
->>>>>>> 646a1a9b
 end subroutine trexio_string_of_error
   #+end_src
 
@@ -7110,11 +7106,7 @@
   implicit none
 
   integer(c_int64_t), intent(in), value   :: max_num_str  ! number of elements in strign array
-<<<<<<< HEAD
-  integer(c_int32_t), intent(in), value              :: max_len_str  ! maximum length of a string in an array
-=======
   integer(c_int32_t), intent(in), value   :: max_len_str  ! maximum length of a string in an array
->>>>>>> 646a1a9b
   character(kind=c_char), intent(in)      :: str_flat(*)
   character(len=*), intent(inout)         :: str_array(*)
 
