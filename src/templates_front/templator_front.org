--- conflicted
+++ resolved
@@ -6283,15 +6283,9 @@
 ** Fortran
 
    #+begin_src f90 :tangle prefix_fortran.f90
-interface
-<<<<<<< HEAD
-   integer function trexio_info () bind(C)
-   end function trexio_info
-=======
+interface 
    integer(c_int32_t) function trexio_info_c () bind(C, name="trexio_info")
-     use, intrinsic :: iso_c_binding
    end function trexio_info_c
->>>>>>> cffdef1d
 end interface
    #+end_src
 
@@ -6741,12 +6735,7 @@
   C API. This is needed due to the fact that strings in C are terminated by ~NULL~ character ~\0~.
 
   #+begin_src f90 :tangle helper_fortran.f90
-<<<<<<< HEAD
-   subroutine trexio_strarray2str(str_array, max_num_str, max_len_str, str_res)
-=======
    subroutine trexio_strarray2str(str_array, max_num_str, str_res)
-     use, intrinsic :: iso_c_binding, only : c_null_char
->>>>>>> cffdef1d
      implicit none
 
      integer(c_int64_t), intent(in), value   :: max_num_str  ! number of elements in string array
