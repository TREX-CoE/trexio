--- conflicted
+++ resolved
@@ -1756,11 +1756,7 @@
     if ($group_dset$_p == NULL) return TREXIO_ALLOCATION_FAILED;
 
     for (uint64_t i=0; i<dim_size; ++i){
-<<<<<<< HEAD
        $group_dset$_p[i] = $group_dset$[i] - ($group_dset_dtype_double$) 1;
-=======
-      $group_dset$_p[i] -= ($group_dset_dtype_double$) 1;
->>>>>>> 1f7386c4
     }
   }
 
@@ -2503,12 +2499,8 @@
     rc = trexio_hdf5_read_$group_dset$(file, offset_file, *buffer_size, num, &eof_read_size, index_sparse, value_sparse);
     break;
 #else
-<<<<<<< HEAD
-    return TREXIO_BACK_END_MISSING;
-=======
     rc = TREXIO_BACK_END_MISSING;
     break;
->>>>>>> 1f7386c4
 #endif
 /*
   case TREXIO_JSON:
