#+TITLE: Front end API
#+PROPERTY: comments org
#+SETUPFILE: ../../docs/theme.setup
# -*- mode: org -*-

* Constant file prefixes (not used by generator)                   :noexport:

  Prefixes in C contain mainly ~#include~ as well as some
  ~#define~ and ~typedef~ statements.
  Prefixes in Fortran contain back-end definitions.

  #+NAME:header
  #+begin_src c
/* This file was generated from the templator_front.org org-mode file.
   To generate it, open trexio.org in Emacs and execute
   M-x org-babel-tangle
*/

  #+end_src

  #+begin_src f90 :tangle prefix_fortran.f90 :noweb yes
module trexio

  use, intrinsic :: iso_c_binding
  implicit none

  integer, parameter :: trexio_exit_code = 4

  integer, parameter :: TREXIO_HDF5 = 0
  integer, parameter :: TREXIO_TEXT = 1
! integer, parameter :: TREXIO_JSON = 2
  integer, parameter :: TREXIO_INVALID_BACK_END = 2

  character(kind=c_char), parameter :: TREXIO_DELIM = c_new_line
   #+end_src

  #+end_src

  #+begin_src c :tangle prefix_front.h :noweb yes
<<header>>
#ifndef TREXIO_H
#define TREXIO_H

#include <stdint.h>

typedef int32_t trexio_exit_code;
  #+end_src

  #+begin_src c :tangle prefix_front.c :noweb yes
<<header>>
#include <pthread.h>
#include <assert.h>
#include <stdlib.h>
#include <string.h>

#include "trexio.h"
#include "trexio_s.h"
#include "trexio_private.h"
#include "trexio_text.h"
#include "trexio_hdf5.h"
/*
#include "trexio_json.h"
,*/

  #+end_src

  #+begin_src c :tangle prefix_s_front.h :noweb yes
<<header>>
#ifndef _TREXIO_S_H
#define _TREXIO_S_H

#include "trexio.h"
#include <pthread.h>
#include <assert.h>
  #+end_src

* Coding conventions

  - integer types will be defined using types given in ~stdint.h~
  - pointers are always initialized to ~NULL~
  - when memory is freed, the pointer is set to ~NULL~
  - ~assert.h~ should be used extensively
  - variable names are in lower case
  - ~#define~ constants are in upper case
  - structs are suffixed by ~_s~
  - types are suffixed by ~_t~
  - API calls return ~trexio_exit_code~ (except for ~trexio_open~ function)

** Memory allocation

   Memory allocation of structures can be facilitated by using the
   following macro, which ensures that the size of the allocated
   object is the same as the size of the data type pointed by the pointer.

   #+begin_src c :tangle trexio_private.h
#define MALLOC(T) (T*) malloc (sizeof(T))
#define CALLOC(N,T) (T*) calloc ( (N) , sizeof(T) )
   #+end_src

   When a pointer is freed, it should be set to ~NULL~.
   This can be facilitated by the use of the following macro:

   #+begin_src c :tangle trexio_private.h
#define FREE(X) { free(X) ; (X)=NULL; }
   #+end_src

   The maximum string size for the filenames is 4096 characters.
   #+begin_src c :tangle trexio_private.h
#define TREXIO_MAX_FILENAME_LENGTH 4096
   #+end_src

* Front end

  All calls to TREXIO are thread-safe.
  TREXIO front end is modular, which simplifies implementation of new back ends.

** Error handling

      #+NAME: table-exit-codes
<<<<<<< HEAD
   | Macro                       | Code | Description               |
   |-----------------------------+------+---------------------------|
   | ~TREXIO_FAILURE~            |   -1 | 'Unknown failure'         |
   | ~TREXIO_SUCCESS~            |    0 | 'Success'                 |
   | ~TREXIO_INVALID_ARG_1~      |    1 | 'Invalid argument 1'      |
   | ~TREXIO_INVALID_ARG_2~      |    2 | 'Invalid argument 2'      |
   | ~TREXIO_INVALID_ARG_3~      |    3 | 'Invalid argument 3'      |
   | ~TREXIO_INVALID_ARG_4~      |    4 | 'Invalid argument 4'      |
   | ~TREXIO_INVALID_ARG_5~      |    5 | 'Invalid argument 5'      |
   | ~TREXIO_END~                |    6 | 'End of file'             |
   | ~TREXIO_READONLY~           |    7 | 'Read-only file'          |
   | ~TREXIO_ERRNO~              |    8 | strerror(errno)           |
   | ~TREXIO_INVALID_ID~         |    9 | 'Invalid ID'              |
   | ~TREXIO_ALLOCATION_FAILED~  |   10 | 'Allocation failed'       |
   | ~TREXIO_HAS_NOT~            |   11 | 'Element absent'          |
   | ~TREXIO_INVALID_NUM~        |   12 | 'Invalid dimensions'      |
   | ~TREXIO_NUM_ALREADY_EXISTS~ |   13 | 'Variable already exists' |
   | ~TREXIO_OPEN_ERROR~         |   14 | 'Error opening file'      |
   | ~TREXIO_LOCK_ERROR~         |   15 | 'Error locking file'      |
   | ~TREXIO_UNLOCK_ERROR~       |   16 | 'Error unlocking file'    |
   | ~TREXIO_FILE_ERROR~         |   17 | 'Invalid file handle'     |
   | ~TREXIO_GROUP_READ_ERROR~   |   18 | 'Error reading group'     |
   | ~TREXIO_GROUP_WRITE_ERROR~  |   19 | 'Error writing group'     |
   | ~TREXIO_ELEM_READ_ERROR~    |   20 | 'Error reading element'   |
   | ~TREXIO_ELEM_WRITE_ERROR~   |   21 | 'Error writing element'   |
   | ~TREXIO_INVALID_STR_LEN~    |   30 | 'Invalid max_str_len'     |
=======
   | Macro                        | Code | Description                            |
   |------------------------------+------+----------------------------------------|
   | ~TREXIO_FAILURE~             |   -1 | 'Unknown failure'                      |
   | ~TREXIO_SUCCESS~             |    0 | 'Success'                              |
   | ~TREXIO_INVALID_ARG_1~       |    1 | 'Invalid argument 1'                   |
   | ~TREXIO_INVALID_ARG_2~       |    2 | 'Invalid argument 2'                   |
   | ~TREXIO_INVALID_ARG_3~       |    3 | 'Invalid argument 3'                   |
   | ~TREXIO_INVALID_ARG_4~       |    4 | 'Invalid argument 4'                   |
   | ~TREXIO_INVALID_ARG_5~       |    5 | 'Invalid argument 5'                   |
   | ~TREXIO_END~                 |    6 | 'End of file'                          |
   | ~TREXIO_READONLY~            |    7 | 'Read-only file'                       |
   | ~TREXIO_ERRNO~               |    8 | strerror(errno)                        |
   | ~TREXIO_INVALID_ID~          |    9 | 'Invalid ID'                           |
   | ~TREXIO_ALLOCATION_FAILED~   |   10 | 'Allocation failed'                    |
   | ~TREXIO_HAS_NOT~             |   11 | 'Element absent'                       |
   | ~TREXIO_INVALID_NUM~         |   12 | 'Invalid dimensions'                   |
   | ~TREXIO_NUM_ALREADY_EXISTS~  |   13 | 'Dimensioning variable already exists' |
   | ~TREXIO_DSET_ALREADY_EXISTS~ |   14 | 'Dataset already exists'               |
   | ~TREXIO_OPEN_ERROR~          |   15 | 'Error opening file'                   |
   | ~TREXIO_LOCK_ERROR~          |   16 | 'Error locking file'                   |
   | ~TREXIO_UNLOCK_ERROR~        |   17 | 'Error unlocking file'                 |
   | ~TREXIO_FILE_ERROR~          |   18 | 'Invalid file handle'                  |
   | ~TREXIO_GROUP_READ_ERROR~    |   19 | 'Error reading group'                  |
   | ~TREXIO_GROUP_WRITE_ERROR~   |   20 | 'Error writing group'                  |
   | ~TREXIO_ELEM_READ_ERROR~     |   21 | 'Error reading element'                |
   | ~TREXIO_ELEM_WRITE_ERROR~    |   22 | 'Error writing element'                |
>>>>>>> 31bf17c6

   # We need to force Emacs not to indent the Python code:
   # -*- org-src-preserve-indentation: t

   #+begin_src python :var table=table-exit-codes :results drawer :exports none
""" This script generates the C and Fortran constants for the error
    codes from the org-mode table.
"""

result = [ "#+begin_src c :tangle prefix_front.h :exports none" ]
for (text, code,_) in table:
  text=text.replace("~","")
  result += [ f"#define  {text:30s} ((trexio_exit_code) {code:d})" ]
result += [ "#+end_src" ]

result += [ "" ]

result += [ "#+begin_src f90 :tangle prefix_fortran.f90 :exports none" ]
for (text, code,_) in table:
  text=text.replace("~","")
  result += [ f"   integer(trexio_exit_code), parameter :: {text:30s} = {code:d}" ]
result += [ "#+end_src" ]

return '\n'.join(result)

   #+end_src


   #+RESULTS:
   :results:
   #+begin_src c :tangle prefix_front.h
   #define  TREXIO_FAILURE                 ((trexio_exit_code) -1)
   #define  TREXIO_SUCCESS                 ((trexio_exit_code) 0)
   #define  TREXIO_INVALID_ARG_1           ((trexio_exit_code) 1)
   #define  TREXIO_INVALID_ARG_2           ((trexio_exit_code) 2)
   #define  TREXIO_INVALID_ARG_3           ((trexio_exit_code) 3)
   #define  TREXIO_INVALID_ARG_4           ((trexio_exit_code) 4)
   #define  TREXIO_INVALID_ARG_5           ((trexio_exit_code) 5)
   #define  TREXIO_END                     ((trexio_exit_code) 6)
   #define  TREXIO_READONLY                ((trexio_exit_code) 7)
   #define  TREXIO_ERRNO                   ((trexio_exit_code) 8)
   #define  TREXIO_INVALID_ID              ((trexio_exit_code) 9)
   #define  TREXIO_ALLOCATION_FAILED       ((trexio_exit_code) 10)
   #define  TREXIO_HAS_NOT                 ((trexio_exit_code) 11)
   #define  TREXIO_INVALID_NUM             ((trexio_exit_code) 12)
   #define  TREXIO_NUM_ALREADY_EXISTS      ((trexio_exit_code) 13)
<<<<<<< HEAD
   #define  TREXIO_OPEN_ERROR              ((trexio_exit_code) 14)
   #define  TREXIO_LOCK_ERROR              ((trexio_exit_code) 15)
   #define  TREXIO_UNLOCK_ERROR            ((trexio_exit_code) 16)
   #define  TREXIO_FILE_ERROR              ((trexio_exit_code) 17)
   #define  TREXIO_GROUP_READ_ERROR        ((trexio_exit_code) 18)
   #define  TREXIO_GROUP_WRITE_ERROR       ((trexio_exit_code) 19)
   #define  TREXIO_ELEM_READ_ERROR         ((trexio_exit_code) 20)
   #define  TREXIO_ELEM_WRITE_ERROR        ((trexio_exit_code) 21)
   #define  TREXIO_INVALID_STR_LEN         ((trexio_exit_code) 30)
=======
   #define  TREXIO_DSET_ALREADY_EXISTS     ((trexio_exit_code) 14)
   #define  TREXIO_OPEN_ERROR              ((trexio_exit_code) 15)
   #define  TREXIO_LOCK_ERROR              ((trexio_exit_code) 16)
   #define  TREXIO_UNLOCK_ERROR            ((trexio_exit_code) 17)
   #define  TREXIO_FILE_ERROR              ((trexio_exit_code) 18)
   #define  TREXIO_GROUP_READ_ERROR        ((trexio_exit_code) 19)
   #define  TREXIO_GROUP_WRITE_ERROR       ((trexio_exit_code) 20)
   #define  TREXIO_ELEM_READ_ERROR         ((trexio_exit_code) 21)
   #define  TREXIO_ELEM_WRITE_ERROR        ((trexio_exit_code) 22)
>>>>>>> 31bf17c6
   #+end_src

   #+begin_src f90 :tangle prefix_fortran.f90
      integer(trexio_exit_code), parameter :: TREXIO_FAILURE                 = -1
      integer(trexio_exit_code), parameter :: TREXIO_SUCCESS                 = 0
      integer(trexio_exit_code), parameter :: TREXIO_INVALID_ARG_1           = 1
      integer(trexio_exit_code), parameter :: TREXIO_INVALID_ARG_2           = 2
      integer(trexio_exit_code), parameter :: TREXIO_INVALID_ARG_3           = 3
      integer(trexio_exit_code), parameter :: TREXIO_INVALID_ARG_4           = 4
      integer(trexio_exit_code), parameter :: TREXIO_INVALID_ARG_5           = 5
      integer(trexio_exit_code), parameter :: TREXIO_END                     = 6
      integer(trexio_exit_code), parameter :: TREXIO_READONLY                = 7
      integer(trexio_exit_code), parameter :: TREXIO_ERRNO                   = 8
      integer(trexio_exit_code), parameter :: TREXIO_INVALID_ID              = 9
      integer(trexio_exit_code), parameter :: TREXIO_ALLOCATION_FAILED       = 10
      integer(trexio_exit_code), parameter :: TREXIO_HAS_NOT                 = 11
      integer(trexio_exit_code), parameter :: TREXIO_INVALID_NUM             = 12
      integer(trexio_exit_code), parameter :: TREXIO_NUM_ALREADY_EXISTS      = 13
<<<<<<< HEAD
      integer(trexio_exit_code), parameter :: TREXIO_OPEN_ERROR              = 14
      integer(trexio_exit_code), parameter :: TREXIO_LOCK_ERROR              = 15
      integer(trexio_exit_code), parameter :: TREXIO_UNLOCK_ERROR            = 16
      integer(trexio_exit_code), parameter :: TREXIO_FILE_ERROR              = 17
      integer(trexio_exit_code), parameter :: TREXIO_GROUP_READ_ERROR        = 18
      integer(trexio_exit_code), parameter :: TREXIO_GROUP_WRITE_ERROR       = 19
      integer(trexio_exit_code), parameter :: TREXIO_ELEM_READ_ERROR         = 20
      integer(trexio_exit_code), parameter :: TREXIO_ELEM_WRITE_ERROR        = 21
      integer(trexio_exit_code), parameter :: TREXIO_INVALID_STR_LEN         = 30
=======
      integer(trexio_exit_code), parameter :: TREXIO_DSET_ALREADY_EXISTS     = 14
      integer(trexio_exit_code), parameter :: TREXIO_OPEN_ERROR              = 15
      integer(trexio_exit_code), parameter :: TREXIO_LOCK_ERROR              = 16
      integer(trexio_exit_code), parameter :: TREXIO_UNLOCK_ERROR            = 17
      integer(trexio_exit_code), parameter :: TREXIO_FILE_ERROR              = 18
      integer(trexio_exit_code), parameter :: TREXIO_GROUP_READ_ERROR        = 19
      integer(trexio_exit_code), parameter :: TREXIO_GROUP_WRITE_ERROR       = 20
      integer(trexio_exit_code), parameter :: TREXIO_ELEM_READ_ERROR         = 21
      integer(trexio_exit_code), parameter :: TREXIO_ELEM_WRITE_ERROR        = 22
>>>>>>> 31bf17c6
   #+end_src
   :end:

   The ~trexio_string_of_error~ converts an exit code into a string. The
   string is assumed to be large enough to contain the error message
   (typically 128 characters).

◉ Decoding errors

   To decode the error messages, ~trexio_string_of_error~ converts an
   error code into a string.

   #+NAME: MAX_STRING_LENGTH
   : 128

   #+begin_src c :tangle prefix_front.h :exports none :noweb yes
const char* trexio_string_of_error(const trexio_exit_code error);
void trexio_string_of_error_f(const trexio_exit_code error, char result[<<MAX_STRING_LENGTH()>>]);
   #+end_src

   The text strings are extracted from the previous table.

   #+NAME:cases
   #+begin_src python :var table=table-exit-codes :exports none :noweb yes
""" This script extracts the text associated with the error codes
    from the table.
"""

result = []
for (text, code, message) in table:
  text = text.replace("~","")
  message = message.replace("'",'"')
  result += [ f"""case {text}:
  return {message};
  break;""" ]
return '\n'.join(result)

   #+end_src

   #+RESULTS: cases
   #+begin_example
   case TREXIO_FAILURE:
     return "Unknown failure";
     break;
   case TREXIO_SUCCESS:
     return "Success";
     break;
   case TREXIO_INVALID_ARG_1:
     return "Invalid argument 1";
     break;
   case TREXIO_INVALID_ARG_2:
     return "Invalid argument 2";
     break;
   case TREXIO_INVALID_ARG_3:
     return "Invalid argument 3";
     break;
   case TREXIO_INVALID_ARG_4:
     return "Invalid argument 4";
     break;
   case TREXIO_INVALID_ARG_5:
     return "Invalid argument 5";
     break;
   case TREXIO_END:
     return "End of file";
     break;
   case TREXIO_READONLY:
     return "Read-only file";
     break;
   case TREXIO_ERRNO:
     return strerror(errno);
     break;
   case TREXIO_INVALID_ID:
     return "Invalid ID";
     break;
   case TREXIO_ALLOCATION_FAILED:
     return "Allocation failed";
     break;
   case TREXIO_HAS_NOT:
     return "Element absent";
     break;
   case TREXIO_INVALID_NUM:
     return "Invalid dimensions";
     break;
   case TREXIO_NUM_ALREADY_EXISTS:
     return "Variable already exists";
     break;
   case TREXIO_OPEN_ERROR:
     return "Error opening file";
     break;
   case TREXIO_LOCK_ERROR:
     return "Error locking file";
     break;
   case TREXIO_UNLOCK_ERROR:
     return "Error unlocking file";
     break;
   case TREXIO_FILE_ERROR:
     return "Invalid file handle";
     break;
   case TREXIO_GROUP_READ_ERROR:
     return "Error reading group";
     break;
   case TREXIO_GROUP_WRITE_ERROR:
     return "Error writing group";
     break;
   case TREXIO_ELEM_READ_ERROR:
     return "Error reading element";
     break;
   case TREXIO_ELEM_WRITE_ERROR:
     return "Error writing element";
     break;
   #+end_example

   # Source
   #+begin_src c :tangle prefix_front.c :noweb yes
const char*
trexio_string_of_error (const trexio_exit_code error)
{
  switch (error) {
  <<cases()>>
  }
  return "Unknown error";
}

void
trexio_string_of_error_f (const trexio_exit_code error, char result[<<MAX_STRING_LENGTH()>>])
{
  strncpy(result, trexio_string_of_error(error), <<MAX_STRING_LENGTH()>>);
}
   #+end_src

  # Fortran interface
  #+begin_src f90 :tangle prefix_fortran.f90 :noexport :noweb yes
interface
   subroutine trexio_string_of_error (error, string) bind(C, name='trexio_string_of_error_f')
     use, intrinsic :: iso_c_binding
     import
     integer (trexio_exit_code), intent(in), value :: error
     character, intent(out) :: string(<<MAX_STRING_LENGTH()>>)
   end subroutine trexio_string_of_error
end interface
  #+end_src

** Back ends

   TREXIO has several back ends:

   1) ~TREXIO_HDF5~ relies on extensive use of the HDF5 library and the associated file format. The HDF5 file is binary and tailored to high-performance I/O. This back end is the default one. HDF5 can be compiled with MPI for parallel I/O. Note, that HDF5 has to be downloaded and installed independently of TREXIO, which may cause some obstacles, especially when the user is not allowed to install external software. The produced files usually have ~.h5~ extension.

   2) ~TREXIO_TEXT~ relies on basic file I/O in C, namely ~fopen, fclose, fprintf, fscanf~ etc. from ~stdio.h~ library. This back end is not optimized for performance. It is supposed to be used for debug purposes or, for example, when the user wants to modify some data manually within the file. This back end is supposed to work "out-of-the-box" since there are no external dependencies, which might be useful for users that do not have access to HDF5 library. The produced files usually have ~.txt~ extension.

   Additional back ends can be implemented thanks to the modular nature of the front end.
   This can be achieved by adding a new ~case~ (corresponding to the desired back end) in the front-end ~switch~.
   Then the corresponding back-end ~has/read/write~ functions has to be implemented. For example, see the commented
   lines that correspond to the ~TREXIO_JSON~ back end (not implemented yet).

   #+begin_src c :tangle prefix_front.h
typedef int32_t back_end_t;

#define TREXIO_HDF5             ( (back_end_t) 0 )
#define TREXIO_TEXT             ( (back_end_t) 1 )
/*#define TREXIO_JSON             ( (back_end_t) 2 )*/
#define TREXIO_INVALID_BACK_END ( (back_end_t) 2 )

#define TREXIO_DELIM            "\n"
   #+end_src
** Read/write behavior

   Every time a reading function is called, the data is read from the
   disk. If data needs to be cached, this is left to the user of the
   library.

   Writing to TREXIO files is done with transactions (all-or-nothing
   effect) in a per-group fashion.  File writes are attempted by
   calling explicitly the write (~TREXIO_HDF5~) or flush (~TREXIO_TEXT~)
   function, or when the TREXIO file is closed.
   If writing is impossible because the data is not valid, no data is written.

   The order in which the data is written is not necessarily consistent
   with the order in which the function calls were made.

   The TREXIO files are supposed to be opened by only one program at a
   time: if the same TREXIO file is modified simultaneously by multiple
   concurrent programs, the behavior is not specified.
** TREXIO file type

   ~trexio_s~ is the the main type for TREXIO files, visible to the users
   of the library. This type is kept opaque, and all modifications to
   the files will be necessarily done through the use of functions,
   taking such a type as argument.

   File creation and opening functions will return /TREXIO file handles/,
   namely pointers to ~trexio_s~ types. All functions accessing to the
   TREXIO files will have as a first argument the TREXIO file handle.

   #+begin_src c :tangle prefix_front.h
typedef struct trexio_s trexio_t;
   #+end_src

   #+begin_src c :tangle prefix_s_front.h
struct trexio_s {
  char*             file_name;
  pthread_mutex_t   thread_lock;
  back_end_t        back_end;
  char              mode;
  char              padding[7];   /* Ensures the proper alignment of back ends */
};
   #+end_src
** Polymorphism of the file handle

   Polymorphism of the ~trexio_t~ type is handled by ensuring that the
   corresponding types for all back ends can be safely casted to
   ~trexio_t~. This is done by making the back-end structs start with
   ~struct trexio_s~:

   #+begin_src c
struct trexio_back_end_s {
  trexio_t     parent ;
  /* add below specific back-end data */
}
   #+end_src

** File opening

   ~trexio_open~ creates a new TREXIO file or opens existing one.

   input parameters:
     1) ~file_name~     - string containing file name
     2) ~mode~          - character containing open mode (see below)
       - ~'w'~         - (write)  creates a new file as READWRITE (overwrite existing file)
       - ~'r'~         - (read)   opens existing file as READONLY
     3) ~back_end~      - integer number (or the corresponding global parameter) specifying the back end
       - ~TREXIO_HDF5~ - for HDF5 back end (integer alternative: 0)
       - ~TREXIO_TEXT~ - for TEXT back end (integer alternative: 1)

   output:
     ~trexio_t~ file handle

   Note: the ~file_name~ in TEXT back end actually corresponds to the name of the folder where ~.txt~
   data files are stored. The actual name of each ~.txt~ file corresponds to the group name provided in
   ~trex.config~ (e.g. ~nucleus.txt~ for nuclei-related data).
   These names are populated by the generator.py (i.e. they are hard-coded), which is why the user
   should tend to avoid renaming the ~.txt~ data files.

   #+begin_src c :tangle prefix_front.h :exports none
trexio_t* trexio_open(const char* file_name, const char mode, const back_end_t back_end);
   #+end_src

   #+begin_src c :tangle prefix_front.c
trexio_t*
trexio_open(const char* file_name, const char mode,
	    const back_end_t back_end)
{

  if (file_name == NULL) return NULL;
  if (file_name[0] == '\0') return NULL;
  /* Check overflow in file_name */

  if (back_end <  0) return NULL;
  if (back_end >= TREXIO_INVALID_BACK_END) return NULL;

  if (mode != 'r' && mode != 'w') return NULL;

  trexio_t* result = NULL;
  void* result_tmp = NULL;

  /* Allocate data structures */
  switch (back_end) {

  case TREXIO_TEXT:
    result_tmp = malloc(sizeof(trexio_text_t));
    break;

  case TREXIO_HDF5:
    result_tmp = malloc(sizeof(trexio_hdf5_t));
    break;
/*
  case TREXIO_JSON:
    result = (trexio_t*) malloc (sizeof(trexio_json_t));
    break;
,*/
  }
  result = (trexio_t*) result_tmp;

  assert (result != NULL);    /* TODO: Error handling */


  /* Data for the parent type */

  result->file_name   = CALLOC(TREXIO_MAX_FILENAME_LENGTH, char);
  strncpy(result->file_name, file_name, TREXIO_MAX_FILENAME_LENGTH);
  if (result->file_name[TREXIO_MAX_FILENAME_LENGTH-1] != '\0') {
    free(result->file_name);
    free(result);
    return NULL;
  }

  result->back_end    = back_end;
  result->mode        = mode;
  int irc = pthread_mutex_init ( &(result->thread_lock), NULL);
  assert (irc == 0);

  trexio_exit_code rc;

  /* Back end initialization */

  rc = TREXIO_OPEN_ERROR;

  switch (back_end) {

  case TREXIO_TEXT:
    rc = trexio_text_init(result);
    break;

  case TREXIO_HDF5:
    rc = trexio_hdf5_init(result);
    break;
/*
  case TREXIO_JSON:
    rc = trexio_json_init(result);
    break;
,*/
  }

  if (rc != TREXIO_SUCCESS) {
    free(result->file_name);
    free(result);
    return NULL;
  }

  /* File locking */

  rc = TREXIO_LOCK_ERROR;

  switch (back_end) {

  case TREXIO_TEXT:
    rc = trexio_text_lock(result);
    break;
  /* HDF5 v.>=1.10 has file locking activated by default */
  case TREXIO_HDF5:
    rc = TREXIO_SUCCESS;
    break;
/*
  case TREXIO_JSON:
    rc = trexio_json_lock(result);
    break;
,*/
  }

  if (rc != TREXIO_SUCCESS) {
    free(result->file_name);
    free(result);
    return NULL;
  }

  return result;
}
   #+end_src

   #+begin_src f90 :tangle prefix_fortran.f90
interface
   integer(8) function trexio_open_c (filename, mode, backend) bind(C, name="trexio_open")
     use, intrinsic :: iso_c_binding
     character(kind=c_char), dimension(*)  :: filename
     character, intent(in), value          :: mode
     integer, intent(in), value            :: backend
   end function trexio_open_c
end interface
   #+end_src

** File closing

    ~trexio_close~ closes an existing ~trexio_t~ file.

    input parameters:
      ~file~ -- TREXIO file handle.

    output:
      ~trexio_exit_code~ exit code.

    #+begin_src c :tangle prefix_front.h :exports none
trexio_exit_code trexio_close(trexio_t* file);
    #+end_src

    #+begin_src c :tangle prefix_front.c
trexio_exit_code
trexio_close (trexio_t* file)
{

  if (file == NULL) return TREXIO_FILE_ERROR;

  trexio_exit_code rc = TREXIO_FAILURE;

  assert(file->back_end < TREXIO_INVALID_BACK_END);

  /* Terminate the back end */
  switch (file->back_end) {

  case TREXIO_TEXT:
    rc = trexio_text_deinit(file);
    break;

  case TREXIO_HDF5:
    rc = trexio_hdf5_deinit(file);
    break;
/*
  case TREXIO_JSON:
    rc = trexio_json_deinit(file);
    break;
,*/
  }

  if (rc != TREXIO_SUCCESS) {
    FREE(file->file_name);
    FREE(file);
    return rc;
  }

  /* File unlocking */

  rc = TREXIO_UNLOCK_ERROR;

  switch (file->back_end) {

  case TREXIO_TEXT:
    rc = trexio_text_unlock(file);
    break;

  case TREXIO_HDF5:
    rc = TREXIO_SUCCESS;
    break;
/*
  case TREXIO_JSON:
    rc = trexio_json_unlock(file);
    break;
,*/
  }

  /* Terminate front end */

  FREE(file->file_name);

  int irc = pthread_mutex_destroy( &(file->thread_lock) );

  free(file);

  if (irc != 0) return TREXIO_ERRNO;
  if (rc != TREXIO_SUCCESS) return rc;

  return TREXIO_SUCCESS;
}
    #+end_src

    #+begin_src f90 :tangle prefix_fortran.f90
interface
   integer function trexio_close (trex_file) bind(C)
     use, intrinsic :: iso_c_binding
     integer(8), intent(in), value :: trex_file
   end function trexio_close
end interface
    #+end_src

* Templates for front end
** Description

  Consider the following block of =trex.json=:

   #+begin_src python
  {
    "nucleus": {
	"num"                : [ "int"  , [                     ] ]
      , "charge"             : [ "float", [ "nucleus.num"       ] ]
      , "coord"              : [ "float", [ "nucleus.num", "3"  ] ]
      , "label"              : [ "str" ,  [ "nucleus.num"       ] ]
    }
  }
   #+end_src

  ~TREXIO~ is generated automatically by the ~generator.py~ Python
  script based on the tree-like configuration provided in the
  =trex.json= file.  Because of that, generalized templates can be
  implemented and re-used.  This approach minimizes the number of bugs
  as compared with manual copy-paste-modify scheme.

  All templates presented below use the ~$var$~ notation to indicate
  the variable, which will be replaced by the
  ~generator.py~. Sometimes the upper case is used, i.e.  ~$VAR$~ (for
  example, in ~#define~ statements).  More detailed description of
  each variable can be found below:

   | Template variable              | Description                                         | Example              |
   |--------------------------------+-----------------------------------------------------+----------------------|
   | ~$group$~                      | Name of the group                                   | ~nucleus~            |
   | ~$group_num$~                  | Name of the dimensioning variable (scalar)          | ~nucleus_num~        |
   | ~$group_dset$~                 | Name of the dataset (vector/matrix/tensor)          | ~nucleus_coord~      |
   | ~$group_dset_rank$~            | Rank of the dataset                                 | ~2~                  |
   | ~$group_dset_dim$~             | Selected dimension of the dataset                   | ~nucleus_num~        |
   | ~$group_dset_dim_list$~        | All dimensions of the dataset                       | ~{nucleus_num, 3}~   |
   | ~$group_dset_dtype$~           | Basic type of the dataset (int/float/char)          | ~float~              |
   | ~$group_dset_h5_dtype$~        | Type of the dataset in HDF5                         | ~double~             |
   | ~$group_dset_std_dtype_in$~    | Input type of the dataset in TEXT  [fscanf]         | ~%lf~                |
   | ~$group_dset_std_dtype_out$~   | Output type of the dataset in TEXT [fprintf]        | ~%24.16e~            |
   | ~$group_dset_dtype_default$~   | Default datatype of the dataset [C]                 | ~double/int32_t~     |
   | ~$group_dset_dtype_single$~    | Single precision datatype of the dataset [C]        | ~float/int32_t~      |
   | ~$group_dset_dtype_double$~    | Double precision datatype of the dataset [C]        | ~double/int64_t~     |
   | ~$default_prec$~               | Default precision for read/write without suffix [C] | ~64/32~              |
   | ~$group_dset_f_dtype_default$~ | Default datatype of the dataset [Fortran]           | ~real(8)/integer(4)~ |
   | ~$group_dset_f_dtype_single$~  | Single precision datatype of the dataset [Fortran]  | ~real(4)/integer(4)~ |
   | ~$group_dset_f_dtype_double$~  | Double precision datatype of the dataset [Fortran]  | ~real(8)/integer(8)~ |
   | ~$group_dset_f_dims$~          | Dimensions in Fortran                               | ~(:,:)~              |


   Note: parent group name is always added to the child objects upon
   construction of TREXIO (e.g. ~num~ of ~nucleus~ group becomes
   ~nucleus_num~ and should be accessed accordingly within TREXIO).

   TREXIO generator parses the =trex.json= file. TREXIO operates with
   names of variables based on the 1-st (parent group) and 2-nd (child
   object) levels of =trex.json= .  The parsed data is divided in 2
   parts:

   1) Dimensioning variables (contain ~num~ in their names). These are always scalar integers.
   2) Datasets. These can be vectors, matrices or tensors. The types are indicated in =trex.json=.
      Currently supported types: int, float and strings.

   For each of the aforementioned objects, TREXIO provides *has*,
   *read* and *write* functionality.  TREXIO supports I/O with single
   or double precision for integer and floating point numbers.

** Templates for front end has/read/write a single dimensioning variable

   This section concerns API calls related to dimensioning variables.

   | Function name                 | Description                                       | Precision |
   |-------------------------------+---------------------------------------------------+-----------|
   | ~trexio_has_$group_num$~      | Check if a dimensioning variable exists in a file | ---       |
   | ~trexio_read_$group_num$~     | Read a dimensioning variable                      | Single    |
   | ~trexio_write_$group_num$~    | Write a dimensioning variable                     | Single    |
   | ~trexio_read_$group_num$_32~  | Read a dimensioning variable                      | Single    |
   | ~trexio_write_$group_num$_32~ | Write a dimensioning variable                     | Single    |
   | ~trexio_read_$group_num$_64~  | Read a dimensioning variable                      | Double    |
   | ~trexio_write_$group_num$_64~ | Write a dimensioning variable                     | Double    |

*** C templates for front end

   The ~C~ templates that correspond to each of the abovementioned
   functions can be found below.  First parameter is the ~TREXIO~ file
   handle. Second parameter is the variable to be written/read
   to/from the ~TREXIO~ file (except for ~trexio_has_~ functions).
   Suffixes ~_32~ and ~_64~ correspond to API calls dealing with
   single and double precision, respectively.  The basic
   (non-suffixed) API call on dimensioning variables deals with single
   precision (see Table above).


     #+begin_src c :tangle hrw_num_front.h :exports none
trexio_exit_code trexio_has_$group_num$(trexio_t* const file);
trexio_exit_code trexio_read_$group_num$(trexio_t* const file, int32_t* const num);
trexio_exit_code trexio_write_$group_num$(trexio_t* const file, const int32_t num);
trexio_exit_code trexio_read_$group_num$_32(trexio_t* const file, int32_t* const num);
trexio_exit_code trexio_write_$group_num$_32(trexio_t* const file, const int32_t num);
trexio_exit_code trexio_read_$group_num$_64(trexio_t* const file, int64_t* const num);
trexio_exit_code trexio_write_$group_num$_64(trexio_t* const file, const int64_t num);
     #+end_src

     #+begin_src c :tangle read_num_64_front.c
trexio_exit_code
trexio_read_$group_num$_64 (trexio_t* const file, int64_t* const num)
{
  if (file == NULL) return TREXIO_INVALID_ARG_1;

  uint64_t u_num = 0;
  trexio_exit_code rc = TREXIO_GROUP_READ_ERROR;

  switch (file->back_end) {

  case TREXIO_TEXT:
    rc = trexio_text_read_$group_num$(file, &u_num);
    break;

  case TREXIO_HDF5:
    rc = trexio_hdf5_read_$group_num$(file, &u_num);
    break;
/*
  case TREXIO_JSON:
    rc =trexio_json_read_$group_num$(file, &u_num);
    break;
,*/
  }

  if (rc != TREXIO_SUCCESS) return rc;

  *num = (int64_t) u_num;
  return TREXIO_SUCCESS;
}
     #+end_src

     #+begin_src c :tangle write_num_64_front.c
trexio_exit_code
trexio_write_$group_num$_64 (trexio_t* const file, const int64_t num)
{
  if (file == NULL) return TREXIO_INVALID_ARG_1;
  if (num  <  0   ) return TREXIO_INVALID_ARG_2;
  if (trexio_has_$group_num$(file) == TREXIO_SUCCESS) return TREXIO_NUM_ALREADY_EXISTS;

  switch (file->back_end) {

  case TREXIO_TEXT:
    return trexio_text_write_$group_num$(file, (int64_t) num);
    break;

  case TREXIO_HDF5:
    return trexio_hdf5_write_$group_num$(file, (int64_t) num);
    break;
/*
  case TREXIO_JSON:
    return trexio_json_write_$group_num$(file, (int64_t) num);
    break;
,*/
  }

  return TREXIO_FAILURE;
}
     #+end_src

     #+begin_src c :tangle read_num_32_front.c
trexio_exit_code
trexio_read_$group_num$_32 (trexio_t* const file, int32_t* const num)
{
  if (file == NULL) return TREXIO_INVALID_ARG_1;

  uint64_t u_num = 0;
  trexio_exit_code rc = TREXIO_GROUP_READ_ERROR;

  switch (file->back_end) {

  case TREXIO_TEXT:
    rc = trexio_text_read_$group_num$(file, &u_num);
    break;

  case TREXIO_HDF5:
    rc = trexio_hdf5_read_$group_num$(file, &u_num);
    break;
/*
  case TREXIO_JSON:
    rc =trexio_json_read_$group_num$(file, &u_num);
    break;
,*/
  }

  if (rc != TREXIO_SUCCESS) return rc;

  *num = (int32_t) u_num;
  return TREXIO_SUCCESS;
}
     #+end_src

     #+begin_src c :tangle write_num_32_front.c
trexio_exit_code
trexio_write_$group_num$_32 (trexio_t* const file, const int32_t num)
{

  if (file == NULL) return TREXIO_INVALID_ARG_1;
  if (num  <  0   ) return TREXIO_INVALID_ARG_2;
  if (trexio_has_$group_num$(file) == TREXIO_SUCCESS) return TREXIO_NUM_ALREADY_EXISTS;

  switch (file->back_end) {

  case TREXIO_TEXT:
    return trexio_text_write_$group_num$(file, (int64_t) num);
    break;

  case TREXIO_HDF5:
    return trexio_hdf5_write_$group_num$(file, (int64_t) num);
    break;
/*
  case TREXIO_JSON:
    return trexio_json_write_$group_num$(file, (int64_t) num);
    break;
,*/
  }

  return TREXIO_FAILURE;
}
     #+end_src

     #+begin_src c :tangle read_num_def_front.c
trexio_exit_code
trexio_read_$group_num$ (trexio_t* const file, int32_t* const num)
{
  return trexio_read_$group_num$_32(file, num);
}
     #+end_src

     #+begin_src c :tangle write_num_def_front.c
trexio_exit_code
trexio_write_$group_num$ (trexio_t* const file, const int32_t num)
{
  return trexio_write_$group_num$_32(file, num);
}
     #+end_src

     #+begin_src c :tangle has_num_front.c
trexio_exit_code
trexio_has_$group_num$ (trexio_t* const file)
{

  if (file == NULL) return TREXIO_INVALID_ARG_1;

  assert(file->back_end < TREXIO_INVALID_BACK_END);

  switch (file->back_end) {

  case TREXIO_TEXT:
    return trexio_text_has_$group_num$(file);
    break;

  case TREXIO_HDF5:
    return trexio_hdf5_has_$group_num$(file);
    break;
/*
  case TREXIO_JSON:
    return trexio_json_has_$group_num$(file);
    break;
,*/
  }

  return TREXIO_FAILURE;
}
     #+end_src

*** Fortran templates for front end

    The ~Fortran~ templates that provide an access to the ~C~ API calls from Fortran.
    These templates are based on the use of ~iso_c_binding~. Pointers have to be passed by value.

     #+begin_src f90 :tangle write_num_64_front_fortran.f90
interface
   integer function trexio_write_$group_num$_64 (trex_file, num) bind(C)
     use, intrinsic :: iso_c_binding
     integer(8), intent(in), value :: trex_file
     integer(8), intent(in), value :: num
   end function trexio_write_$group_num$_64
end interface
     #+end_src

     #+begin_src f90 :tangle read_num_64_front_fortran.f90
interface
   integer function trexio_read_$group_num$_64 (trex_file, num) bind(C)
     use, intrinsic :: iso_c_binding
     integer(8), intent(in), value :: trex_file
     integer(8), intent(out) :: num
   end function trexio_read_$group_num$_64
end interface
     #+end_src

     #+begin_src f90 :tangle write_num_32_front_fortran.f90
interface
   integer function trexio_write_$group_num$_32 (trex_file, num) bind(C)
     use, intrinsic :: iso_c_binding
     integer(8), intent(in), value :: trex_file
     integer(4), intent(in), value :: num
   end function trexio_write_$group_num$_32
end interface
     #+end_src

     #+begin_src f90 :tangle read_num_32_front_fortran.f90
interface
   integer function trexio_read_$group_num$_32 (trex_file, num) bind(C)
     use, intrinsic :: iso_c_binding
     integer(8), intent(in), value :: trex_file
     integer(4), intent(out) :: num
   end function trexio_read_$group_num$_32
end interface
     #+end_src

     #+begin_src f90 :tangle write_num_def_front_fortran.f90
interface
   integer function trexio_write_$group_num$ (trex_file, num) bind(C)
     use, intrinsic :: iso_c_binding
     integer(8), intent(in), value :: trex_file
     integer(4), intent(in), value :: num
   end function trexio_write_$group_num$
end interface
     #+end_src

     #+begin_src f90 :tangle read_num_def_front_fortran.f90
interface
   integer function trexio_read_$group_num$ (trex_file, num) bind(C)
     use, intrinsic :: iso_c_binding
     integer(8), intent(in), value :: trex_file
     integer(4), intent(out) :: num
   end function trexio_read_$group_num$
end interface
     #+end_src

     #+begin_src f90 :tangle has_num_front_fortran.f90
interface
   integer function trexio_has_$group_num$ (trex_file) bind(C)
     use, intrinsic :: iso_c_binding
     integer(8), intent(in), value :: trex_file
   end function trexio_has_$group_num$
end interface
     #+end_src

** Templates for front end has/read/write a dataset of numerical data

   This section concerns API calls related to datasets.

   | Function name                  | Description                         | Precision |
   |--------------------------------+-------------------------------------+-----------|
   | ~trexio_has_$group_dset$~      | Check if a dataset exists in a file | ---       |
   | ~trexio_read_$group_dset$~     | Read  a dataset                     | Double    |
   | ~trexio_write_$group_dset$~    | Write a dataset                     | Double    |
   | ~trexio_read_$group_dset$_32~  | Read  a dataset                     | Single    |
   | ~trexio_write_$group_dset$_32~ | Write a dataset                     | Single    |
   | ~trexio_read_$group_dset$_64~  | Read  a dataset                     | Double    |
   | ~trexio_write_$group_dset$_64~ | Write a dataset                     | Double    |

*** C templates for front end

   The C templates that correspond to each of the abovementioned functions can be found below.
   First parameter is the ~TREXIO~ file handle. Second parameter is the variable to be written/read
   to/from the ~TREXIO~ file (except for ~trexio_has_~ functions).
   Suffixes ~_32~ and ~_64~ correspond to API calls dealing with single and double precision, respectively.
   The basic (non-suffixed) API call on datasets deals with double precision (see Table above).


     #+begin_src c :tangle hrw_dset_data_front.h :exports none
trexio_exit_code trexio_has_$group_dset$(trexio_t* const file);
trexio_exit_code trexio_read_$group_dset$(trexio_t* const file, $group_dset_dtype_default$* const $group_dset$);
trexio_exit_code trexio_write_$group_dset$(trexio_t* const file, const $group_dset_dtype_default$* $group_dset$);
trexio_exit_code trexio_read_$group_dset$_32(trexio_t* const file, $group_dset_dtype_single$* const $group_dset$);
trexio_exit_code trexio_write_$group_dset$_32(trexio_t* const file, const $group_dset_dtype_single$* $group_dset$);
trexio_exit_code trexio_read_$group_dset$_64(trexio_t* const file, $group_dset_dtype_double$* const $group_dset$);
trexio_exit_code trexio_write_$group_dset$_64(trexio_t* const file, const $group_dset_dtype_double$* $group_dset$);
     #+end_src

     #+begin_src c :tangle read_dset_data_64_front.c
trexio_exit_code
trexio_read_$group_dset$_64 (trexio_t* const file, $group_dset_dtype_double$* const $group_dset$)
{

  if (file  == NULL) return TREXIO_INVALID_ARG_1;
  if ($group_dset$ == NULL) return TREXIO_INVALID_ARG_2;

  trexio_exit_code rc;
  int64_t $group_dset_dim$ = 0;

  /* Error handling for this call is added by the generator */
  rc = trexio_read_$group_dset_dim$_64(file, &($group_dset_dim$));

  if ($group_dset_dim$ == 0L) return TREXIO_INVALID_NUM;

  uint32_t rank = $group_dset_rank$;
  uint64_t dims[$group_dset_rank$] = {$group_dset_dim_list$};

  assert(file->back_end < TREXIO_INVALID_BACK_END);

  switch (file->back_end) {

  case TREXIO_TEXT:
    return trexio_text_read_$group_dset$(file, $group_dset$, rank, dims);
    break;

  case TREXIO_HDF5:
    return trexio_hdf5_read_$group_dset$(file, $group_dset$, rank, dims);
    break;
/*
  case TREXIO_JSON:
    return trexio_json_read_$group_dset$(file, $group_dset$, rank, dims);
    break;
,*/
  }
  return TREXIO_FAILURE;
}
     #+end_src

     #+begin_src c :tangle write_dset_data_64_front.c
trexio_exit_code
trexio_write_$group_dset$_64 (trexio_t* const file, const $group_dset_dtype_double$* $group_dset$)
{

  if (file  == NULL) return TREXIO_INVALID_ARG_1;
  if ($group_dset$ == NULL) return TREXIO_INVALID_ARG_2;
  if (trexio_has_$group_dset$(file) == TREXIO_SUCCESS) return TREXIO_DSET_ALREADY_EXISTS;

  trexio_exit_code rc;
  int64_t $group_dset_dim$ = 0;

  /* Error handling for this call is added by the generator */
  rc = trexio_read_$group_dset_dim$_64(file, &($group_dset_dim$));

  if ($group_dset_dim$ == 0L) return TREXIO_INVALID_NUM;

  uint32_t rank = $group_dset_rank$;
  uint64_t dims[$group_dset_rank$] = {$group_dset_dim_list$};

  assert(file->back_end < TREXIO_INVALID_BACK_END);

  switch (file->back_end) {

  case TREXIO_TEXT:
    return trexio_text_write_$group_dset$(file, $group_dset$, rank, dims);
    break;

  case TREXIO_HDF5:
    return trexio_hdf5_write_$group_dset$(file, $group_dset$, rank, dims);
    break;
/*
  case TREXIO_JSON:
    return trexio_json_write_$group_dset$(file, $group_dset$, rank, dims);
    break;
,*/
  }
  return TREXIO_FAILURE;
}
     #+end_src

     #+begin_src c :tangle read_dset_data_32_front.c
trexio_exit_code
trexio_read_$group_dset$_32 (trexio_t* const file, $group_dset_dtype_single$* const $group_dset$)
{

  if (file  == NULL) return TREXIO_INVALID_ARG_1;
  if ($group_dset$ == NULL) return TREXIO_INVALID_ARG_2;

  trexio_exit_code rc;
  int64_t $group_dset_dim$ = 0;

  /* Error handling for this call is added by the generator */
  rc = trexio_read_$group_dset_dim$_64(file, &($group_dset_dim$));

  if ($group_dset_dim$ == 0L) return TREXIO_INVALID_NUM;

  uint32_t rank = $group_dset_rank$;
  uint64_t dims[$group_dset_rank$] = {$group_dset_dim_list$};

  uint64_t dim_size = 1;
  for (unsigned int i=0; i<rank; ++i){
    dim_size *= dims[i];
  }

  $group_dset_dtype_double$* $group_dset$_64 = CALLOC(dim_size, $group_dset_dtype_double$);
  if ($group_dset$_64 == NULL) return TREXIO_ALLOCATION_FAILED;

  assert(file->back_end < TREXIO_INVALID_BACK_END);

  rc = TREXIO_FAILURE;

  switch (file->back_end) {

  case TREXIO_TEXT:
    rc = trexio_text_read_$group_dset$(file, $group_dset$_64, rank, dims);
    break;

  case TREXIO_HDF5:
    rc = trexio_hdf5_read_$group_dset$(file, $group_dset$_64, rank, dims);
    break;
/*
  case TREXIO_JSON:
    rc = trexio_json_read_$group_dset$(file, $group_dset$_64, rank, dims);
    break;
,*/
  }

  if (rc != TREXIO_SUCCESS){
    FREE($group_dset$_64);
    return rc;
  }

  for (uint64_t i=0; i<dim_size; ++i){
    $group_dset$[i] = ($group_dset_dtype_single$) $group_dset$_64[i];
  }

  FREE($group_dset$_64);
  return TREXIO_SUCCESS;
}
     #+end_src

     #+begin_src c :tangle write_dset_data_32_front.c
trexio_exit_code
trexio_write_$group_dset$_32 (trexio_t* const file, const $group_dset_dtype_single$* $group_dset$)
{

  if (file  == NULL) return TREXIO_INVALID_ARG_1;
  if ($group_dset$ == NULL) return TREXIO_INVALID_ARG_2;
  if (trexio_has_$group_dset$(file) == TREXIO_SUCCESS) return TREXIO_DSET_ALREADY_EXISTS;

  trexio_exit_code rc;
  int64_t $group_dset_dim$ = 0;

  /* Error handling for this call is added by the generator */
  rc = trexio_read_$group_dset_dim$_64(file, &($group_dset_dim$));

  if ($group_dset_dim$ == 0L) return TREXIO_INVALID_NUM;

  uint32_t rank = $group_dset_rank$;
  uint64_t dims[$group_dset_rank$] = {$group_dset_dim_list$};

  uint64_t dim_size = 1;
  for (unsigned int i=0; i<rank; ++i){
    dim_size *= dims[i];
  }

  $group_dset_dtype_double$* $group_dset$_64 = CALLOC(dim_size, $group_dset_dtype_double$);
  if ($group_dset$_64 == NULL) return TREXIO_ALLOCATION_FAILED;

  /* A type conversion from single precision to double reqired since back end only accepts 64-bit data */
  for (uint64_t i=0; i<dim_size; ++i){
    $group_dset$_64[i] = ($group_dset_dtype_double$) $group_dset$[i];
  }

  assert(file->back_end < TREXIO_INVALID_BACK_END);

  rc = TREXIO_FAILURE;
  switch (file->back_end) {

  case TREXIO_TEXT:
    rc = trexio_text_write_$group_dset$(file, $group_dset$_64, rank, dims);
    break;

  case TREXIO_HDF5:
    rc = trexio_hdf5_write_$group_dset$(file, $group_dset$_64, rank, dims);
    break;
/*
  case TREXIO_JSON:
    rc = trexio_json_write_$group_dset$(file, $group_dset$_64, rank, dims);
    break;
,*/
  }

  FREE($group_dset$_64);

  if (rc != TREXIO_SUCCESS) return rc;

  return TREXIO_SUCCESS;
}
     #+end_src

     #+begin_src c :tangle read_dset_data_def_front.c
trexio_exit_code
trexio_read_$group_dset$ (trexio_t* const file, $group_dset_dtype_default$* const $group_dset$)
{
  return trexio_read_$group_dset$_$default_prec$(file, $group_dset$);
}
     #+end_src

     #+begin_src c :tangle write_dset_data_def_front.c
trexio_exit_code
trexio_write_$group_dset$ (trexio_t* const file, const $group_dset_dtype_default$* $group_dset$)
{
  return trexio_write_$group_dset$_$default_prec$(file, $group_dset$);
}
     #+end_src

     #+begin_src c :tangle has_dset_data_front.c
trexio_exit_code
trexio_has_$group_dset$ (trexio_t* const file)
{

  if (file  == NULL) return TREXIO_INVALID_ARG_1;

  assert(file->back_end < TREXIO_INVALID_BACK_END);

  switch (file->back_end) {

  case TREXIO_TEXT:
    return trexio_text_has_$group_dset$(file);
    break;

  case TREXIO_HDF5:
    return trexio_hdf5_has_$group_dset$(file);
    break;
/*
  case TREXIO_JSON:
    return trexio_json_has_$group_dset$(file);
    break;
,*/
  }
  return TREXIO_FAILURE;
}
     #+end_src

*** Fortran templates for front end

    The ~Fortran~ templates that provide an access to the ~C~ API calls from ~Fortran~.
    These templates are based on the use of ~iso_c_binding~. Pointers have to be passed by value.

     #+begin_src f90 :tangle write_dset_data_64_front_fortran.f90
interface
   integer function trexio_write_$group_dset$_64 (trex_file, dset) bind(C)
     use, intrinsic :: iso_c_binding
     integer(8), intent(in), value :: trex_file
     $group_dset_f_dtype_double$, intent(in) :: dset$group_dset_f_dims$
   end function trexio_write_$group_dset$_64
end interface
     #+end_src

     #+begin_src f90 :tangle read_dset_data_64_front_fortran.f90
interface
   integer function trexio_read_$group_dset$_64 (trex_file, dset) bind(C)
     use, intrinsic :: iso_c_binding
     integer(8), intent(in), value :: trex_file
     $group_dset_f_dtype_double$, intent(out) :: dset$group_dset_f_dims$
   end function trexio_read_$group_dset$_64
end interface
     #+end_src

     #+begin_src f90 :tangle write_dset_data_32_front_fortran.f90
interface
   integer function trexio_write_$group_dset$_32 (trex_file, dset) bind(C)
     use, intrinsic :: iso_c_binding
     integer(8), intent(in), value :: trex_file
     $group_dset_f_dtype_single$, intent(in) :: dset$group_dset_f_dims$
   end function trexio_write_$group_dset$_32
end interface
     #+end_src

     #+begin_src f90 :tangle read_dset_data_32_front_fortran.f90
interface
   integer function trexio_read_$group_dset$_32 (trex_file, dset) bind(C)
     use, intrinsic :: iso_c_binding
     integer(8), intent(in), value :: trex_file
     $group_dset_f_dtype_single$, intent(out) :: dset$group_dset_f_dims$
   end function trexio_read_$group_dset$_32
end interface
     #+end_src

     #+begin_src f90 :tangle write_dset_data_def_front_fortran.f90
interface
   integer function trexio_write_$group_dset$ (trex_file, dset) bind(C)
     use, intrinsic :: iso_c_binding
     integer(8), intent(in), value :: trex_file
     $group_dset_f_dtype_default$, intent(in) :: dset$group_dset_f_dims$
   end function trexio_write_$group_dset$
end interface
     #+end_src

     #+begin_src f90 :tangle read_dset_data_def_front_fortran.f90
interface
   integer function trexio_read_$group_dset$ (trex_file, dset) bind(C)
     use, intrinsic :: iso_c_binding
     integer(8), intent(in), value :: trex_file
     $group_dset_f_dtype_default$, intent(out) :: dset$group_dset_f_dims$
   end function trexio_read_$group_dset$
end interface
     #+end_src

     #+begin_src f90 :tangle has_dset_data_front_fortran.f90
interface
   integer function trexio_has_$group_dset$ (trex_file) bind(C)
     use, intrinsic :: iso_c_binding
     integer(8), intent(in), value :: trex_file
   end function trexio_has_$group_dset$
end interface
     #+end_src

<<<<<<< HEAD
** Templates for front end has/read/write a dataset of strings
*** Introduction
   This section concerns API calls related to datasets of strings.

   | Function name               | Description                         |
   |-----------------------------+-------------------------------------|
   | ~trexio_has_$group_dset$~   | Check if a dataset exists in a file |
   | ~trexio_read_$group_dset$~  | Read  a dataset                     |
   | ~trexio_write_$group_dset$~ | Write a dataset                     |

*** C templates for front end

   First parameter is the ~TREXIO~ file handle. Second parameter is the variable to be written/read
   to/from the ~TREXIO~ file (except for ~trexio_has_~ functions).


     #+begin_src c :tangle hrw_dset_str_front.h :exports none
trexio_exit_code trexio_has_$group_dset$(trexio_t* const file);
trexio_exit_code trexio_read_$group_dset$(trexio_t* const file, char* const dset, const uint32_t max_str_len);
trexio_exit_code trexio_write_$group_dset$(trexio_t* const file, const char* dset, const uint32_t max_str_len);
     #+end_src
=======
** Sparse data structures

   Sparse data structures are used typically for large tensors such as
   two-electron integrals. For example, in the =trex.json= file sparse
   arrays appear as for the ~eri~ :
>>>>>>> 31bf17c6

   #+begin_src python
   "ao_2e_int"  : {
     "eri_num"  : [ "int", [  ] ]
     "eri"      : [ "float sparse", [ "ao.num", "ao.num", "ao.num", "ao.num" ] ]
   }
   #+end_src
   
  The electron repulsion integral $\langle ij | kl \rangle$ is 
  represented as a quartet of integers $(i,j,k,l)$ and a floating
  point value.

  To store $N$ integrals in the file, we store

  - An array of quartets of integers
  - An array of values (floats)

  Both arrays have the same size, $N$, the number of non-zero integrals.
  Knowing the maximum dimensions allows to check that the integers are
  in a valid range, and also lets the library choose the smallest
  integer representation to compress the storage.
  
  Fortran uses 1-based array indexing, while C uses 0-based indexing.
  Internally, we use a 0-based representation but the Fortran binding
  does the appropriate conversion when reading or writing.

  As the number of integrals to store can be prohibitively large, we 
  provide the possibility to read/write the integrals in chunks. So the
  functions take two extra parameters:
  - ~offset~ : the index of the 1st integral we want to read. An
    offset of zero implies to read the first integral.
  - ~num~ : the number of integrals to read.

  We provide a function to read a chunk of indices, and a function to
  read a chunk of values, because some users might want to read only
  the values of the integrals, or only the indices.

  Here is an example for the indices:

  #+BEGIN_SRC c
trexio_exit_code
<<<<<<< HEAD
trexio_read_$group_dset$ (trexio_t* const file, char* const dset, const uint32_t max_str_len)
=======
trexio_read_chunk_ao_2e_int_eri_index_32(trexio_t* const file,
                                         const int64_t offset,
                                         const int64_t num,
                                         int32_t* buffer)
>>>>>>> 31bf17c6
{
  if (file  == NULL) return TREXIO_INVALID_ARG_1;
<<<<<<< HEAD
  if (dset == NULL) return TREXIO_INVALID_ARG_2;
  if (max_str_len <= 0) return TREXIO_INVALID_ARG_3;
=======
  if (offset   < 0L) return TREXIO_INVALID_ARG_2;
  if (num      < 0L) return TREXIO_INVALID_ARG_3;
>>>>>>> 31bf17c6

  const uint32_t rank = 4;  // To be set by generator : number of indices

  int64_t nmax;             // Max number of integrals
  trexio_exit_code rc;

  rc = trexio_read_ao_2e_int_eri_num(const file, &nmax);
  if (rc != TREXIO_SUCCESS) return rc;

  rc = TREXIO_FAILURE;
  switch (file->back_end) {

  case TREXIO_TEXT:
<<<<<<< HEAD
    //rc = return trexio_text_read_$group_dset$(file, dset_str, rank, dims);
    break;

  case TREXIO_HDF5:
    rc = trexio_hdf5_read_$group_dset$(file, dset, rank, dims, max_str_len);
    break;
/*
  case TREXIO_JSON:
    rc = trexio_json_read_$group_dset$(file, dset, rank, dims);
=======
    return trexio_text_read_chunk_ao_2e_int_eri_index(file, buffer, offset, num, rank, nmax);
    break;

  case TREXIO_HDF5:
    return trexio_hdf5_read_chunk_ao_2e_int_eri_index(file, buffer, offset, num, rank, nmax);
>>>>>>> 31bf17c6
    break;

  default:
    return TREXIO_FAILURE;  /* Impossible case */
  }
<<<<<<< HEAD

  return rc;
  
=======
>>>>>>> 31bf17c6
}
  #+END_SRC

  For the values, 

  #+BEGIN_SRC c
trexio_exit_code
<<<<<<< HEAD
trexio_write_$group_dset$ (trexio_t* const file, const char* dset, const uint32_t max_str_len)
=======
trexio_read_chunk_ao_2e_int_eri_value_64(trexio_t* const file,
                                         const int64_t offset,
                                         const int64_t num,
                                         double* buffer)
>>>>>>> 31bf17c6
{
  if (file  == NULL) return TREXIO_INVALID_ARG_1;
<<<<<<< HEAD
  if (dset == NULL) return TREXIO_INVALID_ARG_2;
  if (max_str_len <= 0) return TREXIO_INVALID_ARG_3;
=======
  if (offset   < 0L) return TREXIO_INVALID_ARG_2;
  if (num      < 0L) return TREXIO_INVALID_ARG_3;
>>>>>>> 31bf17c6

  int64_t nmax;             // Max number of integrals
  trexio_exit_code rc;

  rc = trexio_read_ao_2e_int_eri_num(const file, &nmax);
  if (rc != TREXIO_SUCCESS) return rc;

  char*  tmp_str  = CALLOC(dims[0]*(max_str_len+1), char);
  if (tmp_str == NULL) return TREXIO_ALLOCATION_FAILED;
  char** dset_str = CALLOC(dims[0], char*);
  if (dset_str == NULL) return TREXIO_ALLOCATION_FAILED;

  char* pch;
  size_t pch_len;
  /* parse the string using strtok */
  for(uint64_t i=0; i<dims[0]; i++) {

    if(i==0) {
      pch = strtok( (char*) dset, TREXIO_DELIM);
    } else {      
      pch = strtok(NULL, TREXIO_DELIM);
    }

    if (pch == NULL) {
      FREE(dset_str[0]);
      FREE(dset_str);
      return TREXIO_FAILURE;
    }

    pch_len = strlen(pch);

    if (pch_len > max_str_len) {
      FREE(dset_str[0]);
      FREE(dset_str);
      return TREXIO_INVALID_STR_LEN;
    }

    dset_str[i]=tmp_str;
    strncpy(tmp_str, pch, pch_len);
    tmp_str += pch_len + 1;
  }

  rc = TREXIO_FAILURE;  
  switch (file->back_end) {

  case TREXIO_TEXT:
<<<<<<< HEAD
    //rc = trexio_text_write_$group_dset$(file, dset, rank, dims);
    break;

  case TREXIO_HDF5:
    rc = trexio_hdf5_write_$group_dset$(file, (const char**) dset_str, rank, dims);
    break;
/*
  case TREXIO_JSON:
    rc = trexio_json_write_$group_dset$(file, dset, rank, dims);
    break;
,*/
  }

  FREE(dset_str[0]);
  FREE(dset_str);
    
  return rc;

}
     #+end_src

     #+begin_src c :tangle has_dset_str_front.c
trexio_exit_code
trexio_has_$group_dset$ (trexio_t* const file)
{

  if (file  == NULL) return TREXIO_INVALID_ARG_1;

  assert(file->back_end < TREXIO_INVALID_BACK_END);

  switch (file->back_end) {

  case TREXIO_TEXT:
    //return trexio_text_has_$group_dset$(file);
    break;

  case TREXIO_HDF5:
    return trexio_hdf5_has_$group_dset$(file);
    break;
/*
  case TREXIO_JSON:
    return trexio_json_has_$group_dset$(file);
    break;
,*/
=======
    return trexio_text_read_chunk_ao_2e_int_eri_value(file, buffer, offset, num, nmax);
    break;

  case TREXIO_HDF5:
    return trexio_hdf5_read_chunk_ao_2e_int_eri_index(file, buffer, offset, num, nmax);
    break;

  default:
    return TREXIO_FAILURE;  /* Impossible case */
>>>>>>> 31bf17c6
  }
}
<<<<<<< HEAD
     #+end_src

*** Fortran templates for front end

    The ~Fortran~ templates that provide an access to the ~C~ API calls from ~Fortran~.
    These templates are based on the use of ~iso_c_binding~. Pointers have to be passed by value.

     #+begin_src f90 :tangle write_dset_str_front_fortran.f90
interface
   integer function trexio_write_$group_dset$ (trex_file, dset, max_str_len) bind(C)
     use, intrinsic :: iso_c_binding
     integer(8), intent(in), value :: trex_file
     character, intent(in) :: dset(*)
     integer(4), intent(in) :: max_str_len
   end function trexio_write_$group_dset$
end interface
     #+end_src

     #+begin_src f90 :tangle read_dset_str_front_fortran.f90
interface
   integer function trexio_read_$group_dset$ (trex_file, dset, max_str_len) bind(C)
     use, intrinsic :: iso_c_binding
     integer(8), intent(in), value :: trex_file
     character, intent(out) :: dset(*)
     integer(4), intent(in) :: max_str_len
   end function trexio_read_$group_dset$
end interface
     #+end_src

     #+begin_src f90 :tangle has_dset_str_front_fortran.f90
interface
   integer function trexio_has_$group_dset$ (trex_file) bind(C)
     use, intrinsic :: iso_c_binding
     integer(8), intent(in), value :: trex_file
   end function trexio_has_$group_dset$
end interface
     #+end_src
=======
  #+END_SRC
>>>>>>> 31bf17c6

** Templates for front end has/read/write a single string attribute
*** Introduction

   This section concerns API calls related to string attributes.

   | Function name              | Description                                  |
   |----------------------------+----------------------------------------------|
   | ~trexio_has_$group_str$~   | Check if a string attribute exists in a file |
   | ~trexio_read_$group_str$~  | Read a string attribute                      |
   | ~trexio_write_$group_str$~ | Write a string attribute                     |

*** C templates for front end

     #+begin_src c :tangle hrw_attr_str_front.h :exports none
trexio_exit_code trexio_has_$group_str$(trexio_t* const file);
trexio_exit_code trexio_read_$group_str$(trexio_t* const file, char* const str);
trexio_exit_code trexio_write_$group_str$(trexio_t* const file, const char* str);
     #+end_src

     #+begin_src c :tangle read_attr_str_front.c
trexio_exit_code
trexio_read_$group_str$ (trexio_t* const file, char* const str)
{

  if (file == NULL) return TREXIO_INVALID_ARG_1;
  if (str  == NULL) return TREXIO_INVALID_ARG_2;

  switch (file->back_end) {

  case TREXIO_TEXT:
    //return trexio_text_read_$group_str$(file, str);
    break;

  case TREXIO_HDF5:
    return trexio_hdf5_read_$group_str$(file, str);
    break;
/*
  case TREXIO_JSON:
    return trexio_json_read_$group_str$(file, str);
    break;
,*/
  }

  return TREXIO_FAILURE;
}
     #+end_src

     #+begin_src c :tangle write_attr_str_front.c
trexio_exit_code
trexio_write_$group_str$ (trexio_t* const file, const char* str)
{

  if (file == NULL) return TREXIO_INVALID_ARG_1;
  if (str  == NULL) return TREXIO_INVALID_ARG_2;

  switch (file->back_end) {

  case TREXIO_TEXT:
    //return trexio_text_write_$group_str$(file, str);
    break;

  case TREXIO_HDF5:
    return trexio_hdf5_write_$group_str$(file, str);
    break;
/*
  case TREXIO_JSON:
    return trexio_json_write_$group_str$(file, str);
    break;
,*/
  }

  return TREXIO_FAILURE;
}
     #+end_src
   
     #+begin_src c :tangle has_attr_str_front.c
trexio_exit_code
trexio_has_$group_str$ (trexio_t* const file)
{

  if (file == NULL) return TREXIO_INVALID_ARG_1;

  assert(file->back_end < TREXIO_INVALID_BACK_END);

  switch (file->back_end) {

  case TREXIO_TEXT:
    //return trexio_text_has_$group_str$(file);
    break;

  case TREXIO_HDF5:
    return trexio_hdf5_has_$group_str$(file);
    break;
/*
  case TREXIO_JSON:
    return trexio_json_has_$group_str$(file);
    break;
,*/
  }
  return TREXIO_FAILURE;

}
     #+end_src

*** Fortran templates for front end

    The ~Fortran~ templates that provide an access to the ~C~ API calls from Fortran.
    These templates are based on the use of ~iso_c_binding~. Pointers have to be passed by value.

    
     #+begin_src f90 :tangle write_attr_str_front_fortran.f90
interface
   integer function trexio_write_$group_str$ (trex_file, str) bind(C)
     use, intrinsic :: iso_c_binding
     integer(8), intent(in), value :: trex_file
     character, intent(in) :: str(*)
   end function trexio_write_$group_str$
end interface
     #+end_src

     #+begin_src f90 :tangle read_attr_str_front_fortran.f90
interface
   integer function trexio_read_$group_str$ (trex_file, str) bind(C)
     use, intrinsic :: iso_c_binding
     integer(8), intent(in), value :: trex_file
     character, intent(out) :: str(*)
   end function trexio_read_$group_str$
end interface
     #+end_src

     #+begin_src f90 :tangle has_attr_str_front_fortran.f90
interface
   integer function trexio_has_$group_str$ (trex_file) bind(C)
     use, intrinsic :: iso_c_binding
     integer(8), intent(in), value :: trex_file
   end function trexio_has_$group_str$
end interface
     #+end_src

* Fortran helper/wrapper functions

  The function below adapts the original C-based ~trexio_open~ for Fortran.
  This is needed due to the fact that strings in C are terminated by ~NULL~ character ~\0~
  unlike strings in Fortran.
  Note, that Fortran interface calls the main ~TREXIO~ API, which is written in C.

  #+begin_src f90 :tangle suffix_fortran.f90
contains
   integer(8) function trexio_open (filename, mode, backend)
     use, intrinsic :: iso_c_binding
     implicit none
     character(len=*)      :: filename
     character, intent(in), value :: mode
     integer, intent(in), value   :: backend
     character(len=len_trim(filename)+1) :: filename_c

     filename_c = trim(filename) // c_null_char
     trexio_open = trexio_open_c(filename_c, mode, backend)
   end function trexio_open
  #+end_src

* File suffixes                                                     :noexport:

  #+begin_src c :tangle suffix_front.h
#endif
  #+end_src

  #+begin_src c :tangle suffix_s_front.h
#endif
  #+end_src

  #+begin_src f90 :tangle suffix_fortran.f90
end module trexio
  #+end_src<|MERGE_RESOLUTION|>--- conflicted
+++ resolved
@@ -117,7 +117,6 @@
 ** Error handling
 
       #+NAME: table-exit-codes
-<<<<<<< HEAD
    | Macro                       | Code | Description               |
    |-----------------------------+------+---------------------------|
    | ~TREXIO_FAILURE~            |   -1 | 'Unknown failure'         |
@@ -134,33 +133,6 @@
    | ~TREXIO_ALLOCATION_FAILED~  |   10 | 'Allocation failed'       |
    | ~TREXIO_HAS_NOT~            |   11 | 'Element absent'          |
    | ~TREXIO_INVALID_NUM~        |   12 | 'Invalid dimensions'      |
-   | ~TREXIO_NUM_ALREADY_EXISTS~ |   13 | 'Variable already exists' |
-   | ~TREXIO_OPEN_ERROR~         |   14 | 'Error opening file'      |
-   | ~TREXIO_LOCK_ERROR~         |   15 | 'Error locking file'      |
-   | ~TREXIO_UNLOCK_ERROR~       |   16 | 'Error unlocking file'    |
-   | ~TREXIO_FILE_ERROR~         |   17 | 'Invalid file handle'     |
-   | ~TREXIO_GROUP_READ_ERROR~   |   18 | 'Error reading group'     |
-   | ~TREXIO_GROUP_WRITE_ERROR~  |   19 | 'Error writing group'     |
-   | ~TREXIO_ELEM_READ_ERROR~    |   20 | 'Error reading element'   |
-   | ~TREXIO_ELEM_WRITE_ERROR~   |   21 | 'Error writing element'   |
-   | ~TREXIO_INVALID_STR_LEN~    |   30 | 'Invalid max_str_len'     |
-=======
-   | Macro                        | Code | Description                            |
-   |------------------------------+------+----------------------------------------|
-   | ~TREXIO_FAILURE~             |   -1 | 'Unknown failure'                      |
-   | ~TREXIO_SUCCESS~             |    0 | 'Success'                              |
-   | ~TREXIO_INVALID_ARG_1~       |    1 | 'Invalid argument 1'                   |
-   | ~TREXIO_INVALID_ARG_2~       |    2 | 'Invalid argument 2'                   |
-   | ~TREXIO_INVALID_ARG_3~       |    3 | 'Invalid argument 3'                   |
-   | ~TREXIO_INVALID_ARG_4~       |    4 | 'Invalid argument 4'                   |
-   | ~TREXIO_INVALID_ARG_5~       |    5 | 'Invalid argument 5'                   |
-   | ~TREXIO_END~                 |    6 | 'End of file'                          |
-   | ~TREXIO_READONLY~            |    7 | 'Read-only file'                       |
-   | ~TREXIO_ERRNO~               |    8 | strerror(errno)                        |
-   | ~TREXIO_INVALID_ID~          |    9 | 'Invalid ID'                           |
-   | ~TREXIO_ALLOCATION_FAILED~   |   10 | 'Allocation failed'                    |
-   | ~TREXIO_HAS_NOT~             |   11 | 'Element absent'                       |
-   | ~TREXIO_INVALID_NUM~         |   12 | 'Invalid dimensions'                   |
    | ~TREXIO_NUM_ALREADY_EXISTS~  |   13 | 'Dimensioning variable already exists' |
    | ~TREXIO_DSET_ALREADY_EXISTS~ |   14 | 'Dataset already exists'               |
    | ~TREXIO_OPEN_ERROR~          |   15 | 'Error opening file'                   |
@@ -169,9 +141,8 @@
    | ~TREXIO_FILE_ERROR~          |   18 | 'Invalid file handle'                  |
    | ~TREXIO_GROUP_READ_ERROR~    |   19 | 'Error reading group'                  |
    | ~TREXIO_GROUP_WRITE_ERROR~   |   20 | 'Error writing group'                  |
-   | ~TREXIO_ELEM_READ_ERROR~     |   21 | 'Error reading element'                |
-   | ~TREXIO_ELEM_WRITE_ERROR~    |   22 | 'Error writing element'                |
->>>>>>> 31bf17c6
+   | ~TREXIO_ELEM_WRITE_ERROR~   |   21 | 'Error writing element'   |
+   | ~TREXIO_INVALID_STR_LEN~    |   30 | 'Invalid max_str_len'     |
 
    # We need to force Emacs not to indent the Python code:
    # -*- org-src-preserve-indentation: t
@@ -218,17 +189,6 @@
    #define  TREXIO_HAS_NOT                 ((trexio_exit_code) 11)
    #define  TREXIO_INVALID_NUM             ((trexio_exit_code) 12)
    #define  TREXIO_NUM_ALREADY_EXISTS      ((trexio_exit_code) 13)
-<<<<<<< HEAD
-   #define  TREXIO_OPEN_ERROR              ((trexio_exit_code) 14)
-   #define  TREXIO_LOCK_ERROR              ((trexio_exit_code) 15)
-   #define  TREXIO_UNLOCK_ERROR            ((trexio_exit_code) 16)
-   #define  TREXIO_FILE_ERROR              ((trexio_exit_code) 17)
-   #define  TREXIO_GROUP_READ_ERROR        ((trexio_exit_code) 18)
-   #define  TREXIO_GROUP_WRITE_ERROR       ((trexio_exit_code) 19)
-   #define  TREXIO_ELEM_READ_ERROR         ((trexio_exit_code) 20)
-   #define  TREXIO_ELEM_WRITE_ERROR        ((trexio_exit_code) 21)
-   #define  TREXIO_INVALID_STR_LEN         ((trexio_exit_code) 30)
-=======
    #define  TREXIO_DSET_ALREADY_EXISTS     ((trexio_exit_code) 14)
    #define  TREXIO_OPEN_ERROR              ((trexio_exit_code) 15)
    #define  TREXIO_LOCK_ERROR              ((trexio_exit_code) 16)
@@ -238,7 +198,7 @@
    #define  TREXIO_GROUP_WRITE_ERROR       ((trexio_exit_code) 20)
    #define  TREXIO_ELEM_READ_ERROR         ((trexio_exit_code) 21)
    #define  TREXIO_ELEM_WRITE_ERROR        ((trexio_exit_code) 22)
->>>>>>> 31bf17c6
+   #define  TREXIO_INVALID_STR_LEN         ((trexio_exit_code) 30)
    #+end_src
 
    #+begin_src f90 :tangle prefix_fortran.f90
@@ -257,17 +217,6 @@
       integer(trexio_exit_code), parameter :: TREXIO_HAS_NOT                 = 11
       integer(trexio_exit_code), parameter :: TREXIO_INVALID_NUM             = 12
       integer(trexio_exit_code), parameter :: TREXIO_NUM_ALREADY_EXISTS      = 13
-<<<<<<< HEAD
-      integer(trexio_exit_code), parameter :: TREXIO_OPEN_ERROR              = 14
-      integer(trexio_exit_code), parameter :: TREXIO_LOCK_ERROR              = 15
-      integer(trexio_exit_code), parameter :: TREXIO_UNLOCK_ERROR            = 16
-      integer(trexio_exit_code), parameter :: TREXIO_FILE_ERROR              = 17
-      integer(trexio_exit_code), parameter :: TREXIO_GROUP_READ_ERROR        = 18
-      integer(trexio_exit_code), parameter :: TREXIO_GROUP_WRITE_ERROR       = 19
-      integer(trexio_exit_code), parameter :: TREXIO_ELEM_READ_ERROR         = 20
-      integer(trexio_exit_code), parameter :: TREXIO_ELEM_WRITE_ERROR        = 21
-      integer(trexio_exit_code), parameter :: TREXIO_INVALID_STR_LEN         = 30
-=======
       integer(trexio_exit_code), parameter :: TREXIO_DSET_ALREADY_EXISTS     = 14
       integer(trexio_exit_code), parameter :: TREXIO_OPEN_ERROR              = 15
       integer(trexio_exit_code), parameter :: TREXIO_LOCK_ERROR              = 16
@@ -277,7 +226,7 @@
       integer(trexio_exit_code), parameter :: TREXIO_GROUP_WRITE_ERROR       = 20
       integer(trexio_exit_code), parameter :: TREXIO_ELEM_READ_ERROR         = 21
       integer(trexio_exit_code), parameter :: TREXIO_ELEM_WRITE_ERROR        = 22
->>>>>>> 31bf17c6
+      integer(trexio_exit_code), parameter :: TREXIO_INVALID_STR_LEN         = 30
    #+end_src
    :end:
 
@@ -1436,35 +1385,11 @@
 end interface
      #+end_src
 
-<<<<<<< HEAD
-** Templates for front end has/read/write a dataset of strings
-*** Introduction
-   This section concerns API calls related to datasets of strings.
-
-   | Function name               | Description                         |
-   |-----------------------------+-------------------------------------|
-   | ~trexio_has_$group_dset$~   | Check if a dataset exists in a file |
-   | ~trexio_read_$group_dset$~  | Read  a dataset                     |
-   | ~trexio_write_$group_dset$~ | Write a dataset                     |
-
-*** C templates for front end
-
-   First parameter is the ~TREXIO~ file handle. Second parameter is the variable to be written/read
-   to/from the ~TREXIO~ file (except for ~trexio_has_~ functions).
-
-
-     #+begin_src c :tangle hrw_dset_str_front.h :exports none
-trexio_exit_code trexio_has_$group_dset$(trexio_t* const file);
-trexio_exit_code trexio_read_$group_dset$(trexio_t* const file, char* const dset, const uint32_t max_str_len);
-trexio_exit_code trexio_write_$group_dset$(trexio_t* const file, const char* dset, const uint32_t max_str_len);
-     #+end_src
-=======
 ** Sparse data structures
 
    Sparse data structures are used typically for large tensors such as
    two-electron integrals. For example, in the =trex.json= file sparse
    arrays appear as for the ~eri~ :
->>>>>>> 31bf17c6
 
    #+begin_src python
    "ao_2e_int"  : {
@@ -1506,23 +1431,14 @@
 
   #+BEGIN_SRC c
 trexio_exit_code
-<<<<<<< HEAD
-trexio_read_$group_dset$ (trexio_t* const file, char* const dset, const uint32_t max_str_len)
-=======
 trexio_read_chunk_ao_2e_int_eri_index_32(trexio_t* const file,
                                          const int64_t offset,
                                          const int64_t num,
                                          int32_t* buffer)
->>>>>>> 31bf17c6
 {
   if (file  == NULL) return TREXIO_INVALID_ARG_1;
-<<<<<<< HEAD
-  if (dset == NULL) return TREXIO_INVALID_ARG_2;
-  if (max_str_len <= 0) return TREXIO_INVALID_ARG_3;
-=======
   if (offset   < 0L) return TREXIO_INVALID_ARG_2;
   if (num      < 0L) return TREXIO_INVALID_ARG_3;
->>>>>>> 31bf17c6
 
   const uint32_t rank = 4;  // To be set by generator : number of indices
 
@@ -1532,38 +1448,19 @@
   rc = trexio_read_ao_2e_int_eri_num(const file, &nmax);
   if (rc != TREXIO_SUCCESS) return rc;
 
-  rc = TREXIO_FAILURE;
-  switch (file->back_end) {
-
-  case TREXIO_TEXT:
-<<<<<<< HEAD
-    //rc = return trexio_text_read_$group_dset$(file, dset_str, rank, dims);
-    break;
-
-  case TREXIO_HDF5:
-    rc = trexio_hdf5_read_$group_dset$(file, dset, rank, dims, max_str_len);
-    break;
-/*
-  case TREXIO_JSON:
-    rc = trexio_json_read_$group_dset$(file, dset, rank, dims);
-=======
+  switch (file->back_end) {
+
+  case TREXIO_TEXT:
     return trexio_text_read_chunk_ao_2e_int_eri_index(file, buffer, offset, num, rank, nmax);
     break;
 
   case TREXIO_HDF5:
     return trexio_hdf5_read_chunk_ao_2e_int_eri_index(file, buffer, offset, num, rank, nmax);
->>>>>>> 31bf17c6
     break;
 
   default:
     return TREXIO_FAILURE;  /* Impossible case */
   }
-<<<<<<< HEAD
-
-  return rc;
-  
-=======
->>>>>>> 31bf17c6
 }
   #+END_SRC
 
@@ -1571,29 +1468,98 @@
 
   #+BEGIN_SRC c
 trexio_exit_code
-<<<<<<< HEAD
-trexio_write_$group_dset$ (trexio_t* const file, const char* dset, const uint32_t max_str_len)
-=======
 trexio_read_chunk_ao_2e_int_eri_value_64(trexio_t* const file,
                                          const int64_t offset,
                                          const int64_t num,
                                          double* buffer)
->>>>>>> 31bf17c6
 {
   if (file  == NULL) return TREXIO_INVALID_ARG_1;
-<<<<<<< HEAD
+  if (offset   < 0L) return TREXIO_INVALID_ARG_2;
+  if (num      < 0L) return TREXIO_INVALID_ARG_3;
+
+  int64_t nmax;             // Max number of integrals
+  trexio_exit_code rc;
+
+  rc = trexio_read_ao_2e_int_eri_num(const file, &nmax);
+  if (rc != TREXIO_SUCCESS) return rc;
+
+  switch (file->back_end) {
+
+  case TREXIO_TEXT:
+    return trexio_text_read_chunk_ao_2e_int_eri_value(file, buffer, offset, num, nmax);
+    break;
+
+  case TREXIO_HDF5:
+    return trexio_hdf5_read_chunk_ao_2e_int_eri_index(file, buffer, offset, num, nmax);
+    break;
+
+  default:
+    return TREXIO_FAILURE;  /* Impossible case */
+  }
+}
+  #+END_SRC
+
+
+** Templates for front end has/read/write a dataset of strings
+*** Introduction
+   This section concerns API calls related to datasets of strings.
+
+   | Function name               | Description                         |
+   |-----------------------------+-------------------------------------|
+   | ~trexio_has_$group_dset$~   | Check if a dataset exists in a file |
+   | ~trexio_read_$group_dset$~  | Read  a dataset                     |
+   | ~trexio_write_$group_dset$~ | Write a dataset                     |
+
+*** C templates for front end
+
+   First parameter is the ~TREXIO~ file handle. Second parameter is the variable to be written/read
+   to/from the ~TREXIO~ file (except for ~trexio_has_~ functions).
+
+     #+begin_src c :tangle hrw_dset_str_front.h :exports none
+trexio_exit_code trexio_has_$group_dset$(trexio_t* const file);
+trexio_exit_code trexio_read_$group_dset$(trexio_t* const file, char* const dset, const uint32_t max_str_len);
+trexio_exit_code trexio_write_$group_dset$(trexio_t* const file, const char* dset, const uint32_t max_str_len);
+     #+end_src
+
+
+trexio_exit_code
+trexio_read_$group_dset$ (trexio_t* const file, char* const dset, const uint32_t max_str_len)
+{
+  if (file  == NULL) return TREXIO_INVALID_ARG_1;
   if (dset == NULL) return TREXIO_INVALID_ARG_2;
   if (max_str_len <= 0) return TREXIO_INVALID_ARG_3;
-=======
-  if (offset   < 0L) return TREXIO_INVALID_ARG_2;
-  if (num      < 0L) return TREXIO_INVALID_ARG_3;
->>>>>>> 31bf17c6
-
-  int64_t nmax;             // Max number of integrals
-  trexio_exit_code rc;
-
-  rc = trexio_read_ao_2e_int_eri_num(const file, &nmax);
-  if (rc != TREXIO_SUCCESS) return rc;
+
+  rc = TREXIO_FAILURE;
+  switch (file->back_end) {
+
+  case TREXIO_TEXT:
+    //rc = return trexio_text_read_$group_dset$(file, dset_str, rank, dims);
+    break;
+
+  case TREXIO_HDF5:
+    rc = trexio_hdf5_read_$group_dset$(file, dset, rank, dims, max_str_len);
+    break;
+/*
+  case TREXIO_JSON:
+    rc = trexio_json_read_$group_dset$(file, dset, rank, dims);
+    break;
+
+  default:
+    return TREXIO_FAILURE;  /* Impossible case */
+  }
+
+  return rc;
+
+}
+  #+END_SRC
+
+
+trexio_exit_code
+trexio_write_$group_dset$ (trexio_t* const file, const char* dset, const uint32_t max_str_len)
+{
+  if (file  == NULL) return TREXIO_INVALID_ARG_1;
+  if (dset == NULL) return TREXIO_INVALID_ARG_2;
+  if (max_str_len <= 0) return TREXIO_INVALID_ARG_3;
 
   char*  tmp_str  = CALLOC(dims[0]*(max_str_len+1), char);
   if (tmp_str == NULL) return TREXIO_ALLOCATION_FAILED;
@@ -1634,7 +1600,6 @@
   switch (file->back_end) {
 
   case TREXIO_TEXT:
-<<<<<<< HEAD
     //rc = trexio_text_write_$group_dset$(file, dset, rank, dims);
     break;
 
@@ -1679,20 +1644,8 @@
     return trexio_json_has_$group_dset$(file);
     break;
 ,*/
-=======
-    return trexio_text_read_chunk_ao_2e_int_eri_value(file, buffer, offset, num, nmax);
-    break;
-
-  case TREXIO_HDF5:
-    return trexio_hdf5_read_chunk_ao_2e_int_eri_index(file, buffer, offset, num, nmax);
-    break;
-
-  default:
-    return TREXIO_FAILURE;  /* Impossible case */
->>>>>>> 31bf17c6
-  }
-}
-<<<<<<< HEAD
+  }
+}
      #+end_src
 
 *** Fortran templates for front end
@@ -1730,9 +1683,6 @@
    end function trexio_has_$group_dset$
 end interface
      #+end_src
-=======
-  #+END_SRC
->>>>>>> 31bf17c6
 
 ** Templates for front end has/read/write a single string attribute
 *** Introduction
