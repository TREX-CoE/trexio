#+TITLE: TEXT back end
#+PROPERTY: comments org
#+SETUPFILE: ../../docs/theme.setup
# -*- mode: org -*-

  The "file" produced by the text back end is a directory with one
  file per group.

  When the file is open, it is locked by the current process. No other
  process can read/write the same file. This guarantees that the
  representation in memory is consistent with the file and avoid
  re-reading the file before writing.
  To lock the file, we lock the =.lock= file which is present in the
  directory.

  The file is written when closed, or when the flush function is called.

* Constant file prefixes (not used by the generator)               :noexport:

  #+begin_src emacs-lisp
 (setq-local org-babel-default-header-args:c '((:comments . "both")))
  org-babel-default-header-args:c
#+end_src

#+RESULTS:
: ((:comments . both))

# Local Variables:
# eval: (setq-local org-babel-default-header-args:Python '((:session . "foo")))
# End:


  #+NAME:header
  #+begin_src c
/* This file was generated from the trexio.org org-mode file.
   To generate it, open trexio.org in Emacs and execute
   M-x org-babel-tangle
*/



  #+end_src

  #+begin_src c :tangle prefix_text.h :noweb yes
<<header>>
#ifndef TREXIO_TEXT_H
#define TREXIO_TEXT_H

#include "trexio.h"
#include "trexio_private.h"
#include "trexio_s.h"
#include <errno.h>
#include <inttypes.h>
#include <stdio.h>
#include <stdlib.h>
#include <string.h>
#include <assert.h>
#include <fcntl.h>
#include <unistd.h>
#include <sys/stat.h>
#include <stdbool.h>

  #+end_src

  #+begin_src c :tangle prefix_text.c :noweb yes
/* This file was generated from the trexio.org org-mode file.
   To generate it, open trexio.org in Emacs and execute
   M-x org-babel-tangle
*/


#include "trexio_text.h"

  #+end_src

* Template for group-related structures in text back end

    #+begin_src c :tangle struct_text_group_dset.h
typedef struct $group$_s {
  $group_num_dtype_double$ $group_num$;
  $group_dset_dtype$*  $group_dset$;
  uint64_t dims_$group_dset$[16];
  uint64_t len_$group_str$;
  uint32_t rank_$group_dset$;
  uint32_t to_flush;
  bool $group_num$_isSet;
  char*    $group_str$;
  char     file_name[TREXIO_MAX_FILENAME_LENGTH];
} $group$_t;
    #+end_src

* Template for general structure in text back end

   Polymorphism of the ~trexio_t~ type is handled by ensuring that the
   corresponding types for all back ends can be safely casted to
   ~trexio_t~. This is done by making the back-end structs start with
   ~trexio_t parent~ attribute:

    #+begin_src c :tangle struct_text_group.h
typedef struct trexio_text_s {
  trexio_t   parent ;
  $group$_t* $group$;
  int        lock_file;
} trexio_text_t;
    #+end_src

* Initialize function (constant part)

    #+begin_src c :tangle basic_text.h :exports none
trexio_exit_code trexio_text_init(trexio_t* const file);
trexio_exit_code trexio_text_inquire(const char* file_name);
trexio_exit_code trexio_text_deinit(trexio_t* const file);
trexio_exit_code trexio_text_lock(trexio_t* const file);
trexio_exit_code trexio_text_unlock(trexio_t* const file);
trexio_exit_code trexio_text_flush(trexio_t* const file);
bool trexio_text_file_exists(const char* file_name);
    #+end_src

    #+begin_src c :tangle basic_text.c
bool
trexio_text_file_exists (const char* file_name)
{
  /* Check if the file with "file_name" exists */
  struct stat st;

  int rc = stat(file_name, &st);

  bool file_exists = rc == 0;

  return file_exists;
}
    #+end_src

    #+begin_src c :tangle basic_text.c
trexio_exit_code
trexio_text_inquire (const char* file_name)
{
  /* Check if the file with "file_name" exists and that it is a directory */
  struct stat st;

  int rc = stat(file_name, &st);

  bool file_exists = rc == 0;

  if (file_exists) {

    bool is_a_directory = false;
#if defined(S_IFDIR)
    is_a_directory = st.st_mode & S_IFDIR;
#elif defined(S_ISDIR)
    is_a_directory = S_ISDIR(st.st_mode);
#else
    printf("Some important macros are missing for directory handling.\n");
    return TREXIO_FAILURE;
#endif
    if (!is_a_directory) return TREXIO_FILE_ERROR;

    return TREXIO_SUCCESS;
  } else {
    return TREXIO_FAILURE;
  }
}
    #+end_src

On non-POSIX file systems, the function ~mkdtemp~ might is not defined.
In that case, we define an alternate one, which is not as safe as the original one.

    #+begin_src c :tangle basic_text.c
#if  /* Since glibc 2.19: */ _DEFAULT_SOURCE \
           || /* Glibc 2.19 and earlier: */ _BSD_SOURCE \
           || /* Since glibc 2.10: */ _POSIX_C_SOURCE >= 200809L

/* mkdtemp is defined */
#else

char* mkdtemp(char* template) {
    char* dir = NULL;
    dir = tmpnam(dir);
    if (dir == NULL) return NULL;

    if (mkdir(dir, S_IRWXU | S_IRWXG | S_IRWXO) != 0) {
        return NULL;
    }

    strcpy(template, dir);
    return template;
}

#endif
    #+end_src

    #+begin_src c :tangle basic_text.c
trexio_exit_code
trexio_text_init (trexio_t* const file)
{

  if (file == NULL) return TREXIO_INVALID_ARG_1;

  trexio_text_t* const f = (trexio_text_t*) file;

  /* Put all pointers to NULL but leave parent untouched */
  memset(&(f->parent)+1,0,sizeof(trexio_text_t)-sizeof(trexio_t));

  /* Check if directory exists */
  trexio_exit_code rc;
  rc = trexio_text_inquire(file->file_name);
  /* TREXIO file exists but is not  a directory */
  if (rc == TREXIO_FILE_ERROR) return rc;
  /* If directory does not exist - create it in write mode */
  if (rc == TREXIO_FAILURE) {

    if (file->mode == 'r') return TREXIO_READONLY;

    int rc_dir = mkdir(file->file_name, 0777);
    if (rc_dir != 0) return TREXIO_ERRNO;

  }

  /* Create the lock file in the directory */
  const char* lock_file_name = "/.lock";

  char file_name[TREXIO_MAX_FILENAME_LENGTH];

  strncpy (file_name, file->file_name, TREXIO_MAX_FILENAME_LENGTH);
  file_name[TREXIO_MAX_FILENAME_LENGTH-1] = '\0';
  strncat (file_name, lock_file_name, TREXIO_MAX_FILENAME_LENGTH-strlen(lock_file_name));

  if (file_name[TREXIO_MAX_FILENAME_LENGTH-1] != '\0') {
    return TREXIO_LOCK_ERROR;
  }

  f->lock_file = open(file_name,O_WRONLY|O_CREAT|O_TRUNC, 0644);

  if (f->lock_file <= 0) {
    if (file->mode != 'r') {
      return TREXIO_ERRNO;
    } else {
      if (errno == EACCES) {
        /* The directory is read-only and the lock file can't be written.
          Create a dummy temporary file for dummy locking.
        ,*/
        char dirname[TREXIO_MAX_FILENAME_LENGTH] = "/tmp/trexio.XXXXXX";
        if (mkdtemp(dirname) == NULL) return TREXIO_ERRNO;
        strncpy (file_name, dirname, TREXIO_MAX_FILENAME_LENGTH);
        file_name[TREXIO_MAX_FILENAME_LENGTH-1] = '\0';
        strncat (file_name, lock_file_name, TREXIO_MAX_FILENAME_LENGTH-strlen(lock_file_name));
        f->lock_file = open(file_name,O_WRONLY|O_CREAT|O_TRUNC, 0644);
        remove(file_name);
        rmdir(dirname);
      } else {
        return TREXIO_ERRNO;
      }
    }
  }

  return TREXIO_SUCCESS;
}
    #+end_src

    #+begin_src c :tangle basic_text.c
trexio_exit_code trexio_text_lock(trexio_t* const file) {
  if (file == NULL) return TREXIO_INVALID_ARG_1;

  trexio_text_t* const f = (trexio_text_t*) file;

  struct flock fl;

  fl.l_type   = F_WRLCK;
  fl.l_whence = SEEK_SET;
  fl.l_start  = 0;
  fl.l_len    = 0;
  fl.l_pid    = getpid();

  int rc = fcntl(f->lock_file, F_SETLKW, &fl);
  if (rc == -1) return TREXIO_FAILURE;

  return TREXIO_SUCCESS;

}
    #+end_src

    #+begin_src c :tangle basic_text.c
trexio_exit_code
trexio_text_unlock (trexio_t* const file)
{

  if (file  == NULL) return TREXIO_INVALID_ARG_1;

  trexio_text_t* const f = (trexio_text_t*) file;

  struct flock fl;

  fl.l_type   = F_UNLCK;
  fl.l_whence = SEEK_SET;
  fl.l_start  = 0;
  fl.l_len    = 0;
  fl.l_pid    = getpid();
  fcntl(f->lock_file, F_SETLK, &fl);

  close(f->lock_file);
  return TREXIO_SUCCESS;

}
    #+end_src

* Deinitialize function (templated part)

    #+begin_src c :tangle basic_text_group.c
trexio_exit_code
trexio_text_deinit (trexio_t* const file)
{

  if (file  == NULL) return TREXIO_INVALID_ARG_1;

  trexio_exit_code rc;

  /* Error handling for this call is added by the generator */
  rc = trexio_text_free_$group$( (trexio_text_t*) file);

  return TREXIO_SUCCESS;

}
    #+end_src

* Flush function (templated part)

    #+begin_src c :tangle basic_text_group.c
trexio_exit_code
trexio_text_flush (trexio_t* const file)
{

  if (file  == NULL) return TREXIO_INVALID_ARG_1;

  trexio_exit_code rc;
  trexio_text_t* f = (trexio_text_t*) file;

  /* TODO: Error handling for this call is NOT added by the generator */
  rc = trexio_text_flush_$group$(f); if (rc != TREXIO_SUCCESS) return rc;

  return TREXIO_SUCCESS;

}
    #+end_src

* Template for text read a group

    #+begin_src c :tangle read_group_text.h :exports none
$group$_t* trexio_text_read_$group$(trexio_text_t* const file);
    #+end_src

    #+begin_src c :tangle read_group_text.c
$group$_t*
trexio_text_read_$group$ (trexio_text_t* const file)
{

  if (file == NULL) return NULL;

  /* If the data structure exists, return it */
  if (file->$group$ != NULL) {
    return file->$group$;
  }

  /* Allocate the data structure */
  $group$_t* $group$ = MALLOC($group$_t);
  if ($group$ == NULL) return NULL;

  memset($group$,0,sizeof($group$_t));

  /* Build the file name */
  const char* $group$_file_name = "/$group$.txt";

  strncpy ($group$->file_name, file->parent.file_name, TREXIO_MAX_FILENAME_LENGTH);
  $group$->file_name[TREXIO_MAX_FILENAME_LENGTH-1] = '\0';
  strncat ($group$->file_name, $group$_file_name,
           TREXIO_MAX_FILENAME_LENGTH-strlen($group$_file_name));

  if ($group$->file_name[TREXIO_MAX_FILENAME_LENGTH-1] != '\0') {
    FREE($group$);
    return NULL;
  }

  /* If the file exists, read it */
  FILE* f = fopen($group$->file_name,"r");
  if (f != NULL) {

    /* Find size of file to allocate the max size of the string buffer */
    fseek(f, 0L, SEEK_END);
    size_t sz = ftell(f);
    fseek(f, 0L, SEEK_SET);

    sz = (sz < 1024) ? (1024) : (sz);
    char* buffer = CALLOC(sz, char);
    if (buffer == NULL) {
      fclose(f);
      FREE($group$);
      return NULL;
    }

    int rc = 0;
    (void) rc;  // Avoid unused variable;
    trexio_exit_code rc_free = TREXIO_FAILURE;
    (void) rc_free;  // Avoid unused variable;

    /* workaround for the case of missing blocks in the file */
    // START REPEAT GROUP_DSET_ALL
    uint64_t size_$group_dset$ = 0;
    // END REPEAT GROUP_DSET_ALL

    while(fscanf(f, "%1023s", buffer) != EOF) {

      if (strcmp(buffer, "EXIT") == 0) {
        break;
      // START REPEAT GROUP_DSET_ALL
      } else if (strcmp(buffer, "rank_$group_dset$") == 0) {

        rc = fscanf(f, "%u", &($group$->rank_$group_dset$));
        if (rc != 1) {
          trexio_text_free_read_$group$(buffer, f, file, $group$);
          return NULL;
        }

        if ($group$->rank_$group_dset$ != 0) size_$group_dset$ = 1UL;

        for (uint32_t i=0; i<$group$->rank_$group_dset$; ++i){

          uint32_t j=0;
          rc = fscanf(f, "%1023s %u", buffer, &j);
          if ((rc != 2) || (strcmp(buffer, "dims_$group_dset$") != 0) || (j!=i)) {
            trexio_text_free_read_$group$(buffer, f, file, $group$);
            return NULL;
          }

          rc = fscanf(f, "%" SCNu64 "\n", &($group$->dims_$group_dset$[i]));
          assert(!(rc != 1));
          if (rc != 1) {
            trexio_text_free_read_$group$(buffer, f, file, $group$);
            return NULL;
          }

          size_$group_dset$ *= $group$->dims_$group_dset$[i];
        }
      // END REPEAT GROUP_DSET_ALL
      // START REPEAT GROUP_DSET_NUM
      } else if (strcmp(buffer, "$group_dset$") == 0) {

        /* Allocate arrays */
        $group$->$group_dset$ = CALLOC(size_$group_dset$, $group_dset_dtype$);
        if ($group$->$group_dset$ == NULL) {
          trexio_text_free_read_$group$(buffer, f, file, $group$);
          return NULL;
        }

        for (uint64_t i=0 ; i<size_$group_dset$ ; ++i) {
          rc = fscanf(f, "%$group_dset_format_scanf$", &($group$->$group_dset$[i]));
          if (rc != 1) {
            trexio_text_free_read_$group$(buffer, f, file, $group$);
            return NULL;
          }
        }

      // END REPEAT GROUP_DSET_NUM
      // START REPEAT GROUP_DSET_STR
      } else if (strcmp(buffer, "$group_dset$") == 0) {

        if (size_$group_dset$ != 0) {
          /* Allocate arrays */
          $group$->$group_dset$ = CALLOC(size_$group_dset$, $group_dset_dtype$);
          if ($group$->$group_dset$ == NULL) {
            trexio_text_free_read_$group$(buffer, f, file, $group$);
            return NULL;
          }

          /* WARNING: this tmp array allows to avoid allocation of space for each element of array of string
           ,* BUT it's size has to be number_of_str*max_len_str where max_len_str is somewhat arbitrary, e.g. 32.
           ,*/
          char* tmp_$group_dset$;
          tmp_$group_dset$ = CALLOC(size_$group_dset$*32, char);

          for (uint64_t i=0 ; i<size_$group_dset$ ; ++i) {
            $group$->$group_dset$[i] = tmp_$group_dset$;
            /* conventional fcanf with "%s" only return the string before the first space character
             ,* to read string with spaces use "%[^\n]" possible with space before or after, i.e. " %[^\n]"
             ,*/
            rc = fscanf(f, " %1023[^\n]", buffer);
            if (rc != 1) {
              trexio_text_free_read_$group$(buffer, f, file, $group$);
              return NULL;
            }

            size_t tmp_$group_dset$_len = strlen(buffer);
            strncpy(tmp_$group_dset$, buffer, 32);
            tmp_$group_dset$[31] = '\0';
            tmp_$group_dset$ += tmp_$group_dset$_len + 1;
          }
        }

      // END REPEAT GROUP_DSET_STR
      // START REPEAT GROUP_NUM
      } else if (strcmp(buffer, "$group_num$_isSet") == 0) {

        unsigned int $group_num$_isSet;
        /* additional parameter $group_num$_isSet is needed to suppress warning when fscanf into bool variable using %u or %d */
        rc = fscanf(f, "%u", &($group_num$_isSet));
        $group$->$group_num$_isSet = (bool) $group_num$_isSet;
        if (rc != 1) {
          trexio_text_free_read_$group$(buffer, f, file, $group$);
          return NULL;
        }

        if ($group$->$group_num$_isSet == true) {

          rc = fscanf(f, "%1023s", buffer);
          if ((rc != 1) || (strcmp(buffer, "$group_num$") != 0)) {
            trexio_text_free_read_$group$(buffer, f, file, $group$);
            return NULL;
          }

          rc = fscanf(f, "%$group_num_format_scanf$", &($group$->$group_num$));
          if (rc != 1) {
            trexio_text_free_read_$group$(buffer, f, file, $group$);
            return NULL;
          }

        }

      // END REPEAT GROUP_NUM
      // START REPEAT GROUP_ATTR_STR
      } else if (strcmp(buffer, "len_$group_str$") == 0) {

        rc = fscanf(f, "%" SCNu64 "", &($group$->len_$group_str$));
        if (rc != 1) {
          trexio_text_free_read_$group$(buffer, f, file, $group$);
          return NULL;
        }

        rc = fscanf(f, "%1023s", buffer);
        if ((rc != 1) || (strcmp(buffer, "$group_str$") != 0)) {
          trexio_text_free_read_$group$(buffer, f, file, $group$);
          return NULL;
        }

        if ($group$->len_$group_str$ != 0) {

          $group$->$group_str$ = CALLOC($group$->len_$group_str$, char);
          if ($group$->$group_str$ == NULL) {
            trexio_text_free_read_$group$(buffer, f, file, $group$);
            return NULL;
          }

          rc = fscanf(f, " %1023[^\n]", buffer);
          if (rc != 1) {
            trexio_text_free_read_$group$(buffer, f, file, $group$);
            return NULL;
          }
          /* Safer string conversion to avoid buffer overflow in fscanf */
          strncpy($group$->$group_str$, buffer, $group$->len_$group_str$);
          $group$->$group_str$[$group$->len_$group_str$-1] = '\0';

        }
      // END REPEAT GROUP_ATTR_STR
      } else {
        continue;
      }

    }

    FREE(buffer);
    fclose(f);
    f = NULL;
  }

  file->$group$ = $group$;
  return $group$;
}
   #+end_src

* Template for text has a group

    #+begin_src c :tangle hrw_group_text.h :exports none
trexio_exit_code trexio_text_has_$group$(trexio_t* const file);
    #+end_src

    #+begin_src c :tangle has_group_text.c
trexio_exit_code
trexio_text_has_$group$ (trexio_t* const file)
{

  if (file  == NULL) return TREXIO_INVALID_ARG_1;

  /* Flush the group to make sure the group.txt file is created */
  if (file->mode != 'r') {
    trexio_exit_code rc = trexio_text_flush_$group$((trexio_text_t*) file);
    if (rc != TREXIO_SUCCESS) return TREXIO_FAILURE;
  }

  /* Build the file name */
  char $group$_full_path[TREXIO_MAX_FILENAME_LENGTH];

  const char* $group$_file_name = "/$group$.txt";

  strncpy ($group$_full_path, file->file_name, TREXIO_MAX_FILENAME_LENGTH);
  $group$_full_path[TREXIO_MAX_FILENAME_LENGTH-1] = '\0';
  strncat ($group$_full_path, $group$_file_name,
           TREXIO_MAX_FILENAME_LENGTH-strlen($group$_file_name));

  if ($group$_full_path[TREXIO_MAX_FILENAME_LENGTH-1] != '\0') return TREXIO_FAILURE;

  bool file_exists;
  file_exists = trexio_text_file_exists($group$_full_path);

  if (file_exists) {
    return TREXIO_SUCCESS;
  } else {
    return TREXIO_HAS_NOT;
  }
}
   #+end_src

* Template for text flush a group

    #+begin_src c :tangle flush_group_text.h :exports none
trexio_exit_code trexio_text_flush_$group$(trexio_text_t* const file);
    #+end_src

    #+begin_src c :tangle flush_group_text.c
trexio_exit_code
trexio_text_flush_$group$ (trexio_text_t* const file)
{

  if (file == NULL) return TREXIO_INVALID_ARG_1;

  if (file->parent.mode == 'r') return TREXIO_READONLY;

  $group$_t* $group$ = file->$group$;
  if ($group$ == NULL) return TREXIO_SUCCESS;

  if ($group$->to_flush == 0) return TREXIO_SUCCESS;

  assert (file->parent.mode == 'w' || file->parent.mode == 'u');

  FILE* f = fopen($group$->file_name, "w");
  if (f == NULL) return TREXIO_INVALID_ARG_1;

  /* Write the dimensioning variables */
  // START REPEAT GROUP_DSET_ALL
  fprintf(f, "rank_$group_dset$ %u\n", $group$->rank_$group_dset$);
  // workaround for the case of missing blocks in the file
  uint64_t size_$group_dset$ = 0;
  if ($group$->rank_$group_dset$ != 0) size_$group_dset$ = 1;

  for (unsigned int i=0; i<$group$->rank_$group_dset$; ++i){
    fprintf(f, "dims_$group_dset$ %u %" PRIu64 "\n", i, $group$->dims_$group_dset$[i]);
    size_$group_dset$ *= $group$->dims_$group_dset$[i];
  }
  // END REPEAT GROUP_DSET_ALL

  // START REPEAT GROUP_NUM
  fprintf(f, "$group_num$_isSet %u \n", $group$->$group_num$_isSet);
  if ($group$->$group_num$_isSet == true) fprintf(f, "$group_num$ %$group_num_format_printf$ \n", $group$->$group_num$);
  // END REPEAT GROUP_NUM

  // START REPEAT GROUP_ATTR_STR
  fprintf(f, "len_$group_str$ %" PRIu64 "\n", $group$->len_$group_str$);
  fprintf(f, "$group_str$\n");
  if ($group$->len_$group_str$ != 0) fprintf(f, "%s\n", $group$->$group_str$);
  // END REPEAT GROUP_ATTR_STR

  /* Write arrays */
  // START REPEAT GROUP_DSET_ALL

  fprintf(f, "$group_dset$\n");
  for (uint64_t i=0 ; i<size_$group_dset$ ; ++i) {
    fprintf(f, "%$group_dset_format_printf$\n", $group$->$group_dset$[i]);
  }
  // END REPEAT GROUP_DSET_ALL

  fclose(f);
  $group$->to_flush = 0;
  return TREXIO_SUCCESS;

}
   #+end_src

* Template for text free memory

     Memory is allocated when reading. The following function frees memory.

    #+begin_src c :tangle free_group_text.h :exports none
trexio_exit_code trexio_text_free_$group$(trexio_text_t* const file);
    #+end_src

    #+begin_src c :tangle free_group_text.c
trexio_exit_code
trexio_text_free_$group$ (trexio_text_t* const file)
{

  if (file == NULL) return TREXIO_INVALID_ARG_1;

  if (file->parent.mode != 'r') {
    trexio_exit_code rc = trexio_text_flush_$group$(file);
    if (rc != TREXIO_SUCCESS) return TREXIO_FAILURE;
  }

  $group$_t* $group$ = file->$group$;
  if ($group$ == NULL) return TREXIO_SUCCESS;

  // START REPEAT GROUP_DSET_NUM
  if ($group$->$group_dset$ != NULL) FREE ($group$->$group_dset$);
  // END REPEAT GROUP_DSET_NUM

  // START REPEAT GROUP_DSET_STR
  if ($group$->$group_dset$ != NULL) {
    if ($group$->rank_$group_dset$ != 0) FREE ($group$->$group_dset$[0]);
    FREE ($group$->$group_dset$);
  }
  // END REPEAT GROUP_DSET_STR

  // START REPEAT GROUP_ATTR_STR
  if ($group$->$group_str$ != NULL) FREE ($group$->$group_str$);
  // END REPEAT GROUP_ATTR_STR

  FREE ($group$);
  file->$group$ = NULL;

  return TREXIO_SUCCESS;

}
    #+end_src

  This function is called upon the non-successful exit from the ~trexio_text_read_group~ function.

    #+begin_src c :tangle free_group_text.h :exports none
trexio_exit_code trexio_text_free_read_$group$ (char* buffer, FILE* txt_file, trexio_text_t* trexio_file, $group$_t* $group$);
    #+end_src

    #+begin_src c :tangle free_group_text.c
trexio_exit_code
trexio_text_free_read_$group$ (char* buffer, FILE* txt_file, trexio_text_t* trexio_file, $group$_t* $group$)
{
  trexio_exit_code rc_free;

  FREE(buffer);
  fclose(txt_file);
  /* Set pointer to the struct so that the garbage collector can do the job on file handle */
  trexio_file->$group$ = $group$;
  rc_free = trexio_text_free_$group$(trexio_file);
  assert(rc_free == TREXIO_SUCCESS);

  return TREXIO_SUCCESS;
}
    #+end_src

* Template for has/read/write a numerical attribute

    #+begin_src c :tangle hrw_attr_num_text.h :exports none
trexio_exit_code trexio_text_has_$group_num$ (trexio_t* const file);
trexio_exit_code trexio_text_read_$group_num$ (trexio_t* const file, $group_num_dtype_double$* const num);
trexio_exit_code trexio_text_write_$group_num$(trexio_t* const file, const $group_num_dtype_double$ num);
   #+end_src

    #+begin_src c :tangle read_attr_num_text.c
trexio_exit_code
trexio_text_read_$group_num$ (trexio_t* const file, $group_num_dtype_double$* const num)
{

  if (file  == NULL) return TREXIO_INVALID_ARG_1;
  if (num   == NULL) return TREXIO_INVALID_ARG_2;

  $group$_t* $group$ = trexio_text_read_$group$((trexio_text_t*) file);
  if ($group$ == NULL) return TREXIO_FAILURE;

  *num = $group$->$group_num$;

  return TREXIO_SUCCESS;

}
   #+end_src

   #+begin_src c :tangle write_attr_num_text.c
trexio_exit_code
trexio_text_write_$group_num$ (trexio_t* const file, const $group_num_dtype_double$ num)
{

  if (file == NULL) return TREXIO_INVALID_ARG_1;
  if (file->mode == 'r') return TREXIO_READONLY;

  $group$_t* $group$ = trexio_text_read_$group$((trexio_text_t*) file);
  if ($group$ == NULL) return TREXIO_FAILURE;

  $group$->$group_num$ = num;
  $group$->$group_num$_isSet = true;
  $group$->to_flush = 1;

  return TREXIO_SUCCESS;

}
     #+end_src

    #+begin_src c :tangle has_attr_num_text.c
trexio_exit_code
trexio_text_has_$group_num$ (trexio_t* const file)
{
  if (file  == NULL) return TREXIO_INVALID_ARG_1;

  $group$_t* $group$ = trexio_text_read_$group$((trexio_text_t*) file);
  if ($group$ == NULL) return TREXIO_FAILURE;

  if ($group$->$group_num$_isSet == true){
    return TREXIO_SUCCESS;
  } else {
    return TREXIO_HAS_NOT;
  }

}
   #+end_src

* Template for has/read/write a dataset of numerical data

     The ~group_dset~ array is assumed allocated with the appropriate size.

   #+begin_src c :tangle hrw_dset_data_text.h :exports none
trexio_exit_code trexio_text_has_$group_dset$ (trexio_t* const file);
trexio_exit_code trexio_text_read_$group_dset$ (trexio_t* const file, $group_dset_dtype$* const $group_dset$, const uint32_t rank, const uint64_t* dims);
trexio_exit_code trexio_text_write_$group_dset$(trexio_t* const file, const $group_dset_dtype$* $group_dset$, const uint32_t rank, const uint64_t* dims);
   #+end_src

   #+begin_src c :tangle read_dset_data_text.c
trexio_exit_code
trexio_text_read_$group_dset$ (trexio_t* const file, $group_dset_dtype$* const $group_dset$,
                               const uint32_t rank, const uint64_t* dims)
{

  if (file  == NULL) return TREXIO_INVALID_ARG_1;
  if ($group_dset$ == NULL) return TREXIO_INVALID_ARG_2;
  if (rank < 1) return TREXIO_INVALID_ARG_3;
  if (dims == NULL) return TREXIO_INVALID_ARG_4;

  $group$_t* const $group$ = trexio_text_read_$group$((trexio_text_t*) file);
  if ($group$ == NULL) return TREXIO_FAILURE;

  if (rank != $group$->rank_$group_dset$) return TREXIO_INVALID_ARG_3;

  uint64_t dim_size = 1;
  for (uint32_t i=0; i<rank; ++i){
    if (dims[i] != $group$->dims_$group_dset$[i]) return TREXIO_INVALID_ARG_4;
    dim_size *= dims[i];
  }

  for (uint64_t i=0 ; i<dim_size ; ++i) {
    $group_dset$[i] = $group$->$group_dset$[i];
  }

  return TREXIO_SUCCESS;

}
   #+end_src

   #+begin_src c :tangle write_dset_data_text.c
trexio_exit_code
trexio_text_write_$group_dset$ (trexio_t* const file, const $group_dset_dtype$* $group_dset$,
                                const uint32_t rank, const uint64_t* dims)
{

  if (file  == NULL)  return TREXIO_INVALID_ARG_1;
  if ($group_dset$ == NULL)  return TREXIO_INVALID_ARG_2;
  if (rank < 1) return TREXIO_INVALID_ARG_3;
  if (dims == NULL) return TREXIO_INVALID_ARG_4;

  if (file->mode == 'r') return TREXIO_READONLY;

  $group$_t* const $group$ = trexio_text_read_$group$((trexio_text_t*) file);
  if ($group$ == NULL) return TREXIO_FAILURE;

  if ($group$->$group_dset$ != NULL) {
    FREE($group$->$group_dset$);
  }

  $group$->rank_$group_dset$ = rank;

  uint64_t dim_size = 1;
  for (uint32_t i=0; i<$group$->rank_$group_dset$; ++i){
    $group$->dims_$group_dset$[i] = dims[i];
    dim_size *= dims[i];
  }

  $group$->$group_dset$ = CALLOC(dim_size, $group_dset_dtype$);

  for (uint64_t i=0 ; i<dim_size ; ++i) {
    $group$->$group_dset$[i] = $group_dset$[i];
  }

  $group$->to_flush = 1;
  return TREXIO_SUCCESS;

}
   #+end_src

   #+begin_src c :tangle has_dset_data_text.c
trexio_exit_code
trexio_text_has_$group_dset$ (trexio_t* const file)
{

  if (file  == NULL) return TREXIO_INVALID_ARG_1;

  $group$_t* const $group$ = trexio_text_read_$group$((trexio_text_t*) file);
  if ($group$ == NULL) return TREXIO_FAILURE;

  if ($group$->rank_$group_dset$ > 0){
    return TREXIO_SUCCESS;
  } else {
    return TREXIO_HAS_NOT;
  }

}
   #+end_src
* Template for has/read/write a dataset of strings

     The ~group_dset~ array is assumed allocated with the appropriate size.

   #+begin_src c :tangle hrw_dset_str_text.h :exports none
trexio_exit_code trexio_text_has_$group_dset$ (trexio_t* const file);
trexio_exit_code trexio_text_read_$group_dset$ (trexio_t* const file, char* const dset, const uint32_t rank, const uint64_t* dims, const uint32_t max_str_len);
trexio_exit_code trexio_text_write_$group_dset$ (trexio_t* const file, const char** dset, const uint32_t rank, const uint64_t* dims);
   #+end_src

   #+begin_src c :tangle read_dset_str_text.c
trexio_exit_code
trexio_text_read_$group_dset$ (trexio_t* const file, char* const dset, const uint32_t rank, const uint64_t* dims, const uint32_t max_str_len)
{

  if (file  == NULL) return TREXIO_INVALID_ARG_1;
  if (dset == NULL) return TREXIO_INVALID_ARG_2;

  $group$_t* const $group$ = trexio_text_read_$group$((trexio_text_t*) file);
  if ($group$ == NULL) return TREXIO_FAILURE;

  if (rank != $group$->rank_$group_dset$) return TREXIO_INVALID_ARG_3;

  for (uint32_t i=0 ; i<rank ; ++i) {
    if (dims[i] != $group$->dims_$group_dset$[i]) return TREXIO_INVALID_ARG_4;
  }

  strcpy(dset, "");
  for (uint64_t i=0 ; i<dims[0] ; ++i) {
    strncat(dset, $group$->$group_dset$[i], max_str_len);
    strcat(dset, TREXIO_DELIM);
  }

  return TREXIO_SUCCESS;

}
   #+end_src

   #+begin_src c :tangle write_dset_str_text.c
trexio_exit_code
trexio_text_write_$group_dset$ (trexio_t* const file, const char** dset, const uint32_t rank, const uint64_t* dims)
{

  if (file  == NULL)  return TREXIO_INVALID_ARG_1;
  if (dset == NULL)  return TREXIO_INVALID_ARG_2;

  if (file->mode == 'r') return TREXIO_READONLY;

  $group$_t* const $group$ = trexio_text_read_$group$((trexio_text_t*) file);
  if ($group$ == NULL) return TREXIO_FAILURE;

  if ($group$->$group_dset$ != NULL) {
    if ($group$->rank_$group_dset$ != 0) FREE($group$->$group_dset$[0]);
    FREE($group$->$group_dset$);
  }

  $group$->rank_$group_dset$ = rank;

  for (uint32_t i=0; i<$group$->rank_$group_dset$; ++i){
    $group$->dims_$group_dset$[i] = dims[i];
  }

  $group$->$group_dset$ = CALLOC(dims[0], char*);
  if ($group$->$group_dset$ == NULL) return TREXIO_ALLOCATION_FAILED;

  char* tmp_str = CALLOC(dims[0]*32 + 1, char);
  if (tmp_str == NULL) return TREXIO_ALLOCATION_FAILED;

  for (uint64_t i=0 ; i<dims[0] ; ++i) {
    size_t tmp_len = strlen(dset[i])+1;
    $group$->$group_dset$[i] = tmp_str;
    strncpy(tmp_str, dset[i], tmp_len);
    tmp_str[tmp_len-1] = '\0';
    tmp_str += tmp_len + 1;
  }

  $group$->to_flush = 1;

  return TREXIO_SUCCESS;

}
   #+end_src

   #+begin_src c :tangle has_dset_str_text.c
trexio_exit_code
trexio_text_has_$group_dset$ (trexio_t* const file)
{

  if (file  == NULL) return TREXIO_INVALID_ARG_1;

  $group$_t* const $group$ = trexio_text_read_$group$((trexio_text_t*) file);
  if ($group$ == NULL) return TREXIO_FAILURE;

  if ($group$->rank_$group_dset$ > 0){
    return TREXIO_SUCCESS;
  } else {
    return TREXIO_HAS_NOT;
  }

}
   #+end_src
* Template for has/read/write a string attribute

   #+begin_src c :tangle hrw_attr_str_text.h :exports none
trexio_exit_code trexio_text_has_$group_str$ (trexio_t* const file);
trexio_exit_code trexio_text_read_$group_str$ (trexio_t* const file, char* const str, const uint32_t max_str_len);
trexio_exit_code trexio_text_write_$group_str$ (trexio_t* const file, const char* str);
   #+end_src

   #+begin_src c :tangle read_attr_str_text.c
trexio_exit_code
trexio_text_read_$group_str$ (trexio_t* const file, char* const str, const uint32_t max_str_len)
{

  if (file  == NULL) return TREXIO_INVALID_ARG_1;
  if (str == NULL) return TREXIO_INVALID_ARG_2;

  $group$_t* const $group$ = trexio_text_read_$group$((trexio_text_t*) file);
  if ($group$ == NULL) return TREXIO_FAILURE;

  strncpy(str, $group$->$group_str$, max_str_len);
  str[max_str_len-1] = '\0';

  return TREXIO_SUCCESS;

}
   #+end_src

   #+begin_src c :tangle write_attr_str_text.c
trexio_exit_code
trexio_text_write_$group_str$ (trexio_t* const file, const char *str)
{

  if (file == NULL) return TREXIO_INVALID_ARG_1;
  if (str  == NULL) return TREXIO_INVALID_ARG_2;

  if (file->mode == 'r') return TREXIO_READONLY;

  $group$_t* const $group$ = trexio_text_read_$group$((trexio_text_t*) file);
  if ($group$ == NULL) return TREXIO_FAILURE;

  if ($group$->$group_str$ != NULL) FREE($group$->$group_str$);

  size_t tmp_len = strlen(str);

  $group$->$group_str$ = CALLOC(tmp_len + 1, char);
  if ($group$->$group_str$ == NULL) return TREXIO_ALLOCATION_FAILED;

  $group$->len_$group_str$ = tmp_len + 1;

  strncpy($group$->$group_str$, str, tmp_len + 1);
  $group$->$group_str$[tmp_len] = '\0';

  $group$->to_flush = 1;

  return TREXIO_SUCCESS;

}
   #+end_src

   #+begin_src c :tangle has_attr_str_text.c
trexio_exit_code
trexio_text_has_$group_str$ (trexio_t* const file)
{

  if (file  == NULL) return TREXIO_INVALID_ARG_1;

  $group$_t* const $group$ = trexio_text_read_$group$((trexio_text_t*) file);
  if ($group$ == NULL) return TREXIO_FAILURE;

  if ($group$->len_$group_str$ > 0){
    return TREXIO_SUCCESS;
  } else {
    return TREXIO_HAS_NOT;
  }

}
   #+end_src
* Template for has/read/write the dataset of sparse data

   Each sparse array is stored in a separate =.txt= file due to the fact that sparse I/O has to be decoupled
   from conventional write/read/flush behaviour of the TEXT back end. Chunks are used to read/write sparse data
   to prevent memory overflow. Chunks have a given ~int64_t size~
   (size specifies the number of sparse data items, e.g. integrals).

   User provides indices and values of the sparse array as two separate variables.


   #+begin_src c :tangle hrw_dset_sparse_text.h :exports none
trexio_exit_code trexio_text_has_$group_dset$(trexio_t* const file);
trexio_exit_code trexio_text_read_$group_dset$(trexio_t* const file, const int64_t offset_file, const int64_t size, const int64_t size_max, int64_t* const eof_read_size, int32_t* const index_sparse, double* const value_sparse);
trexio_exit_code trexio_text_write_$group_dset$(trexio_t* const file, const int64_t offset_file, const int64_t size, const int64_t size_max, const int64_t size_start, const int32_t* index_sparse, const double* value_sparse);
trexio_exit_code trexio_text_read_$group_dset$_size(trexio_t* const file, int64_t* const size_max);
   #+end_src


   #+begin_src c :tangle write_dset_sparse_text.c
trexio_exit_code trexio_text_write_$group_dset$(trexio_t* const file,
                                                const int64_t offset_file,
                                                const int64_t size,
                                                const int64_t size_max,
                                                const int64_t size_start,
                                                const int32_t* index_sparse,
                                                const double* value_sparse)
{
  if (file == NULL) return TREXIO_INVALID_ARG_1;

  /* Build the name of the file with sparse data*/
  /* The $group_dset$.txt is limited to 256 symbols for the moment. What are the chances that it will exceed? */
  const char $group_dset$_file_name[256] = "/$group_dset$.txt";
  /* The full path to the destination TXT file with sparse data. This will include TREXIO directory name. */
  char file_full_path[TREXIO_MAX_FILENAME_LENGTH];

  /* Copy directory name in file_full_path */
  strncpy (file_full_path, file->file_name, TREXIO_MAX_FILENAME_LENGTH);
  file_full_path[TREXIO_MAX_FILENAME_LENGTH-1] = '\0';
  /* Append name of the file with sparse data */
  strncat (file_full_path, $group_dset$_file_name,
           TREXIO_MAX_FILENAME_LENGTH-strlen($group_dset$_file_name));

  /* Open the file in "a" (append) mode to guarantee that no truncation happens upon consecutive writes */
  FILE* f = fopen(file_full_path, "a");
  if (f == NULL) return TREXIO_FILE_ERROR;

  /* Specify the line length in order to offset properly. For example, for 4-index quantities
     the line_length is 69 because 10 per index + 4 spaces + 24 for floating point value + 1 for the new line char.
     CURRENTLY NO OFFSET IS USED WHEN WRITING !
    ,*/
  (void) offset_file; // Avoid unused variable error
  
  int64_t line_length = 0L;
  char format_str[256];

  /* Determine the optimal type for storing indices depending on the size_max (usually mo_num or ao_num) */
  if (size_max < UINT8_MAX) {
    line_length = $sparse_line_length_8$; // 41 for 4 indices
    strncpy(format_str, $sparse_format_printf_8$, 256);
    format_str[255] = '\0';
  } else if (size_max < UINT16_MAX) {
    line_length = $sparse_line_length_16$; // 49 for 4 indices
    strncpy(format_str, $sparse_format_printf_16$, 256);
    format_str[255] = '\0';
  } else {
    line_length = $sparse_line_length_32$; //69 for 4 indices
    strncpy(format_str, $sparse_format_printf_32$, 256);
    format_str[255] = '\0';
  }
  strncat(format_str, "\n", 2);

  /* Get the starting position of the IO stream to be written in the .size file.
     This is error-prone due to the fact that for large files (>2 GB) in 32-bit systems ftell will fail.
     One can use ftello function which is adapted for large files.
     For now, we can use front-end-provided size_start, which has been checked for INT64_MAX overflow.
   ,*/
  int64_t io_start_pos = size_start * line_length;

  /* Write the data in the file and check the return code of fprintf to verify that > 0 bytes have been written */
  int rc;
  for (uint64_t i=0UL; i < (uint64_t) size; ++i) {
    rc = fprintf(f, format_str,
       $group_dset_sparse_indices_printf$,
       ,*(value_sparse + i));
    if (rc <= 0) {
      fclose(f);
      return TREXIO_FAILURE;
    }
  }

  /* Close the TXT file */
  rc = fclose(f);
  if (rc != 0) return TREXIO_FILE_ERROR;

  /* Append .size to the file_full_path in order to write additional info about the written buffer of data */
  strncat(file_full_path, ".size", 6);

  /* Open the new file in "a" (append) mode to append info about the buffer that has been just written */
  FILE *f_wSize = fopen(file_full_path, "a");
  if (f_wSize == NULL) return TREXIO_FILE_ERROR;

  /* Write the buffer_size */
  rc = fprintf(f_wSize, "%" PRId64 " %" PRId64 "\n", size, io_start_pos);
  if (rc <= 0) {
    fclose(f_wSize);
    return TREXIO_FAILURE;
  }

  /* Close the TXT file */
  rc = fclose(f_wSize);
  if (rc != 0) return TREXIO_FILE_ERROR;

  const char $group$_file_name[256] = "/$group$.txt";

  memset (file_full_path, 0, TREXIO_MAX_FILENAME_LENGTH);
  /* Copy directory name in file_full_path */
  strncpy (file_full_path, file->file_name, TREXIO_MAX_FILENAME_LENGTH);
  file_full_path[TREXIO_MAX_FILENAME_LENGTH-1] = '\0';
  /* Append name of the file with sparse data */
  strncat (file_full_path, $group$_file_name,
           TREXIO_MAX_FILENAME_LENGTH-strlen($group$_file_name));

  bool file_exists = trexio_text_file_exists(file_full_path);

  /* Create an empty file for the trexio_text_has_group to work */
  if (!file_exists) {
    FILE *fp = fopen(file_full_path, "ab+");
    fclose(fp);
  }

  /* Exit upon success */
  return TREXIO_SUCCESS;
}
   #+end_src


   #+begin_src c :tangle read_dset_sparse_text.c
trexio_exit_code trexio_text_read_$group_dset$(trexio_t* const file,
                                               const int64_t offset_file,
                                               const int64_t size,
                                               const int64_t size_max,
                                               int64_t* const eof_read_size,
                                               int32_t* const index_sparse,
                                               double* const value_sparse)
{
  if (file == NULL) return TREXIO_INVALID_ARG_1;
  if (eof_read_size == NULL) return TREXIO_INVALID_ARG_5;

  /* Build the name of the file with sparse data.
     The $group_dset$.txt is limited to 256 symbols for the moment. What are the chances that it will exceed?
   ,*/
  const char $group_dset$_file_name[256] = "/$group_dset$.txt";
  /* The full path to the destination TXT file with sparse data. This will include TREXIO directory name. */
  char file_full_path[TREXIO_MAX_FILENAME_LENGTH];

  /* Copy directory name in file_full_path */
  strncpy (file_full_path, file->file_name, TREXIO_MAX_FILENAME_LENGTH);
  file_full_path[TREXIO_MAX_FILENAME_LENGTH-1] = '\0';
  /* Append name of the file with sparse data */
  strncat (file_full_path, $group_dset$_file_name,
           TREXIO_MAX_FILENAME_LENGTH-strlen($group_dset$_file_name));

  /* Open the file in "r" (read) mode to guarantee that no truncation happens upon consecutive reads */
  FILE* f = fopen(file_full_path, "r");
  if (f == NULL) return TREXIO_FILE_ERROR;

  /* Specify the line length in order to offset properly. For example, for 4-index quantities
     the line_length is 69 because 10 per index + 4 spaces + 24 for floating point value + 1 for the new line char
   ,*/
  uint64_t line_length = 0UL;
  /* Determine the line length depending on the size_max (usually mo_num or ao_num) */
  if (size_max < UINT8_MAX) {
    line_length = $sparse_line_length_8$; // 41 for 4 indices
  } else if (size_max < UINT16_MAX) {
    line_length = $sparse_line_length_16$; // 49 for 4 indices
  } else {
    line_length = $sparse_line_length_32$; //69 for 4 indices
  }

  /* Offset in the file according to the provided  value of offset_file and optimal line_length */
  fseek(f, (long) offset_file * line_length, SEEK_SET);

  /* Read the data from the file and check the return code of fprintf to verify that > 0 bytes have been read or reached EOF */
  int rc;
  char buffer[1024];
  uint64_t count = 0UL;
  for (uint64_t i=0UL; i < (uint64_t) size; ++i) {

      memset(buffer, 0, sizeof(buffer));

      if (fgets(buffer, 1023, f) == NULL){

        fclose(f);
        ,*eof_read_size = count;
        return TREXIO_END;

      } else {

        rc = sscanf(buffer, "$group_dset_format_scanf$",
                    $group_dset_sparse_indices_scanf$,
                    value_sparse + i);
        if (rc <= 0) {
          fclose(f);
          return TREXIO_FAILURE;
        }
        count += 1UL;

      }
  }

  /* Close the TXT file */
  rc = fclose(f);
  if (rc != 0) return TREXIO_FILE_ERROR;

  return TREXIO_SUCCESS;
}
   #+end_src


   #+begin_src c :tangle read_dset_sparse_text.c
trexio_exit_code trexio_text_read_$group_dset$_size(trexio_t* const file, int64_t* const size_max)
{
  if (file == NULL) return TREXIO_INVALID_ARG_1;

  /* Build the name of the file with sparse data.
     The $group_dset$.txt is limited to 256 symbols for the moment. What are the chances that it will exceed?
   ,*/
  const char $group_dset$_file_name[256] = "/$group_dset$.txt.size";
  /* The full path to the destination TXT file with sparse data. This will include TREXIO directory name. */
  char file_full_path[TREXIO_MAX_FILENAME_LENGTH];

  /* Copy directory name in file_full_path */
  strncpy (file_full_path, file->file_name, TREXIO_MAX_FILENAME_LENGTH);
  file_full_path[TREXIO_MAX_FILENAME_LENGTH-1] = '\0';
  /* Append name of the file with sparse data */
  strncat (file_full_path, $group_dset$_file_name,
           TREXIO_MAX_FILENAME_LENGTH-strlen($group_dset$_file_name));

  /* Open the file in "r" (read) mode to guarantee that no truncation happens upon consecutive reads */
  FILE* f = fopen(file_full_path, "r");
  if (f == NULL) return TREXIO_FILE_ERROR;


  /* Read the data from the file and check the return code of fprintf to verify that > 0 bytes have been read or reached EOF */
  int rc;
  int64_t size_item, offset_item, size_accum=0L;

  /* Read the values from the file. BEWARE OF POSSIBLE MAX_INT64 OVERFLOW ! */
  while(fscanf(f, "%" SCNd64 " %" SCNd64 "", &size_item, &offset_item) != EOF) {
    /* Check that summation will not overflow the int64_t value */
    if (INT64_MAX - size_accum > size_item) {
      size_accum += size_item;
    } else {
      fclose(f);
      ,*size_max = -1L;
      return TREXIO_INT_SIZE_OVERFLOW;
    }
  }

  /* Close the TXT file */
  rc = fclose(f);
  if (rc != 0) return TREXIO_FILE_ERROR;

  /* Overwrite the value at the input address and return TREXIO_SUCCESS */
  ,*size_max = size_accum;
  return TREXIO_SUCCESS;

}
   #+end_src

   #+begin_src c :tangle has_dset_sparse_text.c
trexio_exit_code trexio_text_has_$group_dset$(trexio_t* const file)
{
  if (file == NULL) return TREXIO_INVALID_ARG_1;

  /* Build the name of the file with sparse data.
     The $group_dset$.txt is limited to 256 symbols for the moment. What are the chances that it will exceed?
   ,*/
  const char $group_dset$_file_name[256] = "/$group_dset$.txt";
  /* The full path to the destination TXT file with sparse data. This will include TREXIO directory name. */
  char file_full_path[TREXIO_MAX_FILENAME_LENGTH];

  /* Copy directory name in file_full_path */
  strncpy (file_full_path, file->file_name, TREXIO_MAX_FILENAME_LENGTH);
  file_full_path[TREXIO_MAX_FILENAME_LENGTH-1] = '\0';
  /* Append name of the file with sparse data */
  strncat (file_full_path, $group_dset$_file_name,
           TREXIO_MAX_FILENAME_LENGTH-strlen($group_dset$_file_name));

  /* Check the return code of access function to determine whether the file with sparse data exists or not */
  if (access(file_full_path, F_OK) == 0){
    return TREXIO_SUCCESS;
  } else {
    return TREXIO_HAS_NOT;
  }
}
   #+end_src

* Template for has/read/write a buffered vector

   Each array is stored in a separate =.txt= file due to the fact that buffered I/O has to be decoupled
   from conventional write/read/flush behaviour of the TEXT back end. Chunks are used to read/write the data
   to prevent memory overflow. Chunks have a given ~int64_t size~.
   Size specifies the number of vector elements to be written.

   #+begin_src c :tangle hrw_buffered_text.h :exports none
trexio_exit_code trexio_text_has_$group_dset$(trexio_t* const file);
trexio_exit_code trexio_text_read_$group_dset$(trexio_t* const file, const int64_t offset_file, const uint32_t rank, const uint64_t* dims, int64_t* const eof_read_size, double* const dset);
trexio_exit_code trexio_text_write_$group_dset$(trexio_t* const file, const int64_t offset_file, const uint32_t rank, const uint64_t* dims, const double* dset);
trexio_exit_code trexio_text_read_$group_dset$_size(trexio_t* const file, int64_t* const size_max);
   #+end_src

   #+begin_src c :tangle read_buffered_text.c
trexio_exit_code trexio_text_read_$group_dset$(trexio_t* const file,
                                               const int64_t offset_file,
                                               const uint32_t rank,
                                               const uint64_t* dims,
                                               int64_t* const eof_read_size,
                                               double* const dset)
{
  if (file == NULL) return TREXIO_INVALID_ARG_1;
  if (offset_file < 0) return TREXIO_INVALID_ARG_2;
  if (rank < 1) return TREXIO_INVALID_ARG_3;
  if (dims == NULL) return TREXIO_INVALID_ARG_4;
  if (eof_read_size == NULL) return TREXIO_INVALID_ARG_5;
  if (dset == NULL) return TREXIO_INVALID_ARG_6;

  const char file_name[256] = "/$group_dset$.txt";

  /* The full path to the destination TXT file with sparse data. This will include TREXIO directory name. */
  char file_full_path[TREXIO_MAX_FILENAME_LENGTH];
  /* Copy directory name in file_full_path */
  strncpy (file_full_path, file->file_name, TREXIO_MAX_FILENAME_LENGTH);
  file_full_path[TREXIO_MAX_FILENAME_LENGTH-1] = '\0';
  /* Append name of the file with sparse data */
  strncat (file_full_path, file_name, TREXIO_MAX_FILENAME_LENGTH - sizeof(file_name));

  /* Open the file in "r" (read) mode to guarantee that no truncation happens upon consecutive reads */
  FILE* f = fopen(file_full_path, "r");
  if (f == NULL) return TREXIO_FILE_ERROR;

  /* Specify the line length in order to offset properly.
     Each double value 24 elements + one newline char.
   ,*/
  uint64_t line_length = 25UL;

  /* Offset in the file according to the provided  value of offset_file and optimal line_length */
  fseek(f, (long) offset_file * line_length, SEEK_SET);

  /* Read the data from the file and check the return code of fprintf to verify that > 0 bytes have been read or reached EOF */
  int rc;
  char buffer[64];
  uint32_t buf_size = sizeof(buffer);
  /* Counter for number of elements beind processed */
  uint64_t count = 0UL;

  for (uint64_t i=0UL; i < dims[0]; ++i) {

    memset(buffer, 0, buf_size);
    if (fgets(buffer, buf_size-1, f) == NULL){

      fclose(f);
      ,*eof_read_size = count;
      return TREXIO_END;

    } else {

      rc = sscanf(buffer, "%lf", dset + i);
      if (rc <= 0) {
        fclose(f);
        return TREXIO_FAILURE;
      }
      count += 1UL;

    }
  }

  /* Close the TXT file */
  rc = fclose(f);
  if (rc != 0) return TREXIO_FILE_ERROR;

  return TREXIO_SUCCESS;
}

trexio_exit_code
trexio_text_read_$group_dset$_size(trexio_t* const file, int64_t* const size_max)
{
  if (file == NULL) return TREXIO_INVALID_ARG_1;
  if (size_max == NULL) return TREXIO_INVALID_ARG_2;

  const char file_name[256] = "/$group_dset$.txt.size";

  /* The full path to the destination TXT file with sparse data. This will include TREXIO directory name. */
  char file_full_path[TREXIO_MAX_FILENAME_LENGTH];
  /* Copy directory name in file_full_path */
  strncpy (file_full_path, file->file_name, TREXIO_MAX_FILENAME_LENGTH);
  file_full_path[TREXIO_MAX_FILENAME_LENGTH-1] = '\0';
  /* Append name of the file with sparse data */
  strncat (file_full_path, file_name, TREXIO_MAX_FILENAME_LENGTH - sizeof(file_name));

  /* Open the file in "r" (read) mode to guarantee that no truncation happens upon consecutive reads */
  FILE* f = fopen(file_full_path, "r");
  if (f == NULL) return TREXIO_FILE_ERROR;

  /* Read the data from the file and check the return code of fprintf to verify that > 0 bytes have been read or reached EOF */
  int rc;
  int64_t size_item, size_accum=0L;

  /* Read the values from the file. BEWARE OF POSSIBLE MAX_INT64 OVERFLOW ! */
  while(fscanf(f, "%" SCNd64, &size_item) != EOF) {
    /* Check that summation will not overflow the int64_t value */
    if (INT64_MAX - size_accum > size_item) {
      size_accum += size_item;
    } else {
      fclose(f);
      ,*size_max = -1L;
      return TREXIO_INT_SIZE_OVERFLOW;
    }
  }

  /* Close the TXT file */
  rc = fclose(f);
  if (rc != 0) return TREXIO_FILE_ERROR;

  /* Overwrite the value at the input address and return TREXIO_SUCCESS */
  ,*size_max = size_accum;
  return TREXIO_SUCCESS;
}
   #+end_src

   #+begin_src c :tangle write_buffered_text.c
trexio_exit_code trexio_text_write_$group_dset$(trexio_t* const file,
                                                const int64_t offset_file,
                                                const uint32_t rank,
                                                const uint64_t* dims,
                                                const double* dset)
{
  if (file == NULL) return TREXIO_INVALID_ARG_1;
  if (offset_file < 0) return TREXIO_INVALID_ARG_2;
  if (rank < 1) return TREXIO_INVALID_ARG_3;
  if (dims == NULL) return TREXIO_INVALID_ARG_4;
  if (dset == NULL) return TREXIO_INVALID_ARG_5;

  const char file_name[256] = "/$group_dset$.txt";
  const int append_str_len = 6;

  /* The full path to the destination TXT file with sparse data. This will include TREXIO directory name. */
  char file_full_path[TREXIO_MAX_FILENAME_LENGTH];
  /* Copy directory name in file_full_path */
  strncpy (file_full_path, file->file_name, TREXIO_MAX_FILENAME_LENGTH);
  file_full_path[TREXIO_MAX_FILENAME_LENGTH-1] = '\0';
  /* Append name of the file with sparse data */
  strncat (file_full_path, file_name, TREXIO_MAX_FILENAME_LENGTH - sizeof(file_name));

  /* Open the file in "a" (append) mode to guarantee that no truncation happens upon consecutive writes */
  FILE* f = fopen(file_full_path, "a");
  if (f == NULL) return TREXIO_FILE_ERROR;

  /* Write the data in the file and check the return code of fprintf to verify that > 0 bytes have been written */
  int rc;
  for (uint64_t i=0UL; i < dims[0]; ++i) {

    rc = fprintf(f, "%24.16e\n", *(dset+ i));
    if (rc <= 0) {
      fclose(f);
      return TREXIO_FAILURE;
    }

  }

  /* Close the TXT file */
  rc = fclose(f);
  if (rc != 0) return TREXIO_FILE_ERROR;

  /* Append .size to the file_full_path in order to write additional info about the written buffer of data */
  strncat(file_full_path, ".size", append_str_len);

  /* Open the new file in "a" (append) mode to append info about the buffer that has been just written */
  FILE *f_wSize = fopen(file_full_path, "a");
  if (f_wSize == NULL) return TREXIO_FILE_ERROR;

  /* Write the buffer_size */
  rc = fprintf(f_wSize, "%" PRIu64 "\n", dims[0]);
  if (rc <= 0) {
    fclose(f_wSize);
    return TREXIO_FAILURE;
  }

  /* Close the TXT file */
  rc = fclose(f_wSize);
  if (rc != 0) return TREXIO_FILE_ERROR;

  /* Additional part for the trexio_text_has_group to work */
  const char group_file_name[256] = "/$group$.txt";

  memset (file_full_path, 0, TREXIO_MAX_FILENAME_LENGTH);
  /* Copy directory name in file_full_path */
  strncpy (file_full_path, file->file_name, TREXIO_MAX_FILENAME_LENGTH);
  file_full_path[TREXIO_MAX_FILENAME_LENGTH-1] = '\0';
  /* Append name of the file with sparse data */
  strncat (file_full_path, group_file_name, TREXIO_MAX_FILENAME_LENGTH - sizeof(group_file_name));

  bool file_exists = trexio_text_file_exists(file_full_path);

  /* Create an empty file for the trexio_text_has_group to work */
  if (!file_exists) {
    FILE *fp = fopen(file_full_path, "ab+");
    fclose(fp);
  }

  /* Exit upon success */
  return TREXIO_SUCCESS;
}

   #+end_src

   #+begin_src c :tangle has_buffered_text.c
trexio_exit_code trexio_text_has_$group_dset$(trexio_t* const file)
{
  if (file == NULL) return TREXIO_INVALID_ARG_1;

  const char file_name[256] = "/$group_dset$.txt";

  /* The full path to the destination TXT file with sparse data. This will include TREXIO directory name. */
  char file_full_path[TREXIO_MAX_FILENAME_LENGTH];
  /* Copy directory name in file_full_path */
  strncpy (file_full_path, file->file_name, TREXIO_MAX_FILENAME_LENGTH);
  file_full_path[TREXIO_MAX_FILENAME_LENGTH-1] = '\0';
  /* Append name of the file with sparse data */
  strncat (file_full_path, file_name, TREXIO_MAX_FILENAME_LENGTH - sizeof(file_name));

  /* Check the return code of access function to determine whether the file with data exists or not */
  if (access(file_full_path, F_OK) == 0){
    return TREXIO_SUCCESS;
  } else {
    return TREXIO_HAS_NOT;
  }
}
   #+end_src
* Template for text delete a group (UNSAFE mode)

  #+begin_src c :tangle delete_group_text.h :exports none
trexio_exit_code trexio_text_delete_$group$ (trexio_t* const file);
  #+end_src

  #+begin_src c :tangle delete_group_text.c
trexio_exit_code
trexio_text_delete_$group$ (trexio_t* const file)
{
  if (file == NULL) return TREXIO_INVALID_ARG_1;

  trexio_text_t* f = (trexio_text_t*) file;

  $group$_t* $group$ = trexio_text_read_$group$(f);
  if ($group$ == NULL) return TREXIO_FAILURE;

  int rc = remove($group$->file_name);
  if (rc == -1) return TREXIO_FAILURE;

  $group$->to_flush = 0;

  trexio_exit_code rc_free = trexio_text_free_$group$(f);
  if (rc_free != TREXIO_SUCCESS) return rc_free;

  return TREXIO_SUCCESS;
}
   #+end_src

* Source code for the determinant part

   Each array is stored in a separate =.txt= file due to the fact that determinant I/O has to be decoupled
   from conventional write/read/flush behaviour of the TEXT back end. Chunks are used to read/write the data
   to prevent memory overflow. Chunks have a given ~int64_t size~.
   Size specifies the number of data items, e.g. determinants.


   #+begin_src c :tangle hrw_determinant_text.h :exports none
trexio_exit_code trexio_text_has_determinant_list(trexio_t* const file);
trexio_exit_code trexio_text_read_determinant_list(trexio_t* const file, const int64_t offset_file, const uint32_t rank, const uint64_t* dims, int64_t* const eof_read_size, int64_t* const list);
trexio_exit_code trexio_text_write_determinant_list(trexio_t* const file, const int64_t offset_file, const uint32_t rank, const uint64_t* dims, const int64_t* list);
   #+end_src

   #+begin_src c :tangle read_determinant_text.c
trexio_exit_code trexio_text_read_determinant_list(trexio_t* const file,
                                                   const int64_t offset_file,
                                                   const uint32_t rank,
                                                   const uint64_t* dims,
                                                   int64_t* const eof_read_size,
                                                   int64_t* const list)
{
  if (file == NULL) return TREXIO_INVALID_ARG_1;
  if (offset_file < 0) return TREXIO_INVALID_ARG_2;
  if (rank != 2) return TREXIO_INVALID_ARG_3;
  if (dims == NULL) return TREXIO_INVALID_ARG_4;
  if (eof_read_size == NULL) return TREXIO_INVALID_ARG_5;
  if (list == NULL) return TREXIO_INVALID_ARG_6;

  const char determinant_list_file_name[256] = "/determinant_list.txt";
  /* The full path to the destination TXT file with sparse data. This will include TREXIO directory name. */
  char file_full_path[TREXIO_MAX_FILENAME_LENGTH];

  /* Copy directory name in file_full_path */
  strncpy (file_full_path, file->file_name, TREXIO_MAX_FILENAME_LENGTH);
  file_full_path[TREXIO_MAX_FILENAME_LENGTH-1] = '\0';
  /* Append name of the file with sparse data */
  strncat (file_full_path, determinant_list_file_name,
           TREXIO_MAX_FILENAME_LENGTH-strlen(determinant_list_file_name));

  /* Open the file in "r" (read) mode to guarantee that no truncation happens upon consecutive reads */
  FILE* f = fopen(file_full_path, "r");
  if (f == NULL) return TREXIO_FILE_ERROR;

  /* Specify the line length in order to offset properly.
<<<<<<< HEAD
     Each 64-bit integer takes 20 slots and requires one space,
=======
     Each 64-bit integer takes at most 20 slots and requires one space,
>>>>>>> ccb9bf85
     we have int_num integers per up-spin determinant,
     then this number is doubled because we have the same number for down-spin electrons,
     and then one newline char.
   ,*/
<<<<<<< HEAD
  uint64_t line_length = dims[1]*21UL + 1UL; // 20 digits per int64_t bitfield + 1 space = 21 spots + 1 newline char
=======
  uint64_t line_length = dims[1]*21UL + 1UL; // 20 digits per int64_t bitfield + 1 space = 11 spots + 1 newline char
>>>>>>> ccb9bf85

  /* Offset in the file according to the provided  value of offset_file and optimal line_length */
  fseek(f, (long) offset_file * line_length, SEEK_SET);

  /* Read the data from the file and check the return code of fprintf to verify that > 0 bytes have been read or reached EOF */
  int rc;
  /* Declare fixed buffer which will be used to read the determinant string <a1 a2 ... a/\ b1 b2 ... b\/> */
  char buffer[line_length+2];
  size_t buf_size = sizeof(buffer);
  /* Parameters to post-process the buffer and to get bit fields integers */
  uint64_t accum = 0UL;
  uint32_t shift_int64 = 21U;
  /* Counter for number of elements beind processed */
  uint64_t count = 0UL;
  for (uint64_t i=0UL; i < dims[0]; ++i) {

    accum = 0UL;
    memset(buffer, 0, buf_size);

    if (fgets(buffer, ( (int) line_length)+1, f) == NULL){

      fclose(f);
      ,*eof_read_size = count;
      return TREXIO_END;

    } else {

   /* The format string is not anymore static but rather dynamic (the number of ints depend on the mo_num)
      Thus, we parse the buffer string int_num*2 times to get the bit field determinants.
    ,*/
      for (uint32_t j=0; j < (uint32_t) dims[1]; ++j) {
        rc = sscanf(buffer+accum, "%20" SCNd64, list + dims[1]*i + j);
        if (rc <= 0) {
          fclose(f);
          return TREXIO_FAILURE;
        }
        accum += shift_int64;
      }
      count += 1UL;

    }
  }

  /* Close the TXT file */
  rc = fclose(f);
  if (rc != 0) return TREXIO_FILE_ERROR;

  return TREXIO_SUCCESS;
}
   #+end_src

   #+begin_src c :tangle write_determinant_text.c
trexio_exit_code trexio_text_write_determinant_list(trexio_t* const file,
                                                    const int64_t offset_file,
                                                    const uint32_t rank,
                                                    const uint64_t* dims,
                                                    const int64_t* list)
{
  if (file  == NULL) return TREXIO_INVALID_ARG_1;
  if (offset_file < 0) return TREXIO_INVALID_ARG_2;
  if (rank != 2) return TREXIO_INVALID_ARG_3;
  if (dims == NULL) return TREXIO_INVALID_ARG_4;
  if (list == NULL) return TREXIO_INVALID_ARG_5;

  const char determinant_list_file_name[256] = "/determinant_list.txt";
  /* The full path to the destination TXT file with sparse data. This will include TREXIO directory name. */
  char file_full_path[TREXIO_MAX_FILENAME_LENGTH];

  /* Copy directory name in file_full_path */
  strncpy (file_full_path, file->file_name, TREXIO_MAX_FILENAME_LENGTH);
  file_full_path[TREXIO_MAX_FILENAME_LENGTH-1] = '\0';
  /* Append name of the file with sparse data */
  strncat (file_full_path, determinant_list_file_name,
           TREXIO_MAX_FILENAME_LENGTH-strlen(determinant_list_file_name));

  /* Open the file in "a" (append) mode to guarantee that no truncation happens upon consecutive writes */
  FILE* f = fopen(file_full_path, "a");
  if (f == NULL) return TREXIO_FILE_ERROR;

  /* Write the data in the file and check the return code of fprintf to verify that > 0 bytes have been written */
  int rc;
  for (uint64_t i=0UL; i < dims[0]; ++i) {

    /* The loop below is needed to write a line with int bit fields for alpha and beta electrons */
    for (uint32_t j=0; j < (uint32_t) dims[1]; ++j) {
      rc = fprintf(f, "%20" PRId64 " ", *(list + i*dims[1] + j));
      if (rc <= 0) {
        fclose(f);
        return TREXIO_FAILURE;
      }
    }
    fprintf(f, "%s", "\n");

  }

  /* Close the TXT file */
  rc = fclose(f);
  if (rc != 0) return TREXIO_FILE_ERROR;

  /* Additional part for the trexio_text_has_group to work */
  const char det_file_name[256] = "/determinant.txt";

  memset (file_full_path, 0, TREXIO_MAX_FILENAME_LENGTH);
  /* Copy directory name in file_full_path */
  strncpy (file_full_path, file->file_name, TREXIO_MAX_FILENAME_LENGTH);
  file_full_path[TREXIO_MAX_FILENAME_LENGTH-1] = '\0';
  /* Append name of the file with sparse data */
  strncat (file_full_path, det_file_name,
           TREXIO_MAX_FILENAME_LENGTH-strlen(det_file_name));

  bool file_exists = trexio_text_file_exists(file_full_path);

  /* Create an empty file for the trexio_text_has_group to work */
  if (!file_exists) {
    FILE *fp = fopen(file_full_path, "ab+");
    fclose(fp);
  }

  /* Exit upon success */
  return TREXIO_SUCCESS;
}
   #+end_src

   #+begin_src c :tangle has_determinant_text.c
trexio_exit_code trexio_text_has_determinant_list(trexio_t* const file)
{
  if (file == NULL) return TREXIO_INVALID_ARG_1;

  const char determinant_list_file_name[256] = "/determinant_list.txt";
  /* The full path to the destination TXT file with sparse data. This will include TREXIO directory name. */
  char file_full_path[TREXIO_MAX_FILENAME_LENGTH];

  /* Copy directory name in file_full_path */
  strncpy (file_full_path, file->file_name, TREXIO_MAX_FILENAME_LENGTH);
  file_full_path[TREXIO_MAX_FILENAME_LENGTH-1] = '\0';
  /* Append name of the file with sparse data */
  strncat (file_full_path, determinant_list_file_name,
           TREXIO_MAX_FILENAME_LENGTH-strlen(determinant_list_file_name));

  /* Check the return code of access function to determine whether the file with data exists or not */
  if (access(file_full_path, F_OK) == 0){
    return TREXIO_SUCCESS;
  } else {
    return TREXIO_HAS_NOT;
  }
}
   #+end_src

* Constant file suffixes (not used by the generator)               :noexport:

  #+begin_src c :tangle suffix_text.h
#endif
  #+end_src<|MERGE_RESOLUTION|>--- conflicted
+++ resolved
@@ -1704,20 +1704,13 @@
   if (f == NULL) return TREXIO_FILE_ERROR;
 
   /* Specify the line length in order to offset properly.
-<<<<<<< HEAD
      Each 64-bit integer takes 20 slots and requires one space,
-=======
-     Each 64-bit integer takes at most 20 slots and requires one space,
->>>>>>> ccb9bf85
+
      we have int_num integers per up-spin determinant,
      then this number is doubled because we have the same number for down-spin electrons,
      and then one newline char.
    ,*/
-<<<<<<< HEAD
   uint64_t line_length = dims[1]*21UL + 1UL; // 20 digits per int64_t bitfield + 1 space = 21 spots + 1 newline char
-=======
-  uint64_t line_length = dims[1]*21UL + 1UL; // 20 digits per int64_t bitfield + 1 space = 11 spots + 1 newline char
->>>>>>> ccb9bf85
 
   /* Offset in the file according to the provided  value of offset_file and optimal line_length */
   fseek(f, (long) offset_file * line_length, SEEK_SET);
