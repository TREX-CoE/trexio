--- conflicted
+++ resolved
@@ -1371,10 +1371,7 @@
 * TODO Things to be done                                           :noexport:
   - [ ] Thread safety
   - [ ] Error handling with errno
-<<<<<<< HEAD
   - [ ] HDF5 back-end
   - [ ] JSON back-end
-=======
   - [ ] File locking with flock
-  - [ ] Caching of the struct saving last modification date in structs
->>>>>>> 25826600
+  - [ ] Caching of the struct saving last modification date in structs