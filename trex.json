--- conflicted
+++ resolved
@@ -37,32 +37,18 @@
 } ,
 
 "basis": {
-<<<<<<< HEAD
-              "type" : [ "str"  , []                    ]
-  ,      "shell_num" : [ "int"  , []                    ]
-  ,   "shell_center" : [ "index", [ "basis.shell_num" ] ]
-  ,  "shell_ang_mom" : [ "int"  , [ "basis.shell_num" ] ]
-  , "shell_prim_num" : [ "int"  , [ "basis.shell_num" ] ]
-  ,   "shell_factor" : [ "float", [ "basis.shell_num" ] ]
-  ,     "prim_index" : [ "index", [ "basis.shell_num" ] ]
-  ,       "prim_num" : [ "int"  , []                    ]
-  ,       "exponent" : [ "float", [ "basis.prim_num" ]  ]
-  ,    "coefficient" : [ "float", [ "basis.prim_num" ]  ]
-  ,    "prim_factor" : [ "float", [ "basis.prim_num" ]  ]
-=======
                  "type" : [ "str"  , []                   ]
   ,               "num" : [ "int"  , []                   ]
   ,          "prim_num" : [ "int"  , []                   ]
-  ,     "nucleus_index" : [ "int"  , [ "nucleus.num" ]    ]
+  ,     "nucleus_index" : [ "index"  , [ "nucleus.num" ]    ]
   , "nucleus_shell_num" : [ "int"  , [ "nucleus.num" ]    ]
   ,     "shell_ang_mom" : [ "int"  , [ "basis.num" ]      ]
   ,    "shell_prim_num" : [ "int"  , [ "basis.num" ]      ]
   ,      "shell_factor" : [ "float", [ "basis.num" ]      ]
-  ,  "shell_prim_index" : [ "int"  , [ "basis.num" ]      ]
+  ,  "shell_prim_index" : [ "index"  , [ "basis.num" ]      ]
   ,          "exponent" : [ "float", [ "basis.prim_num" ] ]
   ,       "coefficient" : [ "float", [ "basis.prim_num" ] ]
   ,       "prim_factor" : [ "float", [ "basis.prim_num" ] ]
->>>>>>> 15a23863
 } ,
 
 "ao": {
