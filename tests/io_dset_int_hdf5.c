--- conflicted
+++ resolved
@@ -1,158 +1,4 @@
-<<<<<<< HEAD
 #define TEST_BACKEND_TEXT
 #define TREXIO_FILE_PREFIX "io_dset_int"
 #include "test_macros.h"
-#include "io_dset_int.c"
-=======
-#include "trexio.h"
-#include <assert.h>
-#include <stdio.h>
-#include <stdlib.h>
-
-#define TEST_BACKEND 	TREXIO_HDF5
-#define TREXIO_FILE 	"test_dset_i.h5"
-#define RM_COMMAND 	"rm -rf " TREXIO_FILE
-
-static int test_write_dset (const char* file_name, const back_end_t backend) {
-
-/* Try to write a dataset with numerical (int) values into the TREXIO file */
-
-  trexio_t* file = NULL;
-  trexio_exit_code rc;
-
-  // parameters to be written
-  int num = 12;
-  int nucl_index[12] = {0, 1, 2, 3, 4, 5, 6, 7, 8, 9, 10, 11};
-  int state_id = 2;
-
-/*================= START OF TEST ==================*/
-
-  // open file in 'write' mode
-  file = trexio_open(file_name, 'w', backend, &rc);
-  assert (file != NULL);
-
-  // write numerical attribute in an empty file
-  rc = trexio_write_basis_shell_num(file, num);
-  assert (rc == TREXIO_SUCCESS);
-
-  // write numerical (integer) dataset in a file
-  rc = trexio_write_basis_nucleus_index(file, nucl_index);
-  assert (rc == TREXIO_SUCCESS);
-
-  // write index attribute in a file
-  rc = trexio_write_state_id(file, state_id);
-  assert (rc == TREXIO_SUCCESS);
-
-  // close current session
-  rc = trexio_close(file);
-  assert (rc == TREXIO_SUCCESS);
-
-/*================= END OF TEST ==================*/
-
-  return 0;
-}
-
-
-static int test_has_dset (const char* file_name, const back_end_t backend) {
-
-/* Try to check the existence of a dataset in the TREXIO file */
-
-  trexio_t* file = NULL;
-  trexio_exit_code rc;
-
-/*================= START OF TEST ==================*/
-
-  // open file
-  file = trexio_open(file_name, 'r', backend, &rc);
-  assert (file != NULL);
-
-  // check that the group exists
-  rc = trexio_has_basis(file);
-  assert(rc==TREXIO_SUCCESS);
-
-  // check that the group does not exist
-  rc = trexio_has_mo(file);
-  assert(rc==TREXIO_HAS_NOT);
-
-  // check that the previously written dataset exists
-  rc = trexio_has_basis_nucleus_index(file);
-  assert (rc == TREXIO_SUCCESS);
-
-  // check that another dataset does not exist
-  rc = trexio_has_mo_coefficient(file);
-  assert (rc == TREXIO_HAS_NOT);
-
-  // close current session
-  rc = trexio_close(file);
-  assert (rc == TREXIO_SUCCESS);
-
-/*================= END OF TEST ==================*/
-
-  return 0;
-}
-
-
-static int test_read_dset (const char* file_name, const back_end_t backend) {
-
-/* Try to read a dataset with numericali (int) values from the TREXIO file */
-
-  trexio_t* file = NULL;
-  trexio_exit_code rc;
-
-  // parameters to be read
-  int num = 0;
-  int* nucl_index = NULL;
-  int state_id = 0;
-
-/*================= START OF TEST ==================*/
-
-  // open file in 'read' mode
-  file = trexio_open(file_name, 'r', backend, &rc);
-  assert (file != NULL);
-
-  // read numerical attribute from the file
-  rc = trexio_read_basis_shell_num(file, &num);
-  assert (rc == TREXIO_SUCCESS);
-  assert (num == 12);
-
-  // read index attribute from the file
-  rc = trexio_read_state_id(file, &state_id);
-  assert (rc == TREXIO_SUCCESS);
-  assert (state_id == 2);
-
-  // read numerical dataset from the file
-  nucl_index = (int*) calloc(num, sizeof(int));
-  rc = trexio_read_basis_nucleus_index(file, nucl_index);
-  assert (rc == TREXIO_SUCCESS);
-  assert (nucl_index[num-1] == num-1);
-
-  free(nucl_index);
-
-  // close current session
-  rc = trexio_close(file);
-  assert (rc == TREXIO_SUCCESS);
-
-/*================= END OF TEST ==================*/
-
-  return 0;
-}
-
-
-int main(void) {
-
-/*============== Test launcher ================*/
-
-  int rc;
-  rc = system(RM_COMMAND);
-  assert (rc == 0);
-
-  test_write_dset (TREXIO_FILE, TEST_BACKEND);
-  test_has_dset   (TREXIO_FILE, TEST_BACKEND);
-  test_read_dset  (TREXIO_FILE, TEST_BACKEND);
-
-  rc = system(RM_COMMAND);
-  assert (rc == 0);
-
-  return 0;
-}
->>>>>>> 16b9e0bc
+#include "io_dset_int.c"