--- conflicted
+++ resolved
@@ -34,11 +34,9 @@
 
   integer :: rc = 1
 
-<<<<<<< HEAD
   integer :: num
-=======
+
   integer :: basis_nucleus_index(12)
->>>>>>> cdf25b41
   double precision :: charge(12)
   double precision :: coord(3,12)
 
@@ -62,20 +60,17 @@
                        0.00000000d0,  2.47304151d0 ,  0.00000000d0 /), &
                        shape(coord) )
 
-<<<<<<< HEAD
+  basis_nucleus_index = (/ 1, 2, 3, 4, 5, 6, 7, 8, 9, 10, 11, 12 /)
+
   label = [character(len=8) :: 'C', 'Na','C', 'C 66', 'C','C', 'H 99', 'Ru', 'H', 'H',  'H', 'H' ]
 
   sym_str = 'B3U with some comments'
-=======
-  basis_nucleus_index = (/ 1, 2, 3, 4, 5, 6, 7, 8, 9, 10, 11, 12 /)
->>>>>>> cdf25b41
 
 ! ================= START OF TEST ===================== !
 
   trex_file = trexio_open(file_name, 'w', back_end)
 
   rc = trexio_has_nucleus_num(trex_file)
-<<<<<<< HEAD
   call trexio_assert(rc, TREXIO_HAS_NOT, 'SUCCESS HAS NOT 1')
 
   rc = trexio_has_nucleus_charge(trex_file)
@@ -98,6 +93,11 @@
   deallocate(sym_str)
   call trexio_assert(rc, TREXIO_SUCCESS, 'SUCCESS WRITE POINT GROUP')
 
+
+  rc = trexio_write_basis_nucleus_index(trex_file, basis_nucleus_index)
+  call trexio_assert(rc, TREXIO_SUCCESS, 'SUCCESS WRITE INDEX')
+
+
   rc = trexio_has_nucleus_num(trex_file)
   call trexio_assert(rc, TREXIO_SUCCESS, 'SUCCESS HAS 1')
 
@@ -106,106 +106,6 @@
 
   rc = trexio_close(trex_file)
   call trexio_assert(rc, TREXIO_SUCCESS, 'SUCCESS CLOSE')
-=======
-  if (rc == TREXIO_HAS_NOT) then
-    write(*,*) 'SUCCESS HAS NOT 1'
-  else
-    call trexio_string_of_error(rc,str)
-    print *, trim(str)
-    call exit(1)
-  endif
-
-  rc = trexio_has_nucleus_charge(trex_file)
-  if (rc == TREXIO_HAS_NOT) then
-    write(*,*) 'SUCCESS HAS NOT 2'
-  else
-    call trexio_string_of_error(rc,str)
-    print *, trim(str)
-    call exit(1)
-  endif
-
-
-  rc = trexio_write_nucleus_num(trex_file, num)
-  if (rc == TREXIO_SUCCESS) then
-    write(*,*) 'SUCCESS WRITE NUM'
-  else
-    call trexio_string_of_error(rc,str)
-    print *, trim(str)
-    call exit(1)
-  endif
-
-  rc = trexio_write_nucleus_charge(trex_file, charge)
-  if (rc == TREXIO_SUCCESS) then
-    write(*,*) 'SUCCESS WRITE CHARGE'
-  else
-    call trexio_string_of_error(rc,str)
-    print *, trim(str)
-    call exit(1)
-  endif
-
-  rc = trexio_write_nucleus_coord(trex_file, coord)
-  if (rc == TREXIO_SUCCESS) then
-    write(*,*) 'SUCCESS WRITE COORD'
-  else
-    call trexio_string_of_error(rc,str)
-    print *, trim(str)
-    call exit(1)
-  endif
-
-  rc = trexio_has_nucleus_num(trex_file)
-  if (rc == TREXIO_SUCCESS) then
-    write(*,*) 'SUCCESS HAS 1'
-  else
-    call trexio_string_of_error(rc,str)
-    print *, trim(str)
-    call exit(1)
-  endif
-
-  rc = trexio_has_nucleus_coord(trex_file)
-  if (rc == TREXIO_SUCCESS) then
-    write(*,*) 'SUCCESS HAS 2'
-  else
-    call trexio_string_of_error(rc,str)
-    print *, trim(str)
-    call exit(1)
-  endif
-
-  rc = trexio_write_basis_nucleus_index(trex_file, basis_nucleus_index)
-  if (rc == TREXIO_SUCCESS) then
-    write(*,*) 'SUCCESS WRITE INDEX'
-  else
-    call trexio_string_of_error(rc,str)
-    print *, trim(str)
-    call exit(1)
-  endif
-
-  rc = trexio_close(trex_file)
-  if (rc == TREXIO_SUCCESS) then
-    write(*,*) 'SUCCESS CLOSE'
-  else
-    call trexio_string_of_error(rc,str)
-    print *, trim(str)
-    call exit(1)
-  endif
-
-
-! ---------------------------------- !
-! to modify fields of existing file:
-! text backend -> open with 'w'
-! hdf5 backend -> open with 'a'
-! ---------------------------------- !
-
-!!  trex_file = trexio_open('trexio_test_fort', 'w', TREXIO_TEXT);
-!!  trex_file = trexio_open('test_hdf5_fort.h5', 'a', TREXIO_HDF5)
-
-!  coord(1) = 666.666
-
-!  rc = trexio_write_nucleus_coord(trex_file,coord)
-!  if (rc == TREXIO_SUCCESS) write(*,*) 'SUCCESS MODIFY COORD'
-
-!  rc = trexio_close(trex_file)
-!  if (rc == TREXIO_SUCCESS) write(*,*) 'SUCCESS CLOSE'
->>>>>>> cdf25b41
 
 ! ================= END OF TEST ===================== !
 
@@ -252,14 +152,8 @@
   if (num_read == num) then
     write(*,*) 'SUCCESS READ NUM'
   else
-<<<<<<< HEAD
     print *, 'FAILURE NUM CHECK'
     call exit(-1)
-=======
-    call trexio_string_of_error(rc,str)
-    print *, trim(str)
-    call exit(1)
->>>>>>> cdf25b41
   endif
 
 
@@ -268,12 +162,7 @@
   if (dabs(charge(11) - 1.d0) < 1.0D-8) then
     write(*,*) 'SUCCESS READ CHARGE'
   else
-<<<<<<< HEAD
     print *, 'FAILURE CHARGE CHECK'
-=======
-    call trexio_string_of_error(rc,str)
-    print *, trim(str)
->>>>>>> cdf25b41
     call exit(-1)
   endif
 
@@ -283,7 +172,6 @@
   if (dabs(coord(2,1) - 1.39250319d0) < 1.0D-8) then
     write(*,*) 'SUCCESS READ COORD'
   else
-<<<<<<< HEAD
     print *, 'FAILURE COORD CHECK'
     call exit(-1)
   endif
@@ -295,24 +183,20 @@
     write(*,*) 'SUCCESS READ LABEL'
   else
     print *, 'FAILURE LABEL CHECK'
-=======
-    call trexio_string_of_error(rc,str)
-    print *, trim(str)
-    call exit(-1)
-  endif
+    call exit(-1)
+  endif
+
 
   rc = trexio_read_basis_nucleus_index(trex_file, basis_nucleus_index)
-  if (rc == TREXIO_SUCCESS .and. (basis_nucleus_index(12) == 12) ) then
+  call trexio_assert(rc, TREXIO_SUCCESS)
+  if (basis_nucleus_index(12) == 12) then
     write(*,*) 'SUCCESS READ INDEX'
   else
-    call trexio_string_of_error(rc,str)
-    print *, trim(str)
->>>>>>> cdf25b41
-    call exit(-1)
-  endif
-
-
-<<<<<<< HEAD
+    print *, 'FAILURE INDEX CHECK'
+    call exit(-1)
+  endif
+
+
   rc = trexio_read_nucleus_point_group(trex_file, sym_str, 10)
   call trexio_assert(rc, TREXIO_SUCCESS)
   if (sym_str(1:3) == 'B3U') then
@@ -320,18 +204,10 @@
   else
     print *, 'FAILURE POINT GROUP CHECK'
     call exit(-1)
-=======
+  endif
+
+
   rc = trexio_close(trex_file)
-  if (rc == TREXIO_SUCCESS) then
-    write(*,*) 'SUCCESS CLOSE'
-  else
-    call trexio_string_of_error(rc,str)
-    print *, trim(str)
-    call exit(1)
->>>>>>> cdf25b41
-  endif
-
-  rc = trexio_close(trex_file)
   call trexio_assert(rc, TREXIO_SUCCESS)
 
 ! ================= END OF TEST ===================== !
