--- conflicted
+++ resolved
@@ -33,13 +33,10 @@
   integer(8) :: trex_file
 
   integer :: rc = 1
-<<<<<<< HEAD
-  integer :: i, num
-=======
+
+  integer :: i
   integer :: num
   character*(128) :: str
-
->>>>>>> ea9ffaea
 
   double precision :: charge(12)
   double precision :: coord(3,12)
@@ -75,12 +72,7 @@
   sym_str = 'B3U with some juice' // c_null_char
 ! ================= START OF TEST ===================== !
 
-<<<<<<< HEAD
-!  trex_file = trexio_open('trexio_test_fort', 'w', TREXIO_TEXT)
-  trex_file = trexio_open('test_hdf5_fort.h5', 'w', TREXIO_HDF5)
-=======
   trex_file = trexio_open(file_name, 'w', back_end)
->>>>>>> ea9ffaea
 
   rc = trexio_has_nucleus_num(trex_file)
   if (rc == TREXIO_HAS_NOT) then
@@ -129,12 +121,24 @@
   endif
 
   rc = trexio_write_nucleus_label(trex_file, label_str, 4)
-  if (rc == TREXIO_SUCCESS) write(*,*) 'SUCCESS WRITE LABEL'
   deallocate(label_str)
+  if (rc == TREXIO_SUCCESS) then
+    write(*,*) 'SUCCESS WRITE LABEL'
+  else
+    call trexio_string_of_error(TREXIO_READONLY,str)
+    print *, trim(str)
+    call exit(1)
+  endif
 
   rc = trexio_write_nucleus_point_group(trex_file, sym_str)
-  if (rc == TREXIO_SUCCESS) write(*,*) 'SUCCESS WRITE SYMMETRY'
   deallocate(sym_str)
+  if (rc == TREXIO_SUCCESS) then
+    write(*,*) 'SUCCESS WRITE POINT GROUP'
+  else
+    call trexio_string_of_error(TREXIO_READONLY,str)
+    print *, trim(str)
+    call exit(1)
+  endif
 
   rc = trexio_has_nucleus_num(trex_file)
   if (rc == TREXIO_SUCCESS) then
@@ -163,27 +167,6 @@
     call exit(1)
   endif
 
-
-<<<<<<< HEAD
-=======
-! ---------------------------------- !
-! to modify fields of existing file:
-! text backend -> open with 'w'
-! hdf5 backend -> open with 'a'
-! ---------------------------------- !
-
-!!  trex_file = trexio_open('trexio_test_fort', 'w', TREXIO_TEXT);
-!!  trex_file = trexio_open('test_hdf5_fort.h5', 'a', TREXIO_HDF5)
-
-!  coord(1) = 666.666
-
-!  rc = trexio_write_nucleus_coord(trex_file,coord)
-!  if (rc == TREXIO_SUCCESS) write(*,*) 'SUCCESS MODIFY COORD'
-
-!  rc = trexio_close(trex_file)
-!  if (rc == TREXIO_SUCCESS) write(*,*) 'SUCCESS CLOSE'
-
->>>>>>> ea9ffaea
 ! ================= END OF TEST ===================== !
 
 end subroutine test_write
@@ -222,12 +205,7 @@
 
 ! ================= START OF TEST ===================== !
 
-<<<<<<< HEAD
-!  trex_file = trexio_open('trexio_test_fort', 'r', TREXIO_TEXT)
-  trex_file = trexio_open('test_hdf5_fort.h5', 'r', TREXIO_HDF5)
-=======
   trex_file = trexio_open(file_name, 'r', back_end)
->>>>>>> ea9ffaea
 
   rc = trexio_read_nucleus_num(trex_file, num_read)
 
@@ -285,11 +263,23 @@
   write(*,*) label
   ! --------------------------------------------------
 
-  if (rc == TREXIO_SUCCESS .and. (trim(label(2)) == 'Na') ) write(*,*) 'SUCCESS READ LABEL'
+  if (rc == TREXIO_SUCCESS .and. (trim(label(2)) == 'Na') ) then
+    write(*,*) 'SUCCESS READ LABEL'
+  else
+    call trexio_string_of_error(TREXIO_READONLY,str)
+    print *, trim(str)
+    call exit(-1)
+  endif
 
   rc = trexio_read_nucleus_point_group(trex_file, sym_str)
   write(*,*) sym_str
-  if (rc == TREXIO_SUCCESS .and. (trim(sym_str) == 'B3U') ) write(*,*) 'SUCCESS READ SYMMETRY'
+  if (rc == TREXIO_SUCCESS .and. (trim(sym_str) == 'B3U') ) then
+    write(*,*) 'SUCCESS READ POINT GROUP'
+  else
+    call trexio_string_of_error(TREXIO_READONLY,str)
+    print *, trim(str)
+    call exit(-1)
+  endif
 
   rc = trexio_close(trex_file)
   if (rc == TREXIO_SUCCESS) then
