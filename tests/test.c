--- conflicted
+++ resolved
@@ -89,25 +89,19 @@
   assert (rc == TREXIO_SUCCESS);
   rc = trexio_write_nucleus_coord(file,coord);
   assert (rc == TREXIO_SUCCESS);
-<<<<<<< HEAD
-  rc = trexio_write_nucleus_charge(file,charge);
-  assert (rc == TREXIO_SUCCESS);
-  //rc = trexio_write_nucleus_label(file,label);
-  rc = trexio_write_nucleus_label(file,labelxxx, 4);
-  assert (rc == TREXIO_SUCCESS);
-=======
->>>>>>> 31bf17c6
-
-  rc = trexio_write_nucleus_symmetry(file, sym);
+  if (backend == TREXIO_HDF5) rc = trexio_write_nucleus_label(file,labelxxx, 4);
+  assert (rc == TREXIO_SUCCESS);
+
+  if (backend == TREXIO_HDF5) rc = trexio_write_nucleus_symmetry(file, sym);
   assert (rc == TREXIO_SUCCESS);
   // check if the written data exists in the file
   rc = trexio_has_nucleus_num(file);
   assert (rc == TREXIO_SUCCESS);
   rc = trexio_has_nucleus_coord(file);
   assert (rc == TREXIO_SUCCESS);
-  rc = trexio_has_nucleus_label(file);
-  assert (rc == TREXIO_SUCCESS);
-  rc = trexio_has_nucleus_symmetry(file);
+  if (backend == TREXIO_HDF5) rc = trexio_has_nucleus_label(file);
+  assert (rc == TREXIO_SUCCESS);
+  if (backend == TREXIO_HDF5) rc = trexio_has_nucleus_symmetry(file);
   assert (rc == TREXIO_SUCCESS);
 
   // should not work: try to overwrite the num variable
@@ -173,6 +167,7 @@
   double x = coord[30] - 2.14171677;
   assert( x*x < 1.e-14);
 
+  if (backend == TREXIO_HDF5) {
   // read nucleus_label
   size_t max_str_len = 16;
   label = (char**) malloc(num*sizeof(char*));
@@ -202,6 +197,15 @@
   assert( strcmp(symmetry, "B3U") == 0 );
   free(symmetry);
 
+  for (int i=0; i<num; i++){
+    free(label[i]);
+  }
+  free(label);
+
+  free(labelxxx);
+
+  }
+
   // close current session
   rc = trexio_close(file);
   assert (rc == TREXIO_SUCCESS);
@@ -217,13 +221,6 @@
 
   free(coord);
  
-  for (int i=0; i<num; i++){
-    free(label[i]);
-  }
-  free(label);
-
-  free(labelxxx);
-
   return 0;
 }
 
