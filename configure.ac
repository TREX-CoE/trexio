--- conflicted
+++ resolved
@@ -2,11 +2,7 @@
 # Process this file with autoconf to produce a configure script.
 
 AC_PREREQ([2.69])
-<<<<<<< HEAD
-AC_INIT([trexio],[2.2.1],[https://github.com/TREX-CoE/trexio/issues])
-=======
 AC_INIT([trexio],[2.3.0],[https://github.com/TREX-CoE/trexio/issues])
->>>>>>> 5b5730ed
 
 AC_CONFIG_SRCDIR([Makefile.in])
 AC_CONFIG_HEADERS([include/config.h])
@@ -20,11 +16,7 @@
 LT_PREREQ([2.2])
 LT_INIT
 
-<<<<<<< HEAD
 # Activate developer mode if a dummy file is present (true when cloning the git repository).
-=======
-# Activate developer mode when if a dummy file is present (true when cloning the git repository).
->>>>>>> 5b5730ed
 # Otherwise, it is the source distribution and the developer mode should not be activated.
 TEST_IFEXISTS=".devel"
 AS_IF([test -f $TEST_IFEXISTS],
