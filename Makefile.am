--- conflicted
+++ resolved
@@ -99,6 +99,7 @@
 
 # specify common options for all tests
 LDADD = src/libtrexio.la
+
 # in principal, specifying -no-install (see example below) is not mandatory
 # for the tests to compile and pass, but the compilations itself differs
 tests_io_num_hdf5_LDFLAGS = -no-install
@@ -117,12 +118,12 @@
 
 test_trexio_f = $(srcdir)/tests/trexio_f.f90
 
-<<<<<<< HEAD
-=======
-tests_test_f_DEPENDENCIES = $(test_trexio_f)
+$(test_trexio_f): $(trexio_f)
+	cp $(trexio_f) $(test_trexio_f)
+
 tests_test_f_SOURCES = $(test_trexio_f) tests/test_f.f90
-tests_test_f_LDADD   = src/libtrexio.la
 tests_test_f_LDFLAGS = -no-install
+
 
 HTML_FILES =  docs/trexio.css            \
               docs/index.html            \
@@ -137,13 +138,6 @@
 dist_html_DATA = $(HTML_FILES)
 
 $(HTML_FILES): docs/index.html
-
->>>>>>> 3bd73055
-$(test_trexio_f): $(trexio_f)
-	cp $(trexio_f) $(test_trexio_f)
-
-tests_test_f_SOURCES = $(test_trexio_f) tests/test_f.f90
-tests_test_f_LDFLAGS = -no-install
 
 
 if TREXIO_DEVEL
