name: TREXIO CI

on:
  push:
    branches:
      - master
    tags:
      # After vMajor.Minor.Patch _anything_ is allowed (without "/") !
      - v[0-9]+.[0-9]+.[0-9]+*
  pull_request:
    branches: [ master ]


jobs:

  get_commit_message:
    name: Get commit message
    runs-on: ubuntu-22.04
    outputs:
      message: ${{ steps.commit_message.outputs.message }}
    steps:
      - name: Checkout the repo
        uses: actions/checkout@e2f20e631ae6d7dd3b768f56a5d2af784dd54791
        # Gets the correct commit message for pull request
        with:
          ref: ${{ github.event.pull_request.head.sha }}
      - name: Get commit message
        id: commit_message
        run: |
          set -xe
          COMMIT_MSG=$(git log --no-merges -1 --oneline)
          echo "message=$COMMIT_MSG" >> $GITHUB_OUTPUT
          echo github.ref ${{ github.ref }}

  trexio_ubuntu:
    name: x86 and arm64 Ubuntu
    strategy:
      matrix:
        os: [ubuntu-22.04, ubuntu-22.04-arm]
    runs-on: ${{ matrix.os }}
    needs: get_commit_message

    steps:
      - uses: actions/checkout@e2f20e631ae6d7dd3b768f56a5d2af784dd54791

      - name: check versions
        # TODO: bring back "diff configure_v python_v"
        run: |
          grep AC_INIT configure.ac | tr -d '[]' | awk -F, '{ print $2 }' > configure_v
          grep -w VERSION CMakeLists.txt | grep -v 'cmake_minimum_required' | awk '{ print $2 }' > cmake_v
          grep version python/pytrexio/_version.py | tr -d '"' | awk '{ print $3 }' > python_v
          grep version rust/trexio/Cargo.toml | grep -v features | tr -d '"' | awk '{ print $3 }' > rust_v
          grep version ocaml/trexio/dune-project | tr -d '()' | awk '{ print $2 }' > ocaml_v
          diff configure_v cmake_v 
          diff configure_v rust_v
          diff configure_v ocaml_v

      - name: setup fixed Python version for testing
        uses: actions/setup-python@39cd14951b08e74b54015e9e001cdefcf80e669f
        with:
          python-version: '3.10'

      - name: install dependencies
        run: |
          sudo apt-get update
          sudo apt-get install libhdf5-dev emacs libtool-bin valgrind cmake

      - name: configure with autotools
        run: |
          ./autogen.sh
          ./configure --enable-silent-rules 

      - name: compile TREXIO
        run: make -j2

      - name: check TREXIO
        run: make -j2 check

      #- name: check via valgrind
      #  if: matrix.os != 'ubuntu-22.04-arm'
      #  run: cd tests && ./run_valgrind.sh

      - name: Archive test log file
        if: failure()
        uses: actions/upload-artifact@834a144ee995460fba8ed112a2fc961b36a5ec5a # v4.3.6
        with:
          name: test-report-ubuntu
          path: test-suite.log

      - name: create venv with swig 4.1
        run: |
          python3 -m venv trexio-venv
          source trexio-venv/bin/activate
          pip install swig==4.1

      - name: install Python API
        run: |
          source trexio-venv/bin/activate
          make python-install

      - name: check Python API
        run: |
          source trexio-venv/bin/activate
          make python-test

      - name: install Python API with swig 4.3
        run: |
          source trexio-venv/bin/activate
          pip install swig==4.3
          make python-install

      - name: check Python API with swig 4.3
        run: |
          source trexio-venv/bin/activate
          make python-test

      - name: build and move Python API distribution
        run: |
          source trexio-venv/bin/activate
          make python-sdist
          cp python/dist/trexio-*.tar.gz .

      - name: publish Python API distribution as an artifact
        if: >-
          contains(needs.get_commit_message.outputs.message, '[wheel build]') &&
          matrix.os == 'ubuntu-22.04-arm'
        uses: actions/upload-artifact@834a144ee995460fba8ed112a2fc961b36a5ec5a # v4.3.6 
        with:
          name: pytrexio-source
          path: ./trexio-*.tar.gz

      - name: maintainer clean
        run: make maintainer-clean
      
      - name: reconfigure with debugging 
        run: |
          ./autogen.sh
          ./configure --enable-silent-rules --enable-debug --enable-sanitizer
      
      - name: recompile TREXIO
        run: make -j2
      
      - name: recheck TREXIO 
        run: make -j2 check
      
      - name: Archive test log file
        if: failure()
        uses: actions/upload-artifact@834a144ee995460fba8ed112a2fc961b36a5ec5a # v4.3.6 
        with:
          name: test-report-ubuntu-memory
          path: test-suite.log
      
      - name: maintainer clean
        run: make maintainer-clean

<<<<<<< HEAD
  trexio_i686:
    name: i686 (32-bit) Linux cross-compilation
    runs-on: ubuntu-22.04
    needs: get_commit_message

    steps:
      - uses: actions/checkout@e2f20e631ae6d7dd3b768f56a5d2af784dd54791

      - name: Install 32-bit development environment
        run: |
          sudo dpkg --add-architecture i386
          sudo apt-get update
          sudo apt-get install -y \
            gcc-multilib \
            g++-multilib \
            gfortran-multilib \
            libc6-dev:i386 \
            zlib1g-dev:i386 \
            emacs \
            libtool-bin \
            python3 \
            python3-pip \
            python3-venv \
            python3-dev \
            build-essential \
            autoconf \
            automake \
            git \
            pkg-config \
            swig
          echo 'NOTE: HDF5 disabled for i686 build due to unavailability of libhdf5-dev:i386 in Ubuntu 22.04'

      - name: check versions
        run: |
          grep AC_INIT configure.ac | tr -d '[]' | awk -F, '{ print $2 }' > configure_v
          grep -w VERSION CMakeLists.txt | grep -v 'cmake_minimum_required' | awk '{ print $2 }' > cmake_v
          grep version python/pytrexio/_version.py | tr -d '"' | awk '{ print $3 }' > python_v
          grep version rust/trexio/Cargo.toml | grep -v features | tr -d '"' | awk '{ print $3 }' > rust_v
          grep version ocaml/trexio/dune-project | tr -d '()' | awk '{ print $2 }' > ocaml_v
          diff configure_v cmake_v 
          diff configure_v rust_v
          diff configure_v ocaml_v

      - name: Cross-compile for i686
        run: |
          echo 'Configuring for i686 cross-compilation:'
          ./autogen.sh
          ./configure --host=i686-unknown-linux-gnu CC='gcc -m32' FC='gfortran -m32' --with-hdf5=no --enable-silent-rules
          
          echo 'Compiling TREXIO for i686:'
          make -j2
          
          echo 'Verifying 32-bit binaries:'
          file -L src/.libs/libtrexio.so | grep '32-bit'
          
          echo 'Testing TREXIO:'
          make -j2 check
          
          echo 'Creating distribution package:'
          make -j2 distcheck

      - name: Test in genuine i686 environment
        run: |
          # Create a simple i686 test container
          cat > Dockerfile.i686test << 'EOF'
          FROM i386/ubuntu:22.04
          RUN apt-get update && apt-get install -y \
            build-essential \
            python3 \
            python3-pip \
            python3-venv \
            autoconf \
            automake \
            libtool \
            pkg-config \
            file
          WORKDIR /test
          EOF
          
          docker build -f Dockerfile.i686test -t trexio-i686test .
          
          # Extract the distribution and test in genuine i686 environment
          TARBALL=$(ls trexio-*.tar.gz | head -1)
          docker run --rm -v "$PWD:/host" trexio-i686test bash -c "
            set -xe
            echo 'Testing in genuine i686 environment:'
            file /bin/bash
            
            # Extract and test the distribution
            cd /host
            tar -xzf $TARBALL
            cd trexio-*/
            
            echo 'Configuring in i686 environment:'
            ./configure --with-hdf5=no --enable-silent-rules
            
            echo 'Building in i686 environment:'
            make -j2
            
            echo 'Testing in i686 environment:'
            make -j2 check
            
            echo 'i686 environment test completed successfully!'
          "

      - name: Archive test log file on failure
        if: failure()
        uses: actions/upload-artifact@834a144ee995460fba8ed112a2fc961b36a5ec5a # v4.3.6
        with:
          name: test-report-i686
          path: test-suite.log
=======
      - name: configure with CMake
        run: cmake -S. -Bbuilddir

      - name: compile TREXIO
        working-directory: builddir
        run: make -j2

      - name: check TREXIO
        working-directory: builddir
        run: ctest -j2
 
      - name: maintainer clean
        run: rm -rf -- builddir/
>>>>>>> 68f35b02

  trexio_macos:
    name: x86 and arm64 MacOS
    strategy:
      # macos-13 = x86_64 ; macos-14 = aarch64
      matrix:
        os: [macos-13, macos-14]
    runs-on: ${{ matrix.os }}

    steps:
      - uses: actions/checkout@e2f20e631ae6d7dd3b768f56a5d2af784dd54791

      - name: setup fixed Python version for testing
        uses: actions/setup-python@39cd14951b08e74b54015e9e001cdefcf80e669f
        with:
          python-version: '3.12'

      - name: install dependencies
        run: |
          brew install emacs
          brew install hdf5@1.14
          brew install automake
          brew install libtool
          pip install swig==4.3
          swig -version
          
      - name: configure with autotools
        run: |
          brew --prefix hdf5
          ./autogen.sh
          ./configure CC=gcc-12 FC=gfortran-12 --enable-silent-rules

      - name: compile TREXIO
        run: make -j3

      - name: check TREXIO
        run: make -j3 check
      
      - name: create venv
        run: |
          python3 -m venv trexio-venv
          source trexio-venv/bin/activate

      - name: compile Python API
        run: |
          export H5_CFLAGS="-I$(brew --prefix hdf5)/include"
          export H5_LDFLAGS="-L$(brew --prefix hdf5)/lib"
          source trexio-venv/bin/activate
          make python-install
      
      - name: test Python API
        run: |
          source trexio-venv/bin/activate
          make python-test

      - name: Archive test log file
        if: failure()
        uses: actions/upload-artifact@834a144ee995460fba8ed112a2fc961b36a5ec5a # v4.3.6 
        with:
          name: test-report-${{ matrix.os }}
          path: test-suite.log

      - name: clean
        run: make clean

  trexio_windows:
    name: Windows MinGW
    runs-on: windows-latest
    defaults:
      run:
        shell: msys2 {0}
    steps:
      - uses: actions/checkout@e2f20e631ae6d7dd3b768f56a5d2af784dd54791

      - name: Setup MSYS2 
        uses: msys2/setup-msys2@v2
        with:
          msystem: MINGW64
          update: true
          install: >-
            mingw-w64-x86_64-gcc
            mingw-w64-x86_64-gcc-fortran
            mingw-w64-x86_64-hdf5
            mingw-w64-x86_64-autotools
            mingw-w64-x86_64-libtool
            mingw-w64-x86_64-pkg-config
            mingw-w64-x86_64-emacs
            git
            make

      - name: configure with autotools
        run: |
          ./autogen.sh
          ./configure --enable-silent-rules

      - name: compile TREXIO
        run: make -j2

      - name: check TREXIO
        run: make -j2 check

      - name: Archive test log file
        if: failure()
        uses: actions/upload-artifact@834a144ee995460fba8ed112a2fc961b36a5ec5a # v4.3.6
        with:
          name: test-report-windows
          path: test-suite.log

  trexio_nix:
    name: Nix
    runs-on: ubuntu-latest
    steps:
    - uses: actions/checkout@v3
    - uses: cachix/install-nix-action@v31.4.1
    - run: nix flake check -L && nix build -L<|MERGE_RESOLUTION|>--- conflicted
+++ resolved
@@ -153,7 +153,21 @@
       - name: maintainer clean
         run: make maintainer-clean
 
-<<<<<<< HEAD
+      - name: configure with CMake
+        run: cmake -S. -Bbuilddir
+
+      - name: compile TREXIO
+        working-directory: builddir
+        run: make -j2
+
+      - name: check TREXIO
+        working-directory: builddir
+        run: ctest -j2
+ 
+      - name: maintainer clean
+        run: rm -rf -- builddir/
+
+
   trexio_i686:
     name: i686 (32-bit) Linux cross-compilation
     runs-on: ubuntu-22.04
@@ -265,21 +279,7 @@
         with:
           name: test-report-i686
           path: test-suite.log
-=======
-      - name: configure with CMake
-        run: cmake -S. -Bbuilddir
-
-      - name: compile TREXIO
-        working-directory: builddir
-        run: make -j2
-
-      - name: check TREXIO
-        working-directory: builddir
-        run: ctest -j2
- 
-      - name: maintainer clean
-        run: rm -rf -- builddir/
->>>>>>> 68f35b02
+
 
   trexio_macos:
     name: x86 and arm64 MacOS
