--- conflicted
+++ resolved
@@ -66,7 +66,6 @@
 
   #+RESULTS:
 
-<<<<<<< HEAD
   :end:
 
 * EPrivat tests (eprivat group)
@@ -86,8 +85,6 @@
 	, "numeric" : [ "int", []  ]
       } ,
   #+end_src
-=======
->>>>>>> 9f2b4070
   :end:
 
   
