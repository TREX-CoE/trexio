#+TITLE: Data stored in TREXIO
#+STARTUP: latexpreview
#+SETUPFILE: docs/theme.setup

  For simplicity, the singular form is always used for the names of
  groups and attributes, and all data are stored in atomic units.
  The dimensions of the arrays in the tables below are given in
  column-major order (as in Fortran), and the ordering of the dimensions
  is reversed in the produced ~trex.json~ configuration file as the
  library is written in C.

   #+begin_src python :tangle trex.json :exports none
{
   #+end_src

   #+RESULTS:

   Dimensions are given both in row-major ~[]~ and column-major ~()~
   formats. Pick the one adapted to the programming language in which
   you use TREXIO (Numpy is by default row-major, and Fortran is column-major).
   In the column-major representation, ~A(i,j)~ and ~A(i+1,j)~ are
   contiguous in memory. In the row-major representation, ~A[i,j]~ and
   ~A[i,j+1]~ are contiguous.

* Metadata (metadata group)

  As we expect TREXIO files to be archived in open-data repositories,
  we give the possibility to the users to store some metadata inside
  the files. We propose to store the list of names of the codes which
  have participated to the creation of the file, a list of authors of
  the file, and a textual description.

  #+NAME: metadata
  | Variable          | Type  | Row-major Dimensions    | Column-major Dimensions | Description                              |
  |-------------------+-------+-------------------------+-------------------------+------------------------------------------|
  | ~code_num~        | ~dim~ |                         |                         | Number of codes used to produce the file |
  | ~code~            | ~str~ | ~[metadata.code_num]~   | ~(metadata.code_num)~   | Names of the codes used                  |
  | ~author_num~      | ~dim~ |                         |                         | Number of authors of the file            |
  | ~author~          | ~str~ | ~[metadata.author_num]~ | ~(metadata.author_num)~ | Names of the authors of the file         |
  | ~package_version~ | ~str~ |                         |                         | TREXIO version used to produce the file  |
  | ~description~     | ~str~ |                         |                         | Text describing the content of file      |
  | ~unsafe~          | ~int~ |                         |                         | ~1~: true, ~0~: false                    |

  **Note:** The ~unsafe~ attribute of the ~metadata~ group indicates
  whether the file has been previously opened with ~'u'~ mode.  It is
  automatically written in the file upon the first unsafe opening.  If
  the user has checked that the TREXIO file is valid (e.g. using
  ~trexio-tools~) after unsafe operations, then the ~unsafe~ attribute
  value can be manually overwritten (in unsafe mode) from ~1~ to ~0~.

  #+CALL: json(data=metadata, title="metadata")

  #+RESULTS:
  :results:
  #+begin_src python :tangle trex.json
      "metadata": {
		 "code_num" : [ "dim", []                        ]
	,            "code" : [ "str", [ "metadata.code_num" ]   ]
	,      "author_num" : [ "dim", []                        ]
	,          "author" : [ "str", [ "metadata.author_num" ] ]
	, "package_version" : [ "str", []                        ]
	,     "description" : [ "str", []                        ]
	,          "unsafe" : [ "int", []                        ]
      } ,
  #+end_src

  #+RESULTS:

  :end:

* System
** Nucleus (nucleus group)

   The nuclei are considered as fixed point charges. Coordinates are
   given in Cartesian $(x,y,z)$ format.

   #+NAME: nucleus
  | Variable      | Type    | Row-major Dimensions | Column-major Dimensions | Description              |
  |---------------+---------+----------------------+-------------------------+--------------------------|
  | ~num~         | ~dim~   |                      |                         | Number of nuclei         |
  | ~charge~      | ~float~ | ~[nucleus.num]~      | ~(nucleus.num)~         | Charges of the nuclei    |
  | ~coord~       | ~float~ | ~[nucleus.num, 3]~   | ~(3, nucleus.num)~      | Coordinates of the atoms |
  | ~label~       | ~str~   | ~[nucleus.num]~      | ~(nucleus.num)~         | Atom labels              |
  | ~point_group~ | ~str~   |                      |                         | Symmetry point group     |
  | ~repulsion~   | ~float~ |                      |                         | Nuclear repulsion energy |

   #+CALL: json(data=nucleus, title="nucleus")

   #+RESULTS:
   :results:
   #+begin_src python :tangle trex.json
       "nucleus": {
		   "num" : [ "dim"  , []                     ]
	 ,      "charge" : [ "float", [ "nucleus.num" ]      ]
	 ,       "coord" : [ "float", [ "nucleus.num", "3" ] ]
	 ,       "label" : [ "str"  , [ "nucleus.num" ]      ]
	 , "point_group" : [ "str"  , []                     ]
	 ,   "repulsion" : [ "float", []                     ]
       } ,
   #+end_src

   #+RESULTS:

   :end:

** Cell (cell group)

   3 Lattice vectors to define a box containing the system, for example
   used in periodic calculations.

   #+NAME: cell
  | Variable | Type    | Row-major Dimensions | Column-major Dimensions | Description                                                              |
  |----------+---------+----------------------+-------------------------+--------------------------------------------------------------------------|
  | ~a~      | ~float~ | ~[3]~                | ~(3)~                   | First real space lattice vector                                          |
  | ~b~      | ~float~ | ~[3]~                | ~(3)~                   | Second real space lattice vector                                         |
  | ~c~      | ~float~ | ~[3]~                | ~(3)~                   | Third real space lattice vector                                          |
  | ~g_a~    | ~float~ | ~[3]~                | ~(3)~                   | First reciprocal space lattice vector                                    |
  | ~g_b~    | ~float~ | ~[3]~                | ~(3)~                   | Second reciprocal space lattice vector                                   |
  | ~g_c~    | ~float~ | ~[3]~                | ~(3)~                   | Third reciprocal space lattice vector                                    |
  | ~two_pi~ | ~int~   |                      |                         | ~0~ or ~1~. If ~two_pi=1~, $2\pi$ is included in the reciprocal vectors. |

   #+CALL: json(data=cell, title="cell")

   #+RESULTS:
   :results:
   #+begin_src python :tangle trex.json
       "cell": {
		"a" : [ "float", [ "3" ] ]
	 ,      "b" : [ "float", [ "3" ] ]
	 ,      "c" : [ "float", [ "3" ] ]
	 ,    "g_a" : [ "float", [ "3" ] ]
	 ,    "g_b" : [ "float", [ "3" ] ]
	 ,    "g_c" : [ "float", [ "3" ] ]
	 , "two_pi" : [ "int"  , []      ]
       } ,
   #+end_src

   #+RESULTS:

   :end:

** Periodic boundary calculations (pbc group)


   #+NAME: pbc
  | Variable         | Type    | Row-major Dimensions | Column-major Dimensions | Description                                          |
  |------------------+---------+----------------------+-------------------------+------------------------------------------------------|
  | ~periodic~       | ~int~   |                      |                         | ~1~: true or ~0~: false                              |
  | ~k_point_num~    | ~dim~   |                      |                         | Number of $k$-points                                 |
  | ~k_point~        | ~float~ | ~[3]~                | ~(3)~                   | $k$-point sampling                                   |
  | ~k_point_weight~ | ~float~ | ~[pbc.k_point_num]~  | ~(pbc.k_point_num)~     | $k$-point weight                                     |
  | ~madelung~       | ~float~ |                      |                         | Madelung correction of the Ewald probe charge method |

   #+CALL: json(data=pbc, title="pbc")

   #+RESULTS:
   :results:
   #+begin_src python :tangle trex.json
       "pbc": {
		 "periodic" : [ "int"  , []                    ]
	 ,    "k_point_num" : [ "dim"  , []                    ]
	 ,        "k_point" : [ "float", [ "3" ]               ]
	 , "k_point_weight" : [ "float", [ "pbc.k_point_num" ] ]
	 ,       "madelung" : [ "float", []                    ]
       } ,
   #+end_src

   #+RESULTS:

   :end:

** Electron (electron group)

   The chemical system consists of nuclei and electrons, where the
   nuclei are considered as fixed point charges with Cartesian
   coordinates.  The wave function is stored in the spin-free
   formalism, and therefore, it is necessary for the user to
   explicitly store the number of electrons with spin up
   ($N_\uparrow$) and spin down ($N_\downarrow$).  These numbers
   correspond to the normalization of the spin-up and spin-down
   single-particle reduced density matrices.

   We consider wave functions expressed in the spin-free formalism, where
   the number of \uparrow and \downarrow electrons is fixed.


   #+NAME:electron
  | Variable | Type  | Row-major Dimensions | Column-major Dimensions | Description                         |
  |----------+-------+----------------------+-------------------------+-------------------------------------|
  | ~num~    | ~dim~ |                      |                         | Number of electrons                 |
  | ~up_num~ | ~int~ |                      |                         | Number of \uparrow-spin electrons   |
  | ~dn_num~ | ~int~ |                      |                         | Number of \downarrow-spin electrons |

   #+CALL: json(data=electron, title="electron")

   #+RESULTS:
   :results:
   #+begin_src python :tangle trex.json
       "electron": {
	      "num" : [ "dim", []  ]
	 , "up_num" : [ "int", []  ]
	 , "dn_num" : [ "int", []  ]
       } ,
   #+end_src

   #+RESULTS:

   :end:

** Ground or excited states (state group)

   This group contains information about excited states. Since only a
   single state can be stored in a TREXIO file, it is possible to store
   in the main TREXIO file the names of auxiliary files containing the
   information of the other states.

   The ~file_name~ and ~label~ arrays have to be written only for the
   main file, e.g. the one containing the ground state wave function
   together with the basis set parameters, molecular orbitals,
   integrals, etc.
   The ~id~ and ~current_label~ attributes need to be specified for each file.

   #+NAME: state
  | Variable        | Type    | Row-major Dimensions | Column-major Dimensions | Description                                                                                 |
  |-----------------+---------+----------------------+-------------------------+---------------------------------------------------------------------------------------------|
  | ~num~           | ~dim~   |                      |                         | Number of states (including the ground state)                                               |
  | ~id~            | ~index~ |                      |                         | Index of the current state (0 is ground state)                                              |
  | ~energy~        | ~float~ |                      |                         | Energy of the current state                                                                 |
  | ~current_label~ | ~str~   |                      |                         | Label of the current state                                                                  |
  | ~label~         | ~str~   | ~[state.num]~        | ~(state.num)~           | Labels of all states                                                                        |
  | ~file_name~     | ~str~   | ~[state.num]~        | ~(state.num)~           | Names of the TREXIO files linked to the current one (i.e. containing data for other states) |

   #+CALL: json(data=state, title="state")

   #+RESULTS:
   :results:
   #+begin_src python :tangle trex.json
       "state": {
		     "num" : [ "dim"  , []              ]
	 ,            "id" : [ "index", []              ]
	 ,        "energy" : [ "float", []              ]
	 , "current_label" : [ "str"  , []              ]
	 ,         "label" : [ "str"  , [ "state.num" ] ]
	 ,     "file_name" : [ "str"  , [ "state.num" ] ]
       } ,
   #+end_src

   #+RESULTS:

   :end:

* Basis functions
** Basis set (basis group)

  Different computational chemistry codes apply normalization at
  various levels. The normalization of basis functions requires the
  evaluation of diagonal overlap integrals, which might not always be
  supported by the client software. For this reason, normalization
  constants are explicitly provided in the TREXIO files to
  ensure portability and completeness.

  We consider here basis functions centered on nuclei. It is
  therefore possible to introduce *dummy atoms* (artificial centers
  with no physical meaning) solely for the purpose of placing basis
  functions at arbitrary locations in space.

  The atomic basis set is defined as a list of shells. Each shell
  $s$ is centered on a point $\mathbf{R}_A$, associated with a given
  angular momentum $\ell_s$, and characterized by a radial function
  $R_s(\mathbf{r})$. Note that since the angular functions are
  defined as regular solid harmonics that include the $r^{\ell_s}$ factor,
  the radial functions in TREXIO differ from the textbook definition
  by a factor of $r^{-\ell_s}$.

  The radial function is a linear combination of
  $N_{\text{prim}}$ *primitive* functions. These primitives may be
  of Slater-type or Gaussian-type, and are parameterized by
  exponents $\gamma_{ks}$ and contraction coefficients $a_{ks}$.

  Slater-type orbitals (STO, $p=1$) and Gaussian-type orbitals (GTO, $p=2$) are written as:

  \[
<<<<<<< HEAD
  R_s(\mathbf{r}) = \mathcal{N}_s\, || \mathbf{r} - \mathbf{R}_A ||^{n_s}
=======
  R_s^{\text{STO}}(\mathbf{r}) = \mathcal{N}_s  \left| \mathbf{r} - \mathbf{R}_A \right|^{n_s}
  sum_{k=1}^{N_{\text{prim}}}
  _{ks}\,a_{ks}\,
  exp\left( -\zeta_{ks} \left| \mathbf{r} - \mathbf{R}_A \right| \right)
  \]

The radial exponent $n_s$ is connected to the primary quantum number $n$ of the shell by $n_s = n-1-\ell_s$.

  Gaussian-type orbitals (GTOs) are usually defined as:

  \[
  R_s^{\text{GTO}}(\mathbf{r}) = \mathcal{N}_s \left| \mathbf{r} - \mathbf{R}_A \right|^{n_s}
>>>>>>> 8a77b9e8
  \sum_{k=1}^{N_{\text{prim}}} f_{ks} \, a_{ks}\,
  \exp\left( -\gamma_{ks} || \mathbf{r} - \mathbf{R}_A ||^p \right)
  \]

  The prefactor exponent $n_s$ for STOs is $n_s = n-1-\ell_s$,
  where $n$ is the shell's principal quantum number.

  GTO-based codes usually use *spherically pure* Gaussians, in which
  case the radial prefactor exponent is $n_s = 0$, as the
  $r^{\ell_s}$ factor is already included in the solid harmonics.
  Similarly, *Cartesian Gaussians* correspond to $n_s = 0$,
  since the $r^{\lambda_s}$ term is already included in the
  Cartesian polynomial in the angular part.

  TREXIO is flexible enough to allow the implementation of Cartesian
  Gaussians in terms of spherical shells. For instance, a Cartesian
  $d$ shell consists of 6 functions, which are linear combinations of
  the 5 spherical d functions with $n_s=0$ and a spherical s
  function with $n_s=2$. More generally, a Cartesian shell of
  Cartesian angular momentum $\lambda_s$ will give rise to a
  spherical shell with $\ell_s = \lambda_s$ ($n_s=0$), $\ell_s =
  \lambda_s -2$ ($n_s=2$), $\ell_s = \lambda_s -4$ ($n_s=4$), etc. 


  Standard Gaussian basis sets, such as those available from the Basis
  Set Exchange, typically assume that each /primitive/ function is
  normalized.
  That is, for a primitive Gaussian of the form
  \[
  g_{ks}(\mathbf{r}) = ||\mathbf{r} - \mathbf{R}_k||^{\ell} \exp(-\alpha_s ||\mathbf{r} - \mathbf{R}_k||^2),
  \]
  a normalization constant $f_{ks}$ is computed so that the integral
  of $|f_{ks} g_{ks}|^2$ over all space is equal to 1.
  It is applied independently for each primitive function.
  If this normalization is not required, then $f_{ks} = 1$.

  In addition, some codes expect the contracted basis functions
  $R_s(\mathbf{r})$ to be normalized. In this case, an additional
  normalization factor $\mathcal{N}_s$ must be computed.
  This extra normalization is not universally applied, as it is not
  strictly necessary: most quantum chemistry codes compute and store the
  AO overlap matrix explicitly, and orthogonalization procedures
  compensate for any deviations from normalization.  Nevertheless,
  applying this normalization is common practice, as it keeps the
  molecular orbital (MO) coefficients within a consistent numerical
  range.
  
  In TREXIO, if this additional renormalization is applied by the code,
  the overall normalization factor $\mathcal{N}_s$ should be stored explicitly
  to preserve consistency between the stored MO coefficients and the
  contracted basis functions.  If no additional normalization is
  applied, then $\mathcal{N}_s = 1$.



*** Numerical orbitals

    TREXIO supports numerical atom centered orbitals. The implementation is
    based on the approach of FHI-aims [Blum, V. et al; Ab initio molecular
    simulations with numeric atom-centered orbitals; Computer Physics
    Communications 2009]. These orbitals are defined by the atom they
    are centered on, their angular momentum and a radial function
    $R_s$, which is of the form
    \[
    R_s(\mathbf{r}) = \mathcal{N}_s \frac{u_i(\mathbf{r})}{r^{n_s}}.
    \]
    Where $u_i(\mathbf{r})$ is numerically tabulated on a dense logarithmic
    grid. It is constructed to vanish for any $\mathbf{r}$
    outside of the grid. The reference points are stored in ~nao_grid_r~
    and ~nao_grid_phi~. Additionaly, a separate spline for the first and second
    derivative of $u(\mathbf{r})$ can be stored in ~nao_grid_grad~ and ~nao_grid_lap~.
    Storing them in this form allows to calculate the actual first and
    second derivatives easily as follows:

    \[
      \frac{\partial \phi}{\partial x} = \frac{x}{r^2}\left( u^\prime\left(r\right) - \frac{u\left(r\right)}{r}\right)
    \]
    \[
      \frac{\partial^2 \phi}{\partial x^2} = \frac{1}{r^3}\left(x^2 u^{\prime\prime}(r) + \left( 3x^2-r^2\right) \left( \frac{u(r)}{r^2} - \frac{u'(r)}{r}\right) \right)
    \]

    The index of the first data point for each shell is stored in
    ~nao_grid_start~, the number of data points per spline is stored
    in ~nao_grid_size~ for convenience.

    What kind of spline is used can be provided in the ~interpolator_kind~ field.
    For example, FHI-aims uses a cubic spline, so the ~interpolator_kind~ is
    \"Polynomial\" and the ~interp_coeff_cnt~ is $4$. In this case, the first
    interpolation coefficient per data point is the absolute term, the second is for
    the linear term etc.
    The interpolation coefficients for the wave function are given in the
     ~interpolator_phi~ array. The ~interpolator_grad~ and ~interpolator_lap~
    arrays provide a spline for the gradient and Laplacian, respectively.
    The argument passed to the interpolants is on the logarithmic scale of
    the reference points: If the argument is an integer $i$, the interpolant
    will return the value of $u(\mathbf{r})$ at the $i$th reference point.
    A radius is converted to this scale by (note the zero-indexing)
    \[
    i_{\log} = \frac{1}{c} \cdot \log \left( \frac{r}{r_0} \right)
    \]
    where
    \[
    c = \log\left(\frac{r_1}{r_0}\right)
    \]
    For convenience, this conversion and functions to evaluate the splines
    are provided with trexio. Since these implementations are not adapted to
    a specific software architecture, a programm using these orbitals should
    reimplement them with consideration for its specific needs.

*** Plane waves

    A plane wave is defined as

    \[
       \chi_j(\mathbf{r}) = \exp \left( -i \mathbf{G}_j \cdot \mathbf{r} \right)
    \]

    The basis set is defined as the array of $k$-points in the
    reciprocal space $\mathbf{G}_j$, defined in the ~pbc~ group. The
    kinetic energy cutoff ~e_cut~ is the only input data relevant to
    plane waves.

*** Oscillating orbitals

    Basis functions can be made oscillating as
    \[
    R_s(\mathbf{r}) = \mathcal{N}_s \vert\mathbf{r}-\mathbf{R}_A\vert^{n_s}
    \sum_{k=1}^{N_{\text{prim}}} a_{ks}\, f_{ks}\,
    \exp \left( - \gamma_{ks}
    \vert \mathbf{r}-\mathbf{R}_A \vert ^p \right)\, \cos \left( \beta_{ks} \vert \mathbf{r}-\mathbf{R}_A \vert ^q \right)
    \]

    Oscillation kind can be:
    - ~Cos1~ for $q=1$
    - ~Cos2~ for $q=2$

*** Data definitions

    #+NAME: basis
  | Variable            | Type    | Row-major Dimensions                           | Column-major Dimensions                        | Description                                                                  |
  |---------------------+---------+------------------------------------------------+------------------------------------------------+------------------------------------------------------------------------------|
  | ~type~              | ~str~   |                                                |                                                | Type of basis set: "Gaussian", "Slater", "Numerical" or "PW" for plane waves |
  | ~prim_num~          | ~dim~   |                                                |                                                | Total number of primitives                                                   |
  | ~shell_num~         | ~dim~   |                                                |                                                | Total number of shells                                                       |
  | ~nao_grid_num~      | ~dim~   |                                                |                                                | Total number of grid points for numerical orbitals                           |
  | ~interp_coeff_cnt~  | ~dim~   |                                                |                                                | Number of coefficients for the numerical orbital interpolator                |
  | ~nucleus_index~     | ~index~ | ~[basis.shell_num]~                            | ~(basis.shell_num)~                            | One-to-one correspondence between shells and atomic indices                  |
  | ~shell_ang_mom~     | ~int~   | ~[basis.shell_num]~                            | ~(basis.shell_num)~                            | One-to-one correspondence between shells and angular momenta                 |
  | ~shell_factor~      | ~float~ | ~[basis.shell_num]~                            | ~(basis.shell_num)~                            | Normalization factor of each shell ($\mathcal{N}_s$)                         |
  | ~r_power~           | ~int~   | ~[basis.shell_num]~                            | ~(basis.shell_num)~                            | Power to which $r$ is raised ($n_s$)                                         |
  | ~nao_grid_start~    | ~index~ | ~[basis.shell_num]~                            | ~(basis.shell_num)~                            | Index of the first data point for a given numerical orbital                  |
  | ~nao_grid_size~     | ~dim~   | ~[basis.shell_num]~                            | ~(basis.shell_num)~                            | Number of data points per numerical orbital                                  |
  | ~shell_index~       | ~index~ | ~[basis.prim_num]~                             | ~(basis.prim_num)~                             | One-to-one correspondence between primitives and shell index                 |
  | ~exponent~          | ~float~ | ~[basis.prim_num]~                             | ~(basis.prim_num)~                             | Exponents of the primitives ($\gamma_{ks}$)                                  |
  | ~exponent_im~       | ~float~ | ~[basis.prim_num]~                             | ~(basis.prim_num)~                             | Imaginary part of the exponents of the primitives ($\gamma_{ks}$)            |
  | ~coefficient~       | ~float~ | ~[basis.prim_num]~                             | ~(basis.prim_num)~                             | Coefficients of the primitives ($a_{ks}$)                                    |
  | ~coefficient_im~    | ~float~ | ~[basis.prim_num]~                             | ~(basis.prim_num)~                             | Imaginary part of the coefficients of the primitives ($a_{ks}$)              |
  | ~oscillation_arg~   | ~float~ | ~[basis.prim_num]~                             | ~(basis.prim_num)~                             | Additional argument to have oscillating orbitals ($\beta_{ks}$)              |
  | ~oscillation_kind~  | ~str~   |                                                |                                                | Kind of Oscillating function:"Cos1" or "Cos2"                                |
  | ~prim_factor~       | ~float~ | ~[basis.prim_num]~                             | ~(basis.prim_num)~                             | Normalization coefficients for the primitives ($f_{ks}$)                     |
  | ~e_cut~             | ~float~ |                                                |                                                | Energy cut-off for plane-wave calculations                                   |
  | ~nao_grid_radius~   | ~float~ | ~[basis.nao_grid_num]~                         | ~(basis.nao_grid_num)~                         | Radii of grid points for numerical orbitals                                  |
  | ~nao_grid_phi~      | ~float~ | ~[basis.nao_grid_num]~                         | ~(basis.nao_grid_num)~                         | Wave function values for numerical orbitals                                  |
  | ~nao_grid_grad~     | ~float~ | ~[basis.nao_grid_num]~                         | ~(basis.nao_grid_num)~                         | Radial gradient of numerical orbitals                                        |
  | ~nao_grid_lap~      | ~float~ | ~[basis.nao_grid_num]~                         | ~(basis.nao_grid_num)~                         | Laplacian of numerical orbitals                                              |
  | ~interpolator_kind~ | ~str~   |                                                |                                                | Kind of spline, e.g. "Polynomial"                                            |
  | ~interpolator_phi~  | ~float~ | ~[basis.nao_grid_num, basis.interp_coeff_cnt]~ | ~(basis.interp_coeff_cnt, basis.nao_grid_num)~ | Coefficients for numerical orbital interpolation function                    |
  | ~interpolator_grad~ | ~float~ | ~[basis.nao_grid_num, basis.interp_coeff_cnt]~ | ~(basis.interp_coeff_cnt, basis.nao_grid_num)~ | Coefficients for numerical orbital gradient interpolation function           |
  | ~interpolator_lap~  | ~float~ | ~[basis.nao_grid_num, basis.interp_coeff_cnt]~ | ~(basis.interp_coeff_cnt, basis.nao_grid_num)~ | Coefficients for numerical orbital laplacian interpolation function          |



    #+CALL: json(data=basis, title="basis")

    #+RESULTS:
    :results:
    #+begin_src python :tangle trex.json
	"basis": {
			 "type" : [ "str"  , []                                                 ]
	  ,          "prim_num" : [ "dim"  , []                                                 ]
	  ,         "shell_num" : [ "dim"  , []                                                 ]
	  ,      "nao_grid_num" : [ "dim"  , []                                                 ]
	  ,  "interp_coeff_cnt" : [ "dim"  , []                                                 ]
	  ,     "nucleus_index" : [ "index", [ "basis.shell_num" ]                              ]
	  ,     "shell_ang_mom" : [ "int"  , [ "basis.shell_num" ]                              ]
	  ,      "shell_factor" : [ "float", [ "basis.shell_num" ]                              ]
	  ,           "r_power" : [ "int"  , [ "basis.shell_num" ]                              ]
	  ,    "nao_grid_start" : [ "index", [ "basis.shell_num" ]                              ]
	  ,     "nao_grid_size" : [ "dim"  , [ "basis.shell_num" ]                              ]
	  ,       "shell_index" : [ "index", [ "basis.prim_num" ]                               ]
	  ,          "exponent" : [ "float", [ "basis.prim_num" ]                               ]
	  ,       "exponent_im" : [ "float", [ "basis.prim_num" ]                               ]
	  ,       "coefficient" : [ "float", [ "basis.prim_num" ]                               ]
	  ,    "coefficient_im" : [ "float", [ "basis.prim_num" ]                               ]
	  ,   "oscillation_arg" : [ "float", [ "basis.prim_num" ]                               ]
	  ,  "oscillation_kind" : [ "str"  , []                                                 ]
	  ,       "prim_factor" : [ "float", [ "basis.prim_num" ]                               ]
	  ,             "e_cut" : [ "float", []                                                 ]
	  ,   "nao_grid_radius" : [ "float", [ "basis.nao_grid_num" ]                           ]
	  ,      "nao_grid_phi" : [ "float", [ "basis.nao_grid_num" ]                           ]
	  ,     "nao_grid_grad" : [ "float", [ "basis.nao_grid_num" ]                           ]
	  ,      "nao_grid_lap" : [ "float", [ "basis.nao_grid_num" ]                           ]
	  , "interpolator_kind" : [ "str"  , []                                                 ]
	  ,  "interpolator_phi" : [ "float", [ "basis.nao_grid_num", "basis.interp_coeff_cnt" ] ]
	  , "interpolator_grad" : [ "float", [ "basis.nao_grid_num", "basis.interp_coeff_cnt" ] ]
	  ,  "interpolator_lap" : [ "float", [ "basis.nao_grid_num", "basis.interp_coeff_cnt" ] ]
	} ,
    #+end_src

    #+RESULTS:

    :end:

*** Example

   For example, consider H_2 with the following basis set (in GAMESS
   format), where both the AOs and primitives are considered normalized:

    #+BEGIN_EXAMPLE
HYDROGEN
S   5
1         3.387000E+01           6.068000E-03
2         5.095000E+00           4.530800E-02
3         1.159000E+00           2.028220E-01
4         3.258000E-01           5.039030E-01
5         1.027000E-01           3.834210E-01
S   1
1         3.258000E-01           1.000000E+00
S   1
1         1.027000E-01           1.000000E+00
P   1
1         1.407000E+00           1.000000E+00
P   1
1         3.880000E-01           1.000000E+00
D   1
1         1.057000E+00           1.000000E+00
    #+END_EXAMPLE

    In TREXIO representaion we have:

    #+BEGIN_EXAMPLE
type  = "Gaussian"
prim_num   = 20
shell_num   = 12

# 6 shells per H atom
nucleus_index =
[ 0, 0, 0, 0, 0, 0,
  1, 1, 1, 1, 1, 1 ]

# 3 shells in S (l=0), 2 in P (l=1), 1 in D (l=2)
shell_ang_mom =
[ 0, 0, 0, 1, 1, 2,
  0, 0, 0, 1, 1, 2 ]

# no need to renormalize shells
shell_factor =
[ 1., 1., 1., 1., 1., 1.,
  1., 1., 1., 1., 1., 1. ]

# 5 primitives for the first S shell and then 1 primitive per remaining shells in each H atom
shell_index =
[ 0, 0, 0, 0, 0, 1, 2, 3, 4, 5,
  6, 6, 6, 6, 6, 7, 8, 9, 10, 11 ]

# parameters of the primitives (10 per H atom)
exponent =
[ 33.87, 5.095, 1.159, 0.3258, 0.1027, 0.3258, 0.1027, 1.407, 0.388, 1.057,
  33.87, 5.095, 1.159, 0.3258, 0.1027, 0.3258, 0.1027, 1.407, 0.388, 1.057 ]

coefficient =
[ 0.006068, 0.045308, 0.202822, 0.503903, 0.383421, 1.0, 1.0, 1.0, 1.0, 1.0,
  0.006068, 0.045308, 0.202822, 0.503903, 0.383421, 1.0, 1.0, 1.0, 1.0, 1.0 ]

prim_factor =
[ 1.0006253235944540e+01, 2.4169531573445120e+00, 7.9610924849766440e-01
  3.0734305383061117e-01, 1.2929684417481876e-01, 3.0734305383061117e-01,
  1.2929684417481876e-01, 2.1842769845268308e+00, 4.3649547399719840e-01,
  1.8135965626177861e+00, 1.0006253235944540e+01, 2.4169531573445120e+00,
  7.9610924849766440e-01, 3.0734305383061117e-01, 1.2929684417481876e-01,
  3.0734305383061117e-01, 1.2929684417481876e-01, 2.1842769845268308e+00,
  4.3649547399719840e-01, 1.8135965626177861e+00 ]
    #+END_EXAMPLE

** Effective core potentials (ecp group)

   An effective core potential (ECP) $V_A^{\text{ECP}}$ replacing the
   core electrons of atom $A$ can be expressed as
   \[
   V_A^{\text{ECP}} =
   V_{A \ell_{\max}+1} +
   \sum_{\ell=0}^{\ell_{\max}}
   \delta V_{A \ell}\sum_{m=-\ell}^{\ell} | Y_{\ell m} \rangle \langle Y_{\ell m} |
   \]

   The first term in this equation is attributed to the local channel, while
   the remaining terms correspond to non-local channel projections.  $\ell_{\max}$
   refers to the maximum angular momentum in the non-local component of the ECP.
   The functions \(\delta V_{A \ell}\) and \(V_{A \ell_{\max}+1}\) are parameterized as:
   \begin{eqnarray}
      \delta V_{A \ell}(\mathbf{r}) &=&
      \sum_{q=1}^{N_{q \ell}}
      \beta_{A q \ell}\, |\mathbf{r}-\mathbf{R}_{A}|^{n_{A q \ell}}\,
      e^{-\alpha_{A q \ell} |\mathbf{r}-\mathbf{R}_{A}|^2 } \nonumber\\
      V_{A \ell_{\max}+1}(\mathbf{r}) &=& -\frac{Z_\text{eff}}{|\mathbf{r}-\mathbf{R}_{A}|}+\delta V_{A \ell_{\max}+1}(\mathbf{r})
   \end{eqnarray}
   where $Z_\text{eff}$ is the effective nuclear charge of the center.

   See http://dx.doi.org/10.1063/1.4984046 or https://doi.org/10.1063/1.5121006 for more info.

   #+NAME: ecp
  | Variable             | Type    | Row-major Dimensions | Column-major Dimensions | Description                                                                            |
  |----------------------+---------+----------------------+-------------------------+----------------------------------------------------------------------------------------|
  | ~max_ang_mom_plus_1~ | ~int~   | ~[nucleus.num]~      | ~(nucleus.num)~         | $\ell_{\max}+1$, one higher than the max angular momentum in the removed core orbitals |
  | ~z_core~             | ~int~   | ~[nucleus.num]~      | ~(nucleus.num)~         | Number of core electrons to remove per atom                                            |
  | ~num~                | ~dim~   |                      |                         | Total number of ECP functions for all atoms and all values of $\ell$                   |
  | ~ang_mom~            | ~int~   | ~[ecp.num]~          | ~(ecp.num)~             | One-to-one correspondence between ECP items and the angular momentum $\ell$            |
  | ~nucleus_index~      | ~index~ | ~[ecp.num]~          | ~(ecp.num)~             | One-to-one correspondence between ECP items and the atom index                         |
  | ~exponent~           | ~float~ | ~[ecp.num]~          | ~(ecp.num)~             | $\alpha_{A q \ell}$ all ECP exponents                                                  |
  | ~coefficient~        | ~float~ | ~[ecp.num]~          | ~(ecp.num)~             | $\beta_{A q \ell}$ all ECP coefficients                                                |
  | ~power~              | ~int~   | ~[ecp.num]~          | ~(ecp.num)~             | $n_{A q \ell}$ all ECP powers                                                          |

   There might be some confusion in the meaning of the $\ell_{\max}$.
   It can be attributed to the maximum angular momentum occupied in
   the core orbitals, which are removed by the ECP. On the other
   hand, it can be attributed to the maximum angular momentum of the
   ECP that replaces the core electrons.
   *Note*, that the latter $\ell_{\max}$ is always higher by 1 than the former.

   *Note for developers*: avoid having variables with similar prefix
   in their name. The HDF5 back end might cause issues due to the way
   ~find_dataset~ function works.  For example, in the ECP group we
   use ~max_ang_mom~ and not ~ang_mom_max~. The latter causes issues
   when written before the ~ang_mom~ array in the TREXIO file.
   *Update*: in fact, the aforementioned issue has only been observed
   when using HDF5 version 1.10.4 installed via ~apt-get~. Installing
   the same version from the ~conda-forge~ channel and running it in
   an isolated ~conda~ environment works just fine. Thus, it seems to
   be a bug in the ~apt~-provided package.
   If you encounter the aforementioned issue, please report it to our
   [[https://github.com/TREX-CoE/trexio/issues][issue tracker on GitHub]].

   #+CALL: json(data=ecp, title="ecp")

   #+RESULTS:
   :results:
   #+begin_src python :tangle trex.json
       "ecp": {
	   "max_ang_mom_plus_1" : [ "int"  , [ "nucleus.num" ] ]
	 ,             "z_core" : [ "int"  , [ "nucleus.num" ] ]
	 ,                "num" : [ "dim"  , []                ]
	 ,            "ang_mom" : [ "int"  , [ "ecp.num" ]     ]
	 ,      "nucleus_index" : [ "index", [ "ecp.num" ]     ]
	 ,           "exponent" : [ "float", [ "ecp.num" ]     ]
	 ,        "coefficient" : [ "float", [ "ecp.num" ]     ]
	 ,              "power" : [ "int"  , [ "ecp.num" ]     ]
       } ,
   #+end_src

   #+RESULTS:

   :end:

*** Example

   For example, consider H_2 molecule with the following
   [[https://pseudopotentiallibrary.org/recipes/H/ccECP/H.ccECP.gamess][effective core potential]]
   (in GAMESS input format for the H atom):

    #+BEGIN_EXAMPLE
H-ccECP GEN 0 1
3
1.00000000000000    1 21.24359508259891
21.24359508259891   3 21.24359508259891
-10.85192405303825  2 21.77696655044365
1
0.00000000000000    2 1.000000000000000
    #+END_EXAMPLE

    In TREXIO representation this would be:

    #+BEGIN_EXAMPLE
num = 8

# lmax+1 per atom
max_ang_mom_plus_1 = [ 1, 1 ]

# number of core electrons to remove per atom
zcore = [ 0, 0 ]

# first 4 ECP elements correspond to the first H atom ; the remaining 4 elements are for the second H atom
nucleus_index = [
  0, 0, 0, 0,
  1, 1, 1, 1
  ]

# 3 first ECP elements correspond to potential of the P orbital (l=1), then 1 element for the S orbital (l=0) ; similar for the second H atom
ang_mom = [
  1, 1, 1, 0,
  1, 1, 1, 0
  ]

# ECP quantities that can be attributed to atoms and/or angular momenta based on the aforementioned ecp_nucleus and ecp_ang_mom arrays
coefficient = [
  1.00000000000000, 21.24359508259891, -10.85192405303825, 0.00000000000000,
  1.00000000000000, 21.24359508259891, -10.85192405303825, 0.00000000000000
  ]

exponent = [
  21.24359508259891, 21.24359508259891, 21.77696655044365, 1.000000000000000,
  21.24359508259891, 21.24359508259891, 21.77696655044365, 1.000000000000000
  ]

power = [
  -1, 1, 0, 0,
  -1, 1, 0, 0
  ]
    #+END_EXAMPLE

** Numerical integration grid (grid group)

   In some applications, such as DFT calculations, integrals have to
   be computed numerically on a grid.  A common choice for the angular
   grid is the one proposed by Lebedev and Laikov
   [Russian Academy of Sciences Doklady Mathematics, Volume 59, Number 3, 1999, pages 477-481].
   For the radial grids, many approaches have been developed over the years.

   The structure of this group is adapted for the [[https://github.com/dftlibs/numgrid][numgrid]] library.
   Feel free to submit a PR if you find missing options/functionalities.

    #+NAME: grid
  | Variable        | Type    | Row-major Dimensions | Column-major Dimensions | Description                                                             |
  |-----------------+---------+----------------------+-------------------------+-------------------------------------------------------------------------|
  | ~description~   | ~str~   |                      |                         | Details about the used quadratures can go here                          |
  | ~rad_precision~ | ~float~ |                      |                         | Radial precision parameter (not used in some schemes like Krack-Köster) |
  | ~num~           | ~dim~   |                      |                         | Number of grid points                                                   |
  | ~max_ang_num~   | ~int~   |                      |                         | Maximum number of angular grid points (for pruning)                     |
  | ~min_ang_num~   | ~int~   |                      |                         | Minimum number of angular grid points (for pruning)                     |
  | ~coord~         | ~float~ | ~[grid.num]~         | ~(grid.num)~            | Discretized coordinate space                                            |
  | ~weight~        | ~float~ | ~[grid.num]~         | ~(grid.num)~            | Grid weights according to a given partitioning (e.g. Becke)             |
  | ~ang_num~       | ~dim~   |                      |                         | Number of angular integration points (if used)                          |
  | ~ang_coord~     | ~float~ | ~[grid.ang_num]~     | ~(grid.ang_num)~        | Discretized angular space (if used)                                     |
  | ~ang_weight~    | ~float~ | ~[grid.ang_num]~     | ~(grid.ang_num)~        | Angular grid weights (if used)                                          |
  | ~rad_num~       | ~dim~   |                      |                         | Number of radial integration points (if used)                           |
  | ~rad_coord~     | ~float~ | ~[grid.rad_num]~     | ~(grid.rad_num)~        | Discretized radial space (if used)                                      |
  | ~rad_weight~    | ~float~ | ~[grid.rad_num]~     | ~(grid.rad_num)~        | Radial grid weights  (if used)                                          |

    #+CALL: json(data=grid, title="grid")

    #+RESULTS:
    :results:
    #+begin_src python :tangle trex.json
	"grid": {
	      "description" : [ "str"  , []                 ]
	  , "rad_precision" : [ "float", []                 ]
	  ,           "num" : [ "dim"  , []                 ]
	  ,   "max_ang_num" : [ "int"  , []                 ]
	  ,   "min_ang_num" : [ "int"  , []                 ]
	  ,         "coord" : [ "float", [ "grid.num" ]     ]
	  ,        "weight" : [ "float", [ "grid.num" ]     ]
	  ,       "ang_num" : [ "dim"  , []                 ]
	  ,     "ang_coord" : [ "float", [ "grid.ang_num" ] ]
	  ,    "ang_weight" : [ "float", [ "grid.ang_num" ] ]
	  ,       "rad_num" : [ "dim"  , []                 ]
	  ,     "rad_coord" : [ "float", [ "grid.rad_num" ] ]
	  ,    "rad_weight" : [ "float", [ "grid.rad_num" ] ]
	} ,
    #+end_src

    #+RESULTS:

    :end:

* Orbitals
** Atomic orbitals (ao group)

   AOs are defined as

   \[
   \chi_i (\mathbf{r}) = \mathcal{N}_i'\, P_{\eta(i)}(\mathbf{r})\, R_{s(i)} (\mathbf{r})
   \]

   where $i$ is the atomic orbital index, $P$ refers to either
   polynomials in $x,y,z$
   \[
   P_{\eta(i)}(\mathbf{r}) \equiv x^{\eta(i)_x} y^{\eta(i)_y} z^{\eta(i)_z}
   \]
   or /regular/ solid harmonics
   \[
   P_{\eta(i)}(\mathbf{r}) \to S^{m_i}_{\ell}(\mathbf{r}) \equiv \sqrt{\frac{4\pi}{2\ell+1}}\; r^\ell
   Y^{m_i}_{\ell}(\theta,\varphi)
   \]
   (see [[https://en.wikipedia.org/wiki/Solid_harmonics][Wikipedia]]), and $s(i)$
   specifies the shell on which the AO is expanded.


   $\eta(i)$ denotes the chosen angular function.  The AOs can be
   expressed using real solid harmonics or polynomials in Cartesian
   coordinates.  In the case of real solid harmonics, the AOs are
   ordered as $0, +1, -1, +2, -2, \dots, + m, -m$).  In
   the case of polynomials, the canonical (or alphabetical) ordering is
   used,

   | $p$      | $p_x, p_y, p_z$                                  |
   | $d$      | $d_{xx}, d_{xy}, d_{xz}, d_{yy}, d_{yz}, d_{zz}$ |
   | $f$      | $f_{xxx}, f_{xxy}, f_{xxz}, f_{xyy}, f_{xyz}$,   |
   |          | $f_{xzz}, f_{yyy}, f_{yyz}, f_{yzz}, f_{zzz}$    |
   | $\vdots$ |                                                  |

   Note that for \(p\) orbitals in spherical coordinates, the ordering
   is $0,+1,-1$ which corresponds to $p_z, p_x, p_y$.

   $\mathcal{N}_i'$ is a normalization factor that allows for different
   normalization coefficients within a single shell, as in the GAMESS
   convention where each individual function is unit-normalized.
   Using GAMESS convention, the normalization factor of the shell
   $\mathcal{N}_d$ in the ~basis~ group is appropriate for instance
   for the $d_z^2$ function (i.e.
   $\mathcal{N}_{d}\equiv\mathcal{N}_{z^2}$) but not for the $d_{xy}$
   AO, so the correction factor $\mathcal{N}_i'$ for $d_{xy}$ in the
   ~ao~ groups is the ratio $\frac{\mathcal{N}_{xy}}{\mathcal{N}_{z^2}}$.


   #+NAME: ao
  | Variable        | Type    | Row-major Dimensions | Column-major Dimensions | Description                          |
  |-----------------+---------+----------------------+-------------------------+--------------------------------------|
  | ~cartesian~     | ~int~   |                      |                         | ~1~: true, ~0~: false                |
  | ~num~           | ~dim~   |                      |                         | Total number of atomic orbitals      |
  | ~shell~         | ~index~ | ~[ao.num]~           | ~(ao.num)~              | Basis set shell for each AO          |
  | ~normalization~ | ~float~ | ~[ao.num]~           | ~(ao.num)~              | Normalization factor $\mathcal{N}_i$ |

   #+CALL: json(data=ao, title="ao")

   #+RESULTS:
   :results:
   #+begin_src python :tangle trex.json
       "ao": {
	       "cartesian" : [ "int"  , []           ]
	 ,           "num" : [ "dim"  , []           ]
	 ,         "shell" : [ "index", [ "ao.num" ] ]
	 , "normalization" : [ "float", [ "ao.num" ] ]
       } ,
   #+end_src

   #+RESULTS:

   :end:

*** One-electron integrals (~ao_1e_int~ group)
    :PROPERTIES:
    :CUSTOM_ID: ao_one_e
    :END:

    - \[ \hat{V}_{\text{ne}} = \sum_{A=1}^{N_\text{nucl}}
      \sum_{i=1}^{N_\text{elec}} \frac{-Z_A }{\vert \mathbf{R}_A -
      \mathbf{r}_i \vert} \] : electron-nucleus attractive potential,
    - \[ \hat{T}_{\text{e}} =
      \sum_{i=1}^{N_\text{elec}} -\frac{1}{2}\hat{\Delta}_i \] : electronic kinetic energy
    - $\hat{h} = \hat{T}_\text{e} + \hat{V}_\text{ne} + \hat{V}_\text{ECP}$ : core electronic Hamiltonian

    The one-electron integrals for a one-electron operator $\hat{O}$ are
    \[ \langle p \vert \hat{O} \vert q \rangle \], returned as a matrix
    over atomic orbitals.

    #+NAME: ao_1e_int
  | Variable              | Type    | Row-major Dimensions | Column-major Dimensions | Description                                                              |
  |-----------------------+---------+----------------------+-------------------------+--------------------------------------------------------------------------|
  | ~overlap~             | ~float~ | ~[ao.num, ao.num]~   | ~(ao.num, ao.num)~      | $\langle p \vert q \rangle$                                              |
  | ~kinetic~             | ~float~ | ~[ao.num, ao.num]~   | ~(ao.num, ao.num)~      | $\langle p \vert \hat{T}_e \vert q \rangle$                              |
  | ~potential_n_e~       | ~float~ | ~[ao.num, ao.num]~   | ~(ao.num, ao.num)~      | $\langle p \vert \hat{V}_{\text{ne}} \vert q \rangle$                    |
  | ~ecp~                 | ~float~ | ~[ao.num, ao.num]~   | ~(ao.num, ao.num)~      | $\langle p \vert \hat{V}_{\text{ecp}} \vert q \rangle$                   |
  | ~core_hamiltonian~    | ~float~ | ~[ao.num, ao.num]~   | ~(ao.num, ao.num)~      | $\langle p \vert \hat{h} \vert q \rangle$                                |
  | ~overlap_im~          | ~float~ | ~[ao.num, ao.num]~   | ~(ao.num, ao.num)~      | $\langle p \vert q \rangle$ (imaginary part)                             |
  | ~kinetic_im~          | ~float~ | ~[ao.num, ao.num]~   | ~(ao.num, ao.num)~      | $\langle p \vert \hat{T}_e \vert q \rangle$   (imaginary part)           |
  | ~potential_n_e_im~    | ~float~ | ~[ao.num, ao.num]~   | ~(ao.num, ao.num)~      | $\langle p \vert \hat{V}_{\text{ne}} \vert q \rangle$  (imaginary part)  |
  | ~ecp_im~              | ~float~ | ~[ao.num, ao.num]~   | ~(ao.num, ao.num)~      | $\langle p \vert \hat{V}_{\text{ECP}} \vert q \rangle$  (imaginary part) |
  | ~core_hamiltonian_im~ | ~float~ | ~[ao.num, ao.num]~   | ~(ao.num, ao.num)~      | $\langle p \vert \hat{h} \vert q \rangle$ (imaginary part)               |

    #+CALL: json(data=ao_1e_int, title="ao_1e_int")

    #+RESULTS:
    :results:
    #+begin_src python :tangle trex.json
	"ao_1e_int": {
			"overlap" : [ "float", [ "ao.num", "ao.num" ] ]
	  ,             "kinetic" : [ "float", [ "ao.num", "ao.num" ] ]
	  ,       "potential_n_e" : [ "float", [ "ao.num", "ao.num" ] ]
	  ,                 "ecp" : [ "float", [ "ao.num", "ao.num" ] ]
	  ,    "core_hamiltonian" : [ "float", [ "ao.num", "ao.num" ] ]
	  ,          "overlap_im" : [ "float", [ "ao.num", "ao.num" ] ]
	  ,          "kinetic_im" : [ "float", [ "ao.num", "ao.num" ] ]
	  ,    "potential_n_e_im" : [ "float", [ "ao.num", "ao.num" ] ]
	  ,              "ecp_im" : [ "float", [ "ao.num", "ao.num" ] ]
	  , "core_hamiltonian_im" : [ "float", [ "ao.num", "ao.num" ] ]
	} ,
    #+end_src

    #+RESULTS:

    :end:

*** Two-electron integrals (~ao_2e_int~ group)
    :PROPERTIES:
    :CUSTOM_ID: ao_two_e
    :END:

    The two-electron integrals for a two-electron operator $\hat{O}$ are
    \[ \langle p q \vert \hat{O} \vert r s \rangle \] in physicists
    notation, where $p,q,r,s$ are indices over atomic orbitals.

    #   TODO: Physicist / Chemist functions
    #   Functions are provided to get the indices in physicists or chemists
    #   notation.

    - \[ \hat{W}_{\text{ee}} = \sum_{i=2}^{N_\text{elec}} \sum_{j=1}^{i-1} \frac{1}{\vert \mathbf{r}_i - \mathbf{r}_j \vert} \] : electron-electron repulsive potential operator.
    - \[ \hat{W}^{lr}_{\text{ee}} = \sum_{i=2}^{N_\text{elec}}
      \sum_{j=1}^{i-1} \frac{\text{erf}(\mu\, \vert \mathbf{r}_i -
      \mathbf{r}_j \vert)}{\vert \mathbf{r}_i - \mathbf{r}_j \vert} \] : electron-electron long range potential

    The Cholesky decomposition of the integrals can also be stored:

    \[
    \langle ij | kl \rangle = \sum_{\alpha} G_{ik\alpha} G_{jl\alpha}
    \]

    #+NAME: ao_2e_int
  | Variable              | Type           | Row-major Dimensions                              | Column-major Dimensions                           | Description                                   |
  |-----------------------+----------------+---------------------------------------------------+---------------------------------------------------+-----------------------------------------------|
  | ~eri~                 | ~float sparse~ | ~[ao.num, ao.num, ao.num, ao.num]~                | ~(ao.num, ao.num, ao.num, ao.num)~                | Electron repulsion integrals                  |
  | ~eri_lr~              | ~float sparse~ | ~[ao.num, ao.num, ao.num, ao.num]~                | ~(ao.num, ao.num, ao.num, ao.num)~                | Long-range electron repulsion integrals       |
  | ~eri_cholesky_num~    | ~dim~          |                                                   |                                                   | Number of Cholesky vectors for ERI            |
  | ~eri_cholesky~        | ~float sparse~ | ~[ao_2e_int.eri_cholesky_num, ao.num, ao.num]~    | ~(ao.num, ao.num, ao_2e_int.eri_cholesky_num)~    | Cholesky decomposition of the ERI             |
  | ~eri_lr_cholesky_num~ | ~dim~          |                                                   |                                                   | Number of Cholesky vectors for long range ERI |
  | ~eri_lr_cholesky~     | ~float sparse~ | ~[ao_2e_int.eri_lr_cholesky_num, ao.num, ao.num]~ | ~(ao.num, ao.num, ao_2e_int.eri_lr_cholesky_num)~ | Cholesky decomposition of the long range ERI  |

    #+CALL: json(data=ao_2e_int, title="ao_2e_int")

    #+RESULTS:
    :results:
    #+begin_src python :tangle trex.json
	"ao_2e_int": {
			    "eri" : [ "float sparse", [ "ao.num", "ao.num", "ao.num", "ao.num" ]              ]
	  ,              "eri_lr" : [ "float sparse", [ "ao.num", "ao.num", "ao.num", "ao.num" ]              ]
	  ,    "eri_cholesky_num" : [ "dim"         , []                                                      ]
	  ,        "eri_cholesky" : [ "float sparse", [ "ao_2e_int.eri_cholesky_num", "ao.num", "ao.num" ]    ]
	  , "eri_lr_cholesky_num" : [ "dim"         , []                                                      ]
	  ,     "eri_lr_cholesky" : [ "float sparse", [ "ao_2e_int.eri_lr_cholesky_num", "ao.num", "ao.num" ] ]
	} ,
    #+end_src

    #+RESULTS:

    :end:

** Molecular orbitals (mo group)

   #+NAME: mo
  | Variable         | Type    | Row-major Dimensions | Column-major Dimensions | Description                                                              |
  |------------------+---------+----------------------+-------------------------+--------------------------------------------------------------------------|
  | ~type~           | ~str~   |                      |                         | Free text to identify the set of MOs (HF, Natural, Local, CASSCF, /etc/) |
  | ~num~            | ~dim~   |                      |                         | Number of MOs                                                            |
  | ~coefficient~    | ~float~ | ~[mo.num, ao.num]~   | ~(ao.num, mo.num)~      | MO coefficients                                                          |
  | ~coefficient_im~ | ~float~ | ~[mo.num, ao.num]~   | ~(ao.num, mo.num)~      | MO coefficients (imaginary part)                                         |
  | ~class~          | ~str~   | ~[mo.num]~           | ~(mo.num)~              | Choose among: Core, Inactive, Active, Virtual, Deleted                   |
  | ~symmetry~       | ~str~   | ~[mo.num]~           | ~(mo.num)~              | Symmetry in the point group                                              |
  | ~occupation~     | ~float~ | ~[mo.num]~           | ~(mo.num)~              | Occupation number                                                        |
  | ~energy~         | ~float~ | ~[mo.num]~           | ~(mo.num)~              | For canonical MOs, corresponding eigenvalue                              |
  | ~spin~           | ~int~   | ~[mo.num]~           | ~(mo.num)~              | For UHF wave functions, 0 is $\alpha$ and 1 is $\beta$                   |
  | ~k_point~        | ~index~ | ~[mo.num]~           | ~(mo.num)~              | For periodic calculations, the $k$ point to which each MO belongs        |

   **Warning**: ~mo.num~ is the total number of MOs stored in the file.
   For periodic calculations, this group contains all the MOs
   belonging to all $k$ points so ~mo.num~ will be the sum of the
   numbers of MOs in each $k$ point. For UHF wave functions, ~mo.num~
   is the number of spin-orbitals, twice the number of spatial orbitals.

   #+CALL: json(data=mo, title="mo")

   #+RESULTS:
   :results:
   #+begin_src python :tangle trex.json
       "mo": {
		     "type" : [ "str"  , []                     ]
	 ,            "num" : [ "dim"  , []                     ]
	 ,    "coefficient" : [ "float", [ "mo.num", "ao.num" ] ]
	 , "coefficient_im" : [ "float", [ "mo.num", "ao.num" ] ]
	 ,          "class" : [ "str"  , [ "mo.num" ]           ]
	 ,       "symmetry" : [ "str"  , [ "mo.num" ]           ]
	 ,     "occupation" : [ "float", [ "mo.num" ]           ]
	 ,         "energy" : [ "float", [ "mo.num" ]           ]
	 ,           "spin" : [ "int"  , [ "mo.num" ]           ]
	 ,        "k_point" : [ "index", [ "mo.num" ]           ]
       } ,
   #+end_src

   #+RESULTS:

   :end:


*** One-electron integrals (~mo_1e_int~ group)

    The operators as the same as those defined in the
    [[#ao_one_e][AO one-electron integrals section]]. Here, the integrals are given in
    the basis of molecular orbitals.

    #+NAME: mo_1e_int
  | Variable              | Type    | Row-major Dimensions | Column-major Dimensions | Description                                                              |
  |-----------------------+---------+----------------------+-------------------------+--------------------------------------------------------------------------|
  | ~overlap~             | ~float~ | ~[mo.num, mo.num]~   | ~(mo.num, mo.num)~      | $\langle i \vert j \rangle$                                              |
  | ~kinetic~             | ~float~ | ~[mo.num, mo.num]~   | ~(mo.num, mo.num)~      | $\langle i \vert \hat{T}_e \vert j \rangle$                              |
  | ~potential_n_e~       | ~float~ | ~[mo.num, mo.num]~   | ~(mo.num, mo.num)~      | $\langle i \vert \hat{V}_{\text{ne}} \vert j \rangle$                    |
  | ~ecp~                 | ~float~ | ~[mo.num, mo.num]~   | ~(mo.num, mo.num)~      | $\langle i \vert \hat{V}_{\text{ECP}} \vert j \rangle$                   |
  | ~core_hamiltonian~    | ~float~ | ~[mo.num, mo.num]~   | ~(mo.num, mo.num)~      | $\langle i \vert \hat{h} \vert j \rangle$                                |
  | ~overlap_im~          | ~float~ | ~[mo.num, mo.num]~   | ~(mo.num, mo.num)~      | $\langle i \vert j \rangle$ (imaginary part)                             |
  | ~kinetic_im~          | ~float~ | ~[mo.num, mo.num]~   | ~(mo.num, mo.num)~      | $\langle i \vert \hat{T}_e \vert j \rangle$   (imaginary part)           |
  | ~potential_n_e_im~    | ~float~ | ~[mo.num, mo.num]~   | ~(mo.num, mo.num)~      | $\langle i \vert \hat{V}_{\text{ne}} \vert j \rangle$  (imaginary part)  |
  | ~ecp_im~              | ~float~ | ~[mo.num, mo.num]~   | ~(mo.num, mo.num)~      | $\langle i \vert \hat{V}_{\text{ECP}} \vert j \rangle$  (imaginary part) |
  | ~core_hamiltonian_im~ | ~float~ | ~[mo.num, mo.num]~   | ~(mo.num, mo.num)~      | $\langle i \vert \hat{h} \vert j \rangle$ (imaginary part)               |

    #+CALL: json(data=mo_1e_int, title="mo_1e_int")

    #+RESULTS:
    :results:
    #+begin_src python :tangle trex.json
	"mo_1e_int": {
			"overlap" : [ "float", [ "mo.num", "mo.num" ] ]
	  ,             "kinetic" : [ "float", [ "mo.num", "mo.num" ] ]
	  ,       "potential_n_e" : [ "float", [ "mo.num", "mo.num" ] ]
	  ,                 "ecp" : [ "float", [ "mo.num", "mo.num" ] ]
	  ,    "core_hamiltonian" : [ "float", [ "mo.num", "mo.num" ] ]
	  ,          "overlap_im" : [ "float", [ "mo.num", "mo.num" ] ]
	  ,          "kinetic_im" : [ "float", [ "mo.num", "mo.num" ] ]
	  ,    "potential_n_e_im" : [ "float", [ "mo.num", "mo.num" ] ]
	  ,              "ecp_im" : [ "float", [ "mo.num", "mo.num" ] ]
	  , "core_hamiltonian_im" : [ "float", [ "mo.num", "mo.num" ] ]
	} ,
    #+end_src

    #+RESULTS:

    :end:

*** Two-electron integrals (~mo_2e_int~ group)

    The operators are the same as those defined in the
    [[#ao_two_e][AO two-electron integrals section]]. Here, the integrals are given in
    the basis of molecular orbitals.

    #+NAME: mo_2e_int
  | Variable              | Type           | Row-major Dimensions                              | Column-major Dimensions                           | Description                                   |
  |-----------------------+----------------+---------------------------------------------------+---------------------------------------------------+-----------------------------------------------|
  | ~eri~                 | ~float sparse~ | ~[mo.num, mo.num, mo.num, mo.num]~                | ~(mo.num, mo.num, mo.num, mo.num)~                | Electron repulsion integrals                  |
  | ~eri_lr~              | ~float sparse~ | ~[mo.num, mo.num, mo.num, mo.num]~                | ~(mo.num, mo.num, mo.num, mo.num)~                | Long-range electron repulsion integrals       |
  | ~eri_cholesky_num~    | ~dim~          |                                                   |                                                   | Number of Cholesky vectors for ERI            |
  | ~eri_cholesky~        | ~float sparse~ | ~[mo_2e_int.eri_cholesky_num, mo.num, mo.num]~    | ~(mo.num, mo.num, mo_2e_int.eri_cholesky_num)~    | Cholesky decomposition of the ERI             |
  | ~eri_lr_cholesky_num~ | ~dim~          |                                                   |                                                   | Number of Cholesky vectors for long range ERI |
  | ~eri_lr_cholesky~     | ~float sparse~ | ~[mo_2e_int.eri_lr_cholesky_num, mo.num, mo.num]~ | ~(mo.num, mo.num, mo_2e_int.eri_lr_cholesky_num)~ | Cholesky decomposition of the long range ERI  |

    #+CALL: json(data=mo_2e_int, title="mo_2e_int")

    #+RESULTS:
    :results:
    #+begin_src python :tangle trex.json
	"mo_2e_int": {
			    "eri" : [ "float sparse", [ "mo.num", "mo.num", "mo.num", "mo.num" ]              ]
	  ,              "eri_lr" : [ "float sparse", [ "mo.num", "mo.num", "mo.num", "mo.num" ]              ]
	  ,    "eri_cholesky_num" : [ "dim"         , []                                                      ]
	  ,        "eri_cholesky" : [ "float sparse", [ "mo_2e_int.eri_cholesky_num", "mo.num", "mo.num" ]    ]
	  , "eri_lr_cholesky_num" : [ "dim"         , []                                                      ]
	  ,     "eri_lr_cholesky" : [ "float sparse", [ "mo_2e_int.eri_lr_cholesky_num", "mo.num", "mo.num" ] ]
	} ,
    #+end_src

    #+RESULTS:

    :end:

* Multi-determinant information
** Slater determinants (determinant group)

   The configuration interaction (CI) wave function $\Psi$
   can be expanded in the basis of Slater determinants $D_I$ as follows

   \[
   \Psi = \sum_I C_I D_I
   \]

   For relatively small expansions, a given determinant can be represented as a list of occupied orbitals.
   However, this becomes unfeasible for larger expansions and requires more advanced data structures.
   The bit field representation is used here, namely a given determinant is represented as $N_{\text{int}}$
   64-bit integers where j-th bit is set to 1 if there is an electron in the j-th orbital and 0 otherwise.
   This gives access to larger determinant expansions by optimising the storage of the determinant lists
   in the memory.

   \[
   D_I = \alpha_1 \alpha_2 \ldots \alpha_{n_\uparrow} \beta_1 \beta_2 \ldots \beta_{n_\downarrow}
   \]

   where $\alpha$ and $\beta$ denote \uparrow-spin and \downarrow-spin electrons, respectively,
   $n_\uparrow$ and $n_\downarrow$ correspond to ~electron.up_num~ and ~electron.dn_num~, respectively.

   Note: the ~special~ attribute is present in the types, meaning that the source node is not
   produced by the code generator.

   An illustration on how to read determinants is presented in the [[./examples.html][examples]].

   *Important*: The number of determinants is not explicitly written
   by the user (~dim_readonly~). It is automatically set by the number
   of determinants written in the determinant list.

   #+NAME: determinant
  | Variable      | Type             | Row-major Dimensions | Column-major Dimensions | Description                                            |
  |---------------+------------------+----------------------+-------------------------+--------------------------------------------------------|
  | ~num~         | ~dim readonly~   |                      |                         | Number of determinants                                 |
  | ~list~        | ~int special~    | ~[determinant.num]~  | ~(determinant.num)~     | List of determinants as integer bit fields             |
  | ~coefficient~ | ~float buffered~ | ~[determinant.num]~  | ~(determinant.num)~     | Coefficients of the determinants from the CI expansion |

   #+CALL: json(data=determinant, title="determinant")

   #+RESULTS:
   :results:
   #+begin_src python :tangle trex.json
       "determinant": {
		   "num" : [ "dim readonly"  , []                    ]
	 ,        "list" : [ "int special"   , [ "determinant.num" ] ]
	 , "coefficient" : [ "float buffered", [ "determinant.num" ] ]
       } ,
   #+end_src

   #+RESULTS:

   :end:

** Configuration state functions (csf group)

   The configuration interaction (CI) wave function $\Psi$ can be
   expanded in the basis of [[https://en.wikipedia.org/wiki/Configuration_state_function][configuration state functions]] (CSFs)
   $\Psi_I$ as follows

   \[
   \Psi = \sum_I C_I \psi_I.
   \]

   Each CSF $\psi_I$ is a linear combination of Slater determinants. Slater
   determinants are stored in the =determinant= section. In this group
   we store the CI coefficients in the basis of CSFs, and the
   matrix $\langle D_I | \psi_J \rangle$ needed to project the CSFs in
   the basis of Slater determinants.

   *Important*: As opposed to the determinants, the number of CSFs
   (~csf.num~) has to be written by the user.

   #+NAME: csf
  | Variable          | Type             | Row-major Dimensions         | Column-major Dimensions      | Description                             |
  |-------------------+------------------+------------------------------+------------------------------+-----------------------------------------|
  | ~num~             | ~dim~            |                              |                              | Number of CSFs                          |
  | ~coefficient~     | ~float buffered~ | ~[csf.num]~                  | ~(csf.num)~                  | Coefficients $C_I$ of the CSF expansion |
  | ~det_coefficient~ | ~float sparse~   | ~[csf.num, determinant.num]~ | ~(determinant.num, csf.num)~ | Projection on the determinant basis     |

   #+CALL: json(data=csf, title="csf")

   #+RESULTS:
   :results:
   #+begin_src python :tangle trex.json
       "csf": {
		       "num" : [ "dim"           , []                               ]
	 ,     "coefficient" : [ "float buffered", [ "csf.num" ]                    ]
	 , "det_coefficient" : [ "float sparse"  , [ "csf.num", "determinant.num" ] ]
       } ,
   #+end_src

   #+RESULTS:

   :end:

** Amplitudes (amplitude group)

   The wave function may be expressed in terms of action of the cluster
   operator $\hat{T}$:

   \[
   \hat{T} = \hat{T}_1 + \hat{T}_2 + \hat{T}_3 + \dots
   \]

   on a reference wave function $\Psi$, where $\hat{T}_1$ is the single excitation operator,

   \[
   \hat{T}_1 = \sum_{ia} t_{i}^{a}\, \hat{a}^\dagger_a \hat{a}_i,
   \]

   $\hat{T}_2$ is the double excitation operator,

   \[
   \hat{T}_2 = \frac{1}{4} \sum_{ijab} t_{ij}^{ab}\, \hat{a}^\dagger_a \hat{a}^\dagger_b \hat{a}_j \hat{a}_i,
   \]

   /etc/. Indices $i$, $j$, $a$ and $b$ denote molecular orbital indices.

   Wave functions obtained with perturbation theory or configuration
   interaction are of the form

   \[ |\Phi\rangle = \hat{T}|\Psi\rangle  \]

   and coupled-cluster wave functions are of the form

   \[ |\Phi\rangle = e^{\hat{T}}| \Psi \rangle \]

   The reference wave function is stored using the ~determinant~ and/or
   ~csf~ groups, and the amplitudes are stored using the current group.
   The attributes with the ~exp~ suffix correspond to exponentialized operators.

   The order of the indices is chosen such that
   - ~t(i,a)~ = $t_{i}^{a}$.
   - ~t(i,j,a,b)~ = $t_{ij}^{ab}$,
   - ~t(i,j,k,a,b,c)~ = $t_{ijk}^{abc}$,
   - ~t(i,j,k,l,a,b,c,d)~ = $t_{ijkl}^{abcd}$,
   - $\dots$

   #+NAME: amplitude
  | Variable        | Type           | Row-major Dimensions                                        | Column-major Dimensions                                     | Description                                     |
  |-----------------+----------------+-------------------------------------------------------------+-------------------------------------------------------------+-------------------------------------------------|
  | ~single~        | ~float sparse~ | ~[mo.num,mo.num]~                                           | ~(mo.num,mo.num)~                                           | Single excitation amplitudes                    |
  | ~single_exp~    | ~float sparse~ | ~[mo.num,mo.num]~                                           | ~(mo.num,mo.num)~                                           | Exponentialized single excitation amplitudes    |
  | ~double~        | ~float sparse~ | ~[mo.num,mo.num,mo.num,mo.num]~                             | ~(mo.num,mo.num,mo.num,mo.num)~                             | Double excitation amplitudes                    |
  | ~double_exp~    | ~float sparse~ | ~[mo.num,mo.num,mo.num,mo.num]~                             | ~(mo.num,mo.num,mo.num,mo.num)~                             | Exponentialized double excitation amplitudes    |
  | ~triple~        | ~float sparse~ | ~[mo.num,mo.num,mo.num,mo.num,mo.num,mo.num]~               | ~(mo.num,mo.num,mo.num,mo.num,mo.num,mo.num)~               | Triple excitation amplitudes                    |
  | ~triple_exp~    | ~float sparse~ | ~[mo.num,mo.num,mo.num,mo.num,mo.num,mo.num]~               | ~(mo.num,mo.num,mo.num,mo.num,mo.num,mo.num)~               | Exponentialized triple excitation amplitudes    |
  | ~quadruple~     | ~float sparse~ | ~[mo.num,mo.num,mo.num,mo.num,mo.num,mo.num,mo.num,mo.num]~ | ~(mo.num,mo.num,mo.num,mo.num,mo.num,mo.num,mo.num,mo.num)~ | Quadruple excitation amplitudes                 |
  | ~quadruple_exp~ | ~float sparse~ | ~[mo.num,mo.num,mo.num,mo.num,mo.num,mo.num,mo.num,mo.num]~ | ~(mo.num,mo.num,mo.num,mo.num,mo.num,mo.num,mo.num,mo.num)~ | Exponentialized quadruple excitation amplitudes |

   #+CALL: json(data=amplitude, title="amplitude")

   #+RESULTS:
   :results:
   #+begin_src python :tangle trex.json
       "amplitude": {
		  "single" : [ "float sparse", [ "mo.num", "mo.num" ]                                                             ]
	 ,    "single_exp" : [ "float sparse", [ "mo.num", "mo.num" ]                                                             ]
	 ,        "double" : [ "float sparse", [ "mo.num", "mo.num", "mo.num", "mo.num" ]                                         ]
	 ,    "double_exp" : [ "float sparse", [ "mo.num", "mo.num", "mo.num", "mo.num" ]                                         ]
	 ,        "triple" : [ "float sparse", [ "mo.num", "mo.num", "mo.num", "mo.num", "mo.num", "mo.num" ]                     ]
	 ,    "triple_exp" : [ "float sparse", [ "mo.num", "mo.num", "mo.num", "mo.num", "mo.num", "mo.num" ]                     ]
	 ,     "quadruple" : [ "float sparse", [ "mo.num", "mo.num", "mo.num", "mo.num", "mo.num", "mo.num", "mo.num", "mo.num" ] ]
	 , "quadruple_exp" : [ "float sparse", [ "mo.num", "mo.num", "mo.num", "mo.num", "mo.num", "mo.num", "mo.num", "mo.num" ] ]
       } ,
   #+end_src

   #+RESULTS:

   :end:

** Reduced density matrices (rdm group)

   The reduced density matrices are defined in the basis of molecular
   orbitals.

   The \uparrow-spin and \downarrow-spin components of the one-body
   density matrix are given by
   \begin{eqnarray*}
     \gamma_{ij}^{\uparrow}   &=& \langle \Psi | \hat{a}^{\dagger}_{j\alpha}\, \hat{a}_{i\alpha} | \Psi \rangle \\
     \gamma_{ij}^{\downarrow} &=& \langle \Psi | \hat{a}^{\dagger}_{j\beta} \, \hat{a}_{i\beta}  | \Psi \rangle
   \end{eqnarray*}
   and the spin-summed one-body density matrix is
   \[
   \gamma_{ij} = \gamma^{\uparrow}_{ij} + \gamma^{\downarrow}_{ij}
   \]

   The $\uparrow \uparrow$,  $\downarrow \downarrow$, $\uparrow \downarrow$ components of the two-body density matrix are given by
   \begin{eqnarray*}
     \Gamma_{ijkl}^{\uparrow \uparrow} &=&
        \langle \Psi | \hat{a}^{\dagger}_{k\alpha}\, \hat{a}^{\dagger}_{l\alpha} \hat{a}_{j\alpha}\, \hat{a}_{i\alpha} | \Psi \rangle \\
     \Gamma_{ijkl}^{\downarrow \downarrow} &=&
        \langle \Psi | \hat{a}^{\dagger}_{k\beta}\, \hat{a}^{\dagger}_{l\beta} \hat{a}_{j\beta}\, \hat{a}_{i\beta} | \Psi \rangle \\
     \Gamma_{ijkl}^{\uparrow \downarrow} &=&
        \langle \Psi | \hat{a}^{\dagger}_{k\alpha}\, \hat{a}^{\dagger}_{l\beta} \hat{a}_{j\beta}\, \hat{a}_{i\alpha} | \Psi \rangle
        + \langle \Psi | \hat{a}^{\dagger}_{l\alpha}\, \hat{a}^{\dagger}_{k\beta} \hat{a}_{i\beta}\, \hat{a}_{j\alpha} | \Psi \rangle \\
   \end{eqnarray*}
   and the spin-summed one-body density matrix is
   \[
   \Gamma_{ijkl} = \Gamma_{ijkl}^{\uparrow \uparrow} +
     \Gamma_{ijkl}^{\downarrow \downarrow} + \Gamma_{ijkl}^{\uparrow \downarrow}.
   \]

   The total energy can be computed as:
   \[
   E = E_{\text{NN}} + \sum_{ij} \gamma_{ij} \langle j|h|i \rangle +
       \frac{1}{2} \sum_{ijlk} \Gamma_{ijkl} \langle k l | i j \rangle
   \]


   To compress the storage, the Cholesky decomposition of the RDMs can
   be stored:

   \[
     \Gamma_{ijkl} = \sum_{\alpha} G_{ij\alpha} G_{kl\alpha}
   \]

   Warning: as opposed to electron repulsion integrals, the
   decomposition is made such that the Cholesky vectors are expanded
   in a two-electron basis
   $f_{ij}(\mathbf{r}_1,\mathbf{r}_2) = \phi_i(\mathbf{r}_1) \phi_j(\mathbf{r}_2)$,
   whereas in electron repulsion integrals each Cholesky vector is
   expressed in a basis of a one-electron function
   $g_{ik}(\mathbf{r}_1) = \phi_i(\mathbf{r}_1) \phi_k(\mathbf{r}_1)$.

   #+NAME: rdm
  | Variable               | Type           | Row-major Dimensions                                     | Column-major Dimensions                                  | Description                                                           |
  |------------------------+----------------+----------------------------------------------------------+----------------------------------------------------------+-----------------------------------------------------------------------|
  | ~1e~                   | ~float~        | ~[mo.num, mo.num]~                                       | ~(mo.num, mo.num)~                                       | One body density matrix                                               |
  | ~1e_up~                | ~float~        | ~[mo.num, mo.num]~                                       | ~(mo.num, mo.num)~                                       | \uparrow-spin component of the one body density matrix                |
  | ~1e_dn~                | ~float~        | ~[mo.num, mo.num]~                                       | ~(mo.num, mo.num)~                                       | \downarrow-spin component of the one body density matrix              |
  | ~1e_transition~        | ~float~        | ~[state.num, state.num, mo.num, mo.num]~                 | ~(mo.num, mo.num, state.num, state.num)~                 | One-particle transition density matrices                              |
  | ~2e~                   | ~float sparse~ | ~[mo.num, mo.num, mo.num, mo.num]~                       | ~(mo.num, mo.num, mo.num, mo.num)~                       | Two-body reduced density matrix (spin trace)                          |
  | ~2e_upup~              | ~float sparse~ | ~[mo.num, mo.num, mo.num, mo.num]~                       | ~(mo.num, mo.num, mo.num, mo.num)~                       | \uparrow\uparrow component of the two-body reduced density matrix     |
  | ~2e_dndn~              | ~float sparse~ | ~[mo.num, mo.num, mo.num, mo.num]~                       | ~(mo.num, mo.num, mo.num, mo.num)~                       | \downarrow\downarrow component of the two-body reduced density matrix |
  | ~2e_updn~              | ~float sparse~ | ~[mo.num, mo.num, mo.num, mo.num]~                       | ~(mo.num, mo.num, mo.num, mo.num)~                       | \uparrow\downarrow component of the two-body reduced density matrix   |
  | ~2e_transition~        | ~float sparse~ | ~[state.num, state.num, mo.num, mo.num, mo.num, mo.num]~ | ~(mo.num, mo.num, mo.num, mo.num, state.num, state.num)~ | Two-particle transition density matrices                              |
  | ~2e_cholesky_num~      | ~dim~          |                                                          |                                                          | Number of Cholesky vectors                                            |
  | ~2e_cholesky~          | ~float sparse~ | ~[rdm.2e_cholesky_num, mo.num, mo.num]~                  | ~(mo.num, mo.num, rdm.2e_cholesky_num)~                  | Cholesky decomposition of the two-body RDM (spin trace)               |
  | ~2e_upup_cholesky_num~ | ~dim~          |                                                          |                                                          | Number of Cholesky vectors                                            |
  | ~2e_upup_cholesky~     | ~float sparse~ | ~[rdm.2e_upup_cholesky_num, mo.num, mo.num]~             | ~(mo.num, mo.num, rdm.2e_upup_cholesky_num)~             | Cholesky decomposition of the two-body RDM (\uparrow\uparrow)         |
  | ~2e_dndn_cholesky_num~ | ~dim~          |                                                          |                                                          | Number of Cholesky vectors                                            |
  | ~2e_dndn_cholesky~     | ~float sparse~ | ~[rdm.2e_dndn_cholesky_num, mo.num, mo.num]~             | ~(mo.num, mo.num, rdm.2e_dndn_cholesky_num)~             | Cholesky decomposition of the two-body RDM (\downarrow\downarrow)     |
  | ~2e_updn_cholesky_num~ | ~dim~          |                                                          |                                                          | Number of Cholesky vectors                                            |
  | ~2e_updn_cholesky~     | ~float sparse~ | ~[rdm.2e_updn_cholesky_num, mo.num, mo.num]~             | ~(mo.num, mo.num, rdm.2e_updn_cholesky_num)~             | Cholesky decomposition of the two-body RDM (\uparrow\downarrow)       |

   #+CALL: json(data=rdm, title="rdm")

   #+RESULTS:
   :results:
   #+begin_src python :tangle trex.json
       "rdm": {
			     "1e" : [ "float"       , [ "mo.num", "mo.num" ]                                               ]
	 ,                "1e_up" : [ "float"       , [ "mo.num", "mo.num" ]                                               ]
	 ,                "1e_dn" : [ "float"       , [ "mo.num", "mo.num" ]                                               ]
	 ,        "1e_transition" : [ "float"       , [ "state.num", "state.num", "mo.num", "mo.num" ]                     ]
	 ,                   "2e" : [ "float sparse", [ "mo.num", "mo.num", "mo.num", "mo.num" ]                           ]
	 ,              "2e_upup" : [ "float sparse", [ "mo.num", "mo.num", "mo.num", "mo.num" ]                           ]
	 ,              "2e_dndn" : [ "float sparse", [ "mo.num", "mo.num", "mo.num", "mo.num" ]                           ]
	 ,              "2e_updn" : [ "float sparse", [ "mo.num", "mo.num", "mo.num", "mo.num" ]                           ]
	 ,        "2e_transition" : [ "float sparse", [ "state.num", "state.num", "mo.num", "mo.num", "mo.num", "mo.num" ] ]
	 ,      "2e_cholesky_num" : [ "dim"         , []                                                                   ]
	 ,          "2e_cholesky" : [ "float sparse", [ "rdm.2e_cholesky_num", "mo.num", "mo.num" ]                        ]
	 , "2e_upup_cholesky_num" : [ "dim"         , []                                                                   ]
	 ,     "2e_upup_cholesky" : [ "float sparse", [ "rdm.2e_upup_cholesky_num", "mo.num", "mo.num" ]                   ]
	 , "2e_dndn_cholesky_num" : [ "dim"         , []                                                                   ]
	 ,     "2e_dndn_cholesky" : [ "float sparse", [ "rdm.2e_dndn_cholesky_num", "mo.num", "mo.num" ]                   ]
	 , "2e_updn_cholesky_num" : [ "dim"         , []                                                                   ]
	 ,     "2e_updn_cholesky" : [ "float sparse", [ "rdm.2e_updn_cholesky_num", "mo.num", "mo.num" ]                   ]
       } ,
   #+end_src

   #+RESULTS:

   :end:

* Correlation factors
** Jastrow factor (jastrow group)

   The Jastrow factor is an $N$-electron function which multiplies the CI
   expansion: $\Psi = \Phi \times \exp(J)$,

   In the following, we use the notations $r_{ij} = |\mathbf{r}_i - \mathbf{r}_j|$ and
   $R_{i\alpha} = |\mathbf{r}_i - \mathbf{R}_\alpha|$, where indices
   $i$ and $j$ refer to electrons and $\alpha$ to nuclei.

   Parameters for multiple forms of Jastrow factors can be saved in
   TREXIO files, and are described in the following sections. These
   are identified by the ~type~ attribute. The type can be one of the
   following:
   - ~CHAMP~
   - ~Mu~

*** CHAMP

    The first form of Jastrow factor is the one used in
    the [[https://trex-coe.eu/trex-quantum-chemistry-codes/champ][CHAMP]] program:

   \[
   J(\mathbf{r},\mathbf{R}) = J_{\text{eN}}(\mathbf{r},\mathbf{R}) + J_{\text{ee}}(\mathbf{r}) + J_{\text{eeN}}(\mathbf{r},\mathbf{R})
   \]


   $J_{\text{eN}}$ contains electron-nucleus terms:

   \[
   J_{\text{eN}}(\mathbf{r},\mathbf{R}) = \sum_{i=1}^{N_\text{elec}} \sum_{\alpha=1}^{N_\text{nucl}}\left[
   \frac{a_{1,\alpha}\, f_\alpha(R_{i\alpha})}{1+a_{2,\alpha}\,
   f_\alpha(R_{i\alpha})} + \sum_{p=2}^{N_\text{ord}^a} a_{p+1,\alpha}\, [f_\alpha(R_{i\alpha})]^p - J_{\text{eN}}^\infty
   \right]
   \]

   $J_{\text{ee}}$ contains electron-electron terms:

   \[
   J_{\text{ee}}(\mathbf{r}) =
   \sum_{i=1}^{N_\text{elec}} \sum_{j=1}^{i-1}
   \left[
   \frac{\frac{1}{2}\big(1 + \delta^{\uparrow\downarrow}_{ij}\big)\,b_1\, f_{\text{ee}}(r_{ij})}{1+b_2\, f_{\text{ee}}(r_{ij})} +
   \sum_{p=2}^{N_\text{ord}^b} b_{p+1}\, [f_{\text{ee}}(r_{ij})]^p  - J_{\text{ee},ij}^\infty
   \right]
   \]

   $\delta^{\uparrow\downarrow}_{ij}$ is zero when the electrons $i$ and
   $j$ have the same spin, and one otherwise.

   $J_{\text{eeN}}$ contains electron-electron-Nucleus terms:

   \[
    J_{\text{eeN}}(\mathbf{r},\mathbf{R}) =
    \sum_{\alpha=1}^{N_{\text{nucl}}}
     \sum_{i=1}^{N_{\text{elec}}}
      \sum_{j=1}^{i-1}
       \sum_{p=2}^{N_{\text{ord}}}
        \sum_{k=0}^{p-1}
         \sum_{l=0}^{p-k-2\delta_{k,0}}
           c_{lkp\alpha} \left[ g_{\text{ee}}({r}_{ij}) \right]^k \nonumber \\
            \left[ \left[ g_\alpha({R}_{i\alpha}) \right]^l + \left[ g_\alpha({R}_{j\alpha}) \right]^l \right]
             \left[ g_\alpha({R}_{i\,\alpha}) \,
  g_\alpha({R}_{j\alpha}) \right]^{(p-k-l)/2}
   \]
   $c_{lkp\alpha}$ are non-zero only when $p-k-l$ is even.

   The terms $J_{\text{ee},ij}^\infty$ and $J_{\text{eN}}^\infty$ are shifts to ensure that
   $J_{\text{eN}}$ and $J_{\text{ee}}$ have an asymptotic value of zero:

   \[
   J_{\text{eN}}^{\infty} =
   \frac{a_{1,\alpha}\, \kappa_\alpha^{-1}}{1+a_{2,\alpha}\,
   \kappa_\alpha^{-1}} + \sum_{p=2}^{N_\text{ord}^a} a_{p+1,\alpha}\, \kappa_\alpha^{-p}
   \]
   \[
   J_{\text{ee},ij}^{\infty} =
   \frac{\frac{1}{2}\big(1 + \delta^{\uparrow\downarrow}_{ij}\big)\,b_1\,
   \kappa_{\text{ee}}^{-1}}{1+b_2\, \kappa_{\text{ee}}^{-1}} +
   \sum_{p=2}^{N_\text{ord}^b} b_{p+1}\, \kappa_{\text{ee}}^{-p}
   \]

   $f$ and $g$ are scaling function defined as

   \[
   f_\alpha(r) = \frac{1-e^{-\kappa_\alpha\, r}}{\kappa_\alpha} \text{ and }
   g_\alpha(r) = e^{-\kappa_\alpha\, r},
   \]


*** Mu

   [[https://aip.scitation.org/doi/10.1063/5.0044683][Mu-Jastrow]] is based on a one-parameter correlation factor that has
   been introduced in the context of transcorrelated methods.  This
   correlation factor imposes the electron-electron cusp, and it is
   built such that the leading order in $1/r_{12}$ of the effective
   two-electron potential reproduces the long-range interaction of the
   range-separated density functional theory. Its analytical
   expression reads

   \[
   J(\mathbf{r}, \mathbf{R}) = J_{\text{eeN}}(\mathbf{r}, \mathbf{R}) +
                               J_{\text{eN}}(\mathbf{r}, \mathbf{R})
   \].

   The electron-electron cusp is incorporated in the three-body term

   \[
   J_\text{eeN} (\mathbf{r}, \mathbf{R}) =
   \sum_{i=1}^{N_\text{elec}} \sum_{j=1}^{i-1} \, u\left(\mu, r_{ij}\right) \,
   \Pi_{\alpha=1}^{N_{\text{nucl}}} \, E_\alpha({R}_{i\alpha}) \, E_\alpha({R}_{j\alpha}),
   \]

   where ww$u$ is an electron-electron function

   \[
   u\left(\mu, r\right) = \frac{r}{2} \, \left[ 1 - \text{erf}(\mu\, r) \right] - \frac{1}{2 \, \mu \, \sqrt{\pi}} \exp \left[ -(\mu \, r)^2 \right].
   \]

   This electron-electron term is tuned by the parameter $\mu$ which
   controls the depth and the range of the Coulomb hole between
   electrons.

   An envelope function has been introduced to cancel out the Jastrow
   effects between two-electrons when at least one is close to a nucleus
   (to perform a frozen-core calculation). The envelope function is
   given by

   \[
   E_\alpha(R) = 1 - \exp\left( - \gamma_{\alpha} \, R^2 \right).
   \]

   In particular, if the parameters $\gamma_\alpha$ tend to zero, the
   Mu-Jastrow factor becomes a two-body Jastrow factor:

   \[
   J_{\text{ee}}(\mathbf{r}) =
   \sum_{i=1}^{N_\text{elec}} \sum_{j=1}^{i-1} \, u\left(\mu, r_{ij}\right)
   \]

   and for large $\gamma_\alpha$ it becomes zero.

   To increase the flexibility of the Jastrow and improve the
   electron density the following electron-nucleus term is added

   \[
   J_{\text{eN}}(\mathbf{r},\mathbf{R}) = \sum_{i=1}^{N_\text{elec}} \sum_{\alpha=1}^{N_\text{nucl}} \,
   \left[ \exp\left( a_{\alpha} R_{i \alpha}^2 \right) - 1\right].
   \]


   The parameter $\mu$ is stored in the ~ee~ array, the parameters
   $\gamma_\alpha$ are stored in the ~een~ array, and the parameters
   $a_\alpha$ are stored in the ~en~ array.

*** Table of values

   #+name: jastrow
  | Variable      | Type    | Row-major Dimensions | Column-major Dimensions | Description                                                     |
  |---------------+---------+----------------------+-------------------------+-----------------------------------------------------------------|
  | ~type~        | ~str~   |                      |                         | Type of Jastrow factor: ~CHAMP~ or ~Mu~                         |
  | ~en_num~      | ~dim~   |                      |                         | Number of Electron-nucleus parameters                           |
  | ~ee_num~      | ~dim~   |                      |                         | Number of Electron-electron parameters                          |
  | ~een_num~     | ~dim~   |                      |                         | Number of Electron-electron-nucleus parameters                  |
  | ~en~          | ~float~ | ~[jastrow.en_num]~   | ~(jastrow.en_num)~      | Electron-nucleus parameters                                     |
  | ~ee~          | ~float~ | ~[jastrow.ee_num]~   | ~(jastrow.ee_num)~      | Electron-electron parameters                                    |
  | ~een~         | ~float~ | ~[jastrow.een_num]~  | ~(jastrow.een_num)~     | Electron-electron-nucleus parameters                            |
  | ~en_nucleus~  | ~index~ | ~[jastrow.en_num]~   | ~(jastrow.en_num)~      | Nucleus relative to the eN parameter                            |
  | ~een_nucleus~ | ~index~ | ~[jastrow.een_num]~  | ~(jastrow.een_num)~     | Nucleus relative to the eeN parameter                           |
  | ~ee_scaling~  | ~float~ |                      |                         | $\kappa$ value in CHAMP Jastrow for electron-electron distances |
  | ~en_scaling~  | ~float~ | ~[nucleus.num]~      | ~(nucleus.num)~         | $\kappa$ value in CHAMP Jastrow for electron-nucleus distances  |

   #+CALL: json(data=jastrow, title="jastrow")

   #+RESULTS:
   :results:
   #+begin_src python :tangle trex.json
       "jastrow": {
		  "type" : [ "str"  , []                    ]
	 ,      "en_num" : [ "dim"  , []                    ]
	 ,      "ee_num" : [ "dim"  , []                    ]
	 ,     "een_num" : [ "dim"  , []                    ]
	 ,          "en" : [ "float", [ "jastrow.en_num" ]  ]
	 ,          "ee" : [ "float", [ "jastrow.ee_num" ]  ]
	 ,         "een" : [ "float", [ "jastrow.een_num" ] ]
	 ,  "en_nucleus" : [ "index", [ "jastrow.en_num" ]  ]
	 , "een_nucleus" : [ "index", [ "jastrow.een_num" ] ]
	 ,  "ee_scaling" : [ "float", []                    ]
	 ,  "en_scaling" : [ "float", [ "nucleus.num" ]     ]
       } ,
   #+end_src

   #+RESULTS:

   :end:

* Quantum Monte Carlo data (qmc group)

   In quantum Monte Carlo calculations, the wave function is evaluated
   at points of the 3N-dimensional space. Some algorithms require multiple
   independent /walkers/, so it is possible to store multiple coordinates,
   as well as some quantities evaluated at those points.

   By convention, the electron coordinates contain first all the electrons
   of $\uparrow$-spin and then all the $\downarrow$-spin.

   #+name: qmc
  | Variable | Type    | Row-major Dimensions         | Column-major Dimensions      | Description                           |
  |----------+---------+------------------------------+------------------------------+---------------------------------------|
  | ~num~    | ~dim~   |                              |                              | Number of 3N-dimensional points       |
  | ~point~  | ~float~ | ~[qmc.num, electron.num, 3]~ | ~(3, electron.num, qmc.num)~ | 3N-dimensional points                 |
  | ~psi~    | ~float~ | ~[qmc.num]~                  | ~(qmc.num)~                  | Wave function evaluated at the points |
  | ~e_loc~  | ~float~ | ~[qmc.num]~                  | ~(qmc.num)~                  | Local energy evaluated at the points  |

   #+CALL: json(data=qmc, title="qmc", last=1)

   #+RESULTS:
   :results:
   #+begin_src python :tangle trex.json
       "qmc": {
	     "num" : [ "dim"  , []                                 ]
	 , "point" : [ "float", [ "qmc.num", "electron.num", "3" ] ]
	 ,   "psi" : [ "float", [ "qmc.num" ]                      ]
	 , "e_loc" : [ "float", [ "qmc.num" ]                      ]
       }
   #+end_src

   #+RESULTS:

   :end:

* Appendix    :noexport:
** Python script from table to json

 #+NAME: json
 #+begin_src python :var data=nucleus title="End" last=0 :results output drawer
print("""#+begin_src python :tangle trex.json""")
if title != "End":
    print("""    "%s": {"""%(title))
    indent = "        "
    f1 = 0 ; f2 = 0 ; f3 = 0
    for line in data:
        line = [ x.replace("~","") for x in line ]
        name = '"'+line[0]+'"'
        typ  = '"'+line[1]+'"'
        dims = line[2]
        if '[' in dims:
            dims = dims.strip()[1:-1]
            dims = [ '"'+x.strip()+'"' for x in dims.split(',') ]
            dims = "[ " + ", ".join(dims) + " ]"
        else:
            dims = "[ ]"
        f1 = max(f1, len(name))
        f2 = max(f2, len(typ))
        f3 = max(f3, len(dims))

    fmt = "%%s%%%ds : [ %%%ds, %%%ds ]" % (f1, f2, f3)
    for line in data:
        line = [ x.replace("~","") for x in line ]
        name = '"'+line[0]+'"'
        typ  = '"'+line[1]+'"'
        dims = line[2]
        if '[' in dims:
            dims = dims.strip()[1:-1]
            dims = [ '"'+x.strip()+'"' for x in dims.split(',') ]
            dims = "[ " + ", ".join(dims) + " ]"
        else:
            if dims.strip() != "":
                dims = "ERROR"
            else:
                dims = "[]"
        buffer = fmt % (indent, name, typ.ljust(f2), dims.ljust(f3))
        indent = "      , "
        print(buffer)

    if last == 0:
        print("    } ,")
    else:
        print("    }")
else:
    print("}")

print("""#+end_src""")
 #+end_src

 #+RESULTS: json
 :results:
 #+begin_src python :tangle trex.json
 }
 #+end_src

 #+RESULTS:

 :end:<|MERGE_RESOLUTION|>--- conflicted
+++ resolved
@@ -280,28 +280,13 @@
   Slater-type orbitals (STO, $p=1$) and Gaussian-type orbitals (GTO, $p=2$) are written as:
 
   \[
-<<<<<<< HEAD
   R_s(\mathbf{r}) = \mathcal{N}_s\, || \mathbf{r} - \mathbf{R}_A ||^{n_s}
-=======
-  R_s^{\text{STO}}(\mathbf{r}) = \mathcal{N}_s  \left| \mathbf{r} - \mathbf{R}_A \right|^{n_s}
-  sum_{k=1}^{N_{\text{prim}}}
-  _{ks}\,a_{ks}\,
-  exp\left( -\zeta_{ks} \left| \mathbf{r} - \mathbf{R}_A \right| \right)
-  \]
-
-The radial exponent $n_s$ is connected to the primary quantum number $n$ of the shell by $n_s = n-1-\ell_s$.
-
-  Gaussian-type orbitals (GTOs) are usually defined as:
-
-  \[
-  R_s^{\text{GTO}}(\mathbf{r}) = \mathcal{N}_s \left| \mathbf{r} - \mathbf{R}_A \right|^{n_s}
->>>>>>> 8a77b9e8
   \sum_{k=1}^{N_{\text{prim}}} f_{ks} \, a_{ks}\,
   \exp\left( -\gamma_{ks} || \mathbf{r} - \mathbf{R}_A ||^p \right)
   \]
 
-  The prefactor exponent $n_s$ for STOs is $n_s = n-1-\ell_s$,
-  where $n$ is the shell's principal quantum number.
+  The radial exponent $n_s$ for STOs is connected to the primary quantum number
+  $n$ of the shell by $n_s = n-1-\ell_s$.
 
   GTO-based codes usually use *spherically pure* Gaussians, in which
   case the radial prefactor exponent is $n_s = 0$, as the
@@ -317,7 +302,7 @@
   function with $n_s=2$. More generally, a Cartesian shell of
   Cartesian angular momentum $\lambda_s$ will give rise to a
   spherical shell with $\ell_s = \lambda_s$ ($n_s=0$), $\ell_s =
-  \lambda_s -2$ ($n_s=2$), $\ell_s = \lambda_s -4$ ($n_s=4$), etc. 
+  \lambda_s -2$ ($n_s=2$), $\ell_s = \lambda_s -4$ ($n_s=4$), etc.
 
 
   Standard Gaussian basis sets, such as those available from the Basis
@@ -342,7 +327,7 @@
   applying this normalization is common practice, as it keeps the
   molecular orbital (MO) coefficients within a consistent numerical
   range.
-  
+
   In TREXIO, if this additional renormalization is applied by the code,
   the overall normalization factor $\mathcal{N}_s$ should be stored explicitly
   to preserve consistency between the stored MO coefficients and the
