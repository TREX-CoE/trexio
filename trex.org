--- conflicted
+++ resolved
@@ -326,7 +326,6 @@
 *** Data definitions
 
     #+NAME: basis
-<<<<<<< HEAD
     | Variable            | Type    | Dimensions                                    | Description                                                                  |
     |---------------------+---------+-----------------------------------------------+------------------------------------------------------------------------------|
     | ~type~              | ~str~   |                                               | Type of basis set: "Gaussian", "Slater", "Numerical" or "PW" for plane waves |
@@ -353,34 +352,6 @@
     | ~interpolator_phi~  | ~float~ | ~(basis.interp_coeff_cnt,basis.nao_grid_num)~ | Coefficients for numerical orbital interpolation function                    |
     | ~interpolator_grad~ | ~float~ | ~(basis.interp_coeff_cnt,basis.nao_grid_num)~ | Coefficients for numerical orbital gradient interpolation function           |
     | ~interpolator_lap~  | ~float~ | ~(basis.interp_coeff_cnt,basis.nao_grid_num)~ | Coefficients for numerical orbital laplacian interpolation function          |
-=======
-    | Variable            | Type    | Dimensions                                    | Description                                                                  |   |
-    |---------------------+---------+-----------------------------------------------+------------------------------------------------------------------------------+---|
-    | ~type~              | ~str~   |                                               | Type of basis set: "Gaussian", "Slater", "Numerical" or "PW" for plane waves |   |
-    | ~prim_num~          | ~dim~   |                                               | Total number of primitives                                                   |   |
-    | ~shell_num~         | ~dim~   |                                               | Total number of shells                                                       |   |
-    | ~nao_grid_num~      | ~dim~   |                                               | Total number of grid points for numerical orbitals                           |   |
-    | ~interp_coeff_cnt~  | ~dim~   |                                               | Number of coefficients for the numerical orbital interpolator                |   |
-    | ~nucleus_index~     | ~index~ | ~(basis.shell_num)~                           | One-to-one correspondence between shells and atomic indices                  |   |
-    | ~shell_ang_mom~     | ~int~   | ~(basis.shell_num)~                           | One-to-one correspondence between shells and angular momenta                 |   |
-    | ~shell_factor~      | ~float~ | ~(basis.shell_num)~                           | Normalization factor of each shell ($\mathcal{N}_s$)                         |   |
-    | ~r_power~           | ~int~   | ~(basis.shell_num)~                           | Power to which $r$ is raised ($n_s$)                                         |   |
-    | ~nao_grid_start~    | ~index~ | ~(basis.shell_num)~                           | Index of the first data point for a given numerical orbital                  |   |
-    | ~nao_grid_size~     | ~dim~   | ~(basis.shell_num)~                           | Number of data points per numerical orbital                                  |   |
-    | ~shell_index~       | ~index~ | ~(basis.prim_num)~                            | One-to-one correspondence between primitives and shell index                 |   |
-    | ~exponent~          | ~float~ | ~(basis.prim_num)~                            | Exponents of the primitives ($\gamma_{ks}$)                                  |   |
-    | ~coefficient~       | ~float~ | ~(basis.prim_num)~                            | Coefficients of the primitives ($a_{ks}$)                                    |   |
-    | ~prim_factor~       | ~float~ | ~(basis.prim_num)~                            | Normalization coefficients for the primitives ($f_{ks}$)                     |   |
-    | ~e_cut~             | ~float~ |                                               | Energy cut-off for plane-wave calculations                                   |   |
-    | ~nao_grid_radius~   | ~float~ | ~(basis.nao_grid_num)~                        | Radii of grid points for numerical orbitals                                  |   |
-    | ~nao_grid_phi~      | ~float~ | ~(basis.nao_grid_num)~                        | Wave function values for numerical orbitals                                  |   |
-    | ~nao_grid_grad~     | ~float~ | ~(basis.nao_grid_num)~                        | Radial gradient of numerical orbitals                                        |   |
-    | ~nao_grid_lap~      | ~float~ | ~(basis.nao_grid_num)~                        | Laplacian of numerical orbitals                                              |   |
-    | ~interpolator_kind~ | ~str~   |                                               | Kind of spline, e.g. "Polynomial"                                            |   |
-    | ~interpolator_phi~  | ~float~ | ~(basis.interp_coeff_cnt,basis.nao_grid_num)~ | Coefficients for numerical orbital interpolation function                    |   |
-    | ~interpolator_grad~ | ~float~ | ~(basis.interp_coeff_cnt,basis.nao_grid_num)~ | Coefficients for numerical orbital gradient interpolation function           |   |
-    | ~interpolator_lap~  | ~float~ | ~(basis.interp_coeff_cnt,basis.nao_grid_num)~ | Coefficients for numerical orbital laplacian interpolation function          |   |
->>>>>>> c368ac4c
 
 
 
